/*
 Copyright (c) 2010, OpenEmu Team
 
 
 Redistribution and use in source and binary forms, with or without
 modification, are permitted provided that the following conditions are met:
     * Redistributions of source code must retain the above copyright
       notice, this list of conditions and the following disclaimer.
     * Redistributions in binary form must reproduce the above copyright
       notice, this list of conditions and the following disclaimer in the
       documentation and/or other materials provided with the distribution.
     * Neither the name of the OpenEmu Team nor the
       names of its contributors may be used to endorse or promote products
       derived from this software without specific prior written permission.
 
 THIS SOFTWARE IS PROVIDED BY OpenEmu Team ''AS IS'' AND ANY
 EXPRESS OR IMPLIED WARRANTIES, INCLUDING, BUT NOT LIMITED TO, THE IMPLIED
 WARRANTIES OF MERCHANTABILITY AND FITNESS FOR A PARTICULAR PURPOSE ARE
 DISCLAIMED. IN NO EVENT SHALL OpenEmu Team BE LIABLE FOR ANY
 DIRECT, INDIRECT, INCIDENTAL, SPECIAL, EXEMPLARY, OR CONSEQUENTIAL DAMAGES
 (INCLUDING, BUT NOT LIMITED TO, PROCUREMENT OF SUBSTITUTE GOODS OR SERVICES;
  LOSS OF USE, DATA, OR PROFITS; OR BUSINESS INTERRUPTION) HOWEVER CAUSED AND
 ON ANY THEORY OF LIABILITY, WHETHER IN CONTRACT, STRICT LIABILITY, OR TORT
 (INCLUDING NEGLIGENCE OR OTHERWISE) ARISING IN ANY WAY OUT OF THE USE OF THIS
  SOFTWARE, EVEN IF ADVISED OF THE POSSIBILITY OF SUCH DAMAGE.
 */

#import "OEGameView.h"
#import "OEGameCore.h"

#import "OEGameCore.h"
#import "OEGameDocument.h"
#import "OECompositionPlugin.h"

#import "OEGameCoreHelper.h"
#import "OESystemResponder.h"
#import "OESystemController.h"
#import "OEEvent.h"

#import <OpenGL/CGLMacro.h>
#import <IOSurface/IOSurface.h>
#import <OpenGL/CGLIOSurface.h>
#import <Accelerate/Accelerate.h>

// TODO: bind vsync. Is it even necessary, why do we want it off at all?

#pragma mark -

#define dfl(a,b) [NSNumber numberWithFloat:a],@b

#if CGFLOAT_IS_DOUBLE
#define CGFLOAT_EPSILON DBL_EPSILON
#else
#define CGFLOAT_EPSILON FLT_EPSILON
#endif

#pragma mark -
#pragma mark Display Link

CVReturn MyDisplayLinkCallback(CVDisplayLinkRef displayLink,const CVTimeStamp *inNow,const CVTimeStamp *inOutputTime,CVOptionFlags flagsIn,CVOptionFlags *flagsOut,void *displayLinkContext);

CVReturn MyDisplayLinkCallback(CVDisplayLinkRef displayLink,const CVTimeStamp *inNow,const CVTimeStamp *inOutputTime,CVOptionFlags flagsIn,CVOptionFlags *flagsOut,void *displayLinkContext)
{
    CVReturn error = [(__bridge OEGameView *)displayLinkContext displayLinkRenderCallback:inOutputTime];
    return error;
}

#pragma mark -

static NSString *const _OELinearFilterName          = @"Linear";
static NSString *const _OENearestNeighborFilterName = @"Nearest Neighbor";
static NSString *const _OEScale4xFilterName         = @"Scale4x";
static NSString *const _OEScale4xHQFilterName       = @"Scale4xHQ";
static NSString *const _OEScale2xPlusFilterName     = @"Scale2xPlus";
static NSString *const _OEScale2xHQFilterName       = @"Scale2xHQ";
static NSString *const _OEScale2XSALSmartFilterName = @"Scale2XSALSmart";
static NSString *const _OEScale4xBRFilterName       = @"Scale4xBR";
static NSString *const _OEScale2xBRFilterName       = @"Scale2xBR";
static NSString *const _OEScanlineFilterName        = @"Scanline";

@interface OEGameView ()

// rendering
@property         GLuint gameTexture;
@property         IOSurfaceID gameSurfaceID;
@property         IOSurfaceRef gameSurfaceRef;

@property         GLuint  rttFBO;
@property         GLuint  rttGameTexture;
@property         NSUInteger frameCount;

@property         OEIntSize gameScreenSize;
@property         OEIntSize gameAspectSize;
@property         CVDisplayLinkRef gameDisplayLinkRef;
@property(strong) SyphonServer *gameServer;

// QC based filters
@property(strong) CIImage *gameCIImage;
@property(strong) QCRenderer *filterRenderer;
@property         CGColorSpaceRef rgbColorSpace;
@property         NSTimeInterval filterTime;
@property         NSTimeInterval filterStartTime;
@property         BOOL filterHasOutputMousePositionKeys;

- (void)OE_renderToTexture:(GLuint)renderTarget withFramebuffer:(GLuint)FBO usingVertices:(const GLfloat *)vertices usingTextureCoords:(const GLint *)texCoords inCGLContext:(CGLContextObj)cgl_ctx;
- (void)OE_drawSurface:(IOSurfaceRef)surfaceRef inCGLContext:(CGLContextObj)glContext usingShader:(OEGameShader *)shader;
- (NSEvent *)OE_mouseEventWithEvent:(NSEvent *)anEvent;
- (NSDictionary *)OE_shadersForContext:(CGLContextObj)context;
- (void)OE_refreshFilterRenderer;
@end

@implementation OEGameView

// rendering
@synthesize gameTexture;
@synthesize gameSurfaceID;
@synthesize gameSurfaceRef;
@synthesize rttFBO;
@synthesize rttGameTexture;
@synthesize frameCount;
@synthesize gameDisplayLinkRef;
@synthesize gameScreenSize, gameAspectSize;
@synthesize gameServer;
@synthesize gameTitle;

// Filters
@synthesize rgbColorSpace;
@synthesize gameCIImage;
@synthesize filters;
@synthesize filterRenderer;
@synthesize filterStartTime;
@synthesize filterTime;
@synthesize filterName;
@synthesize filterHasOutputMousePositionKeys;

@synthesize gameResponder;
@synthesize rootProxy;
@synthesize screenshotHandler;

- (NSDictionary *)OE_shadersForContext:(CGLContextObj)context
{
    OEGlslShader *scale4XShader         = [[OEGlslShader alloc] initWithShadersInMainBundle:_OEScale4xFilterName     forContext:context];
    OEGlslShader *scale4XHQShader       = [[OEGlslShader alloc] initWithShadersInMainBundle:_OEScale4xHQFilterName   forContext:context];
    OEGlslShader *scale2XPlusShader     = [[OEGlslShader alloc] initWithShadersInMainBundle:_OEScale2xPlusFilterName forContext:context];
    OEGlslShader *scale2XHQShader       = [[OEGlslShader alloc] initWithShadersInMainBundle:_OEScale2xHQFilterName   forContext:context];
    OEGlslShader *scale4xBRShader       = [[OEGlslShader alloc] initWithShadersInMainBundle:_OEScale4xBRFilterName   forContext:context];
    OEGlslShader *scale2xBRShader       = [[OEGlslShader alloc] initWithShadersInMainBundle:_OEScale2xBRFilterName   forContext:context];

    // TODO: fix this shader
    OEGameShader *scale2XSALSmartShader = nil;//[[[OEGameShader alloc] initWithShadersInMainBundle:_OEScale2XSALSmartFilterName forContext:context] autorelease];


    OECgShader *scanlineShader          = [[OECgShader alloc] initWithShadersInMainBundle:_OEScanlineFilterName forContext:context];

    return [NSDictionary dictionaryWithObjectsAndKeys:
            _OELinearFilterName         , _OELinearFilterName         ,
            _OENearestNeighborFilterName, _OENearestNeighborFilterName,
            scale4xBRShader             , _OEScale4xBRFilterName      ,
            scale2xBRShader             , _OEScale2xBRFilterName      ,
            scale4XShader               , _OEScale4xFilterName        ,
            scale4XHQShader             , _OEScale4xHQFilterName      ,
            scale2XPlusShader           , _OEScale2xPlusFilterName    ,
            scale2XHQShader             , _OEScale2xHQFilterName      ,
            scanlineShader              , _OEScanlineFilterName       ,
            scale2XSALSmartShader       , _OEScale2XSALSmartFilterName,
            nil];
}

+ (NSOpenGLPixelFormat *)defaultPixelFormat
{
    // choose our pixel formats
    NSOpenGLPixelFormatAttribute attr[] =
    {
        NSOpenGLPFAAccelerated,
        NSOpenGLPFADoubleBuffer,
        NSOpenGLPFAAllowOfflineRenderers,
        0
    };

    return [[NSOpenGLPixelFormat alloc] initWithAttributes:attr];
}

// Warning: - because we are using a superview with a CALayer for transitioning, we have prepareOpenGL called more than once.
// What to do about that?
- (void)prepareOpenGL
{
    [super prepareOpenGL];

    DLog(@"prepareOpenGL");
    // Synchronize buffer swaps with vertical refresh rate
    GLint swapInt = 1;

    [[self openGLContext] setValues:&swapInt forParameter:NSOpenGLCPSwapInterval];

    CGLContextObj cgl_ctx = [[self openGLContext] CGLContextObj];
    CGLLockContext(cgl_ctx);

    // GL resources
    glGenTextures(1, &gameTexture);

    glGenFramebuffersEXT(1, &rttFBO);
    glGenTextures(1, &rttGameTexture);

    glBindTexture(GL_TEXTURE_2D, rttGameTexture);
    glTexImage2D(GL_TEXTURE_2D, 0, GL_RGBA8,  gameScreenSize.width, gameScreenSize.height, 0, GL_RGBA, GL_UNSIGNED_BYTE, NULL);
    glBindTexture(GL_TEXTURE_2D, 0);

    frameCount = 0;

    filters = [self OE_shadersForContext:cgl_ctx];
    self.gameServer = [[SyphonServer alloc] initWithName:self.gameTitle context:cgl_ctx options:nil];

    CGLUnlockContext(cgl_ctx);

    // filters
    NSUserDefaultsController *ctrl = [NSUserDefaultsController sharedUserDefaultsController];
    [self bind:@"filterName" toObject:ctrl withKeyPath:@"values.videoFilter" options:nil];
    [self setFilterName:filterName];

    // our texture is in NTSC colorspace from the cores
    rgbColorSpace = CGColorSpaceCreateWithName(kCGColorSpaceSRGB);

    gameScreenSize = rootProxy.screenSize;
    gameSurfaceID = rootProxy.surfaceID;

    // rendering
    [self setupDisplayLink];
    [self rebindIOSurface];
}

- (NSString*) gameTitle
{
    return gameTitle;
}

- (void) setGameTitle:(NSString *)title
{
    if(gameTitle)
        gameTitle = nil;

    gameTitle = title;
    [self.gameServer setName:title];
}

- (void)removeFromSuperview
{
    DLog(@"removeFromSuperview");

    CVDisplayLinkStop(gameDisplayLinkRef);

    [super removeFromSuperview];
}

- (void)clearGLContext
{
    DLog(@"clearGLContext");

    CGLContextObj cgl_ctx = [[self openGLContext] CGLContextObj];
    CGLLockContext(cgl_ctx);

    glDeleteTextures(1, &gameTexture);
    gameTexture = 0;

    glDeleteTextures(1, &rttGameTexture);
    rttGameTexture = 0;

    glDeleteFramebuffersEXT(1, &rttFBO);
    rttFBO = 0;

    CGLUnlockContext(cgl_ctx);
    [super clearGLContext];
}

- (void)setupDisplayLink
{
    if(gameDisplayLinkRef)
        [self tearDownDisplayLink];

    CVReturn error = kCVReturnSuccess;

    error = CVDisplayLinkCreateWithActiveCGDisplays(&gameDisplayLinkRef);
    if(error)
    {
        NSLog(@"DisplayLink could notbe created for active displays, error:%d", error);
        gameDisplayLinkRef = NULL;
        return;
    }

    error = CVDisplayLinkSetOutputCallback(gameDisplayLinkRef, &MyDisplayLinkCallback, (__bridge void *)self);
	if(error)
    {
        NSLog(@"DisplayLink could not link to callback, error:%d", error);
        CVDisplayLinkRelease(gameDisplayLinkRef);
        gameDisplayLinkRef = NULL;
        return;
    }

    // Set the display link for the current renderer
    CGLContextObj cgl_ctx = [[self openGLContext] CGLContextObj];
    CGLPixelFormatObj cglPixelFormat = CGLGetPixelFormat(cgl_ctx);

    error = CVDisplayLinkSetCurrentCGDisplayFromOpenGLContext(gameDisplayLinkRef, cgl_ctx, cglPixelFormat);
	if(error)
    {
        NSLog(@"DisplayLink could not link to GL Context, error:%d", error);
        CVDisplayLinkRelease(gameDisplayLinkRef);
        gameDisplayLinkRef = NULL;
        return;
    }

    CVDisplayLinkStart(gameDisplayLinkRef);

	if(!CVDisplayLinkIsRunning(gameDisplayLinkRef))
	{
        CVDisplayLinkRelease(gameDisplayLinkRef);
        gameDisplayLinkRef = NULL;

		NSLog(@"DisplayLink is not running - it should be. ");
	}
}

- (void)rebindIOSurface
{
    CGLContextObj cgl_ctx = [[self openGLContext] CGLContextObj];

    if (gameSurfaceRef)
        CFRelease(gameSurfaceRef);

    gameSurfaceRef = IOSurfaceLookup(gameSurfaceID);

    if (!gameSurfaceRef) return;

    glEnable(GL_TEXTURE_RECTANGLE_EXT);
    glBindTexture(GL_TEXTURE_RECTANGLE_EXT, gameTexture);
    CGLTexImageIOSurface2D(cgl_ctx, GL_TEXTURE_RECTANGLE_EXT, GL_RGBA8, IOSurfaceGetWidth(gameSurfaceRef), IOSurfaceGetHeight(gameSurfaceRef), GL_BGRA, GL_UNSIGNED_INT_8_8_8_8_REV, gameSurfaceRef, 0);
}

- (void)tearDownDisplayLink
{
    DLog(@"deleteDisplayLink");

    CGLContextObj cgl_ctx = [[self openGLContext] CGLContextObj];
    CGLLockContext(cgl_ctx);

    CVDisplayLinkStop(gameDisplayLinkRef);

    CVDisplayLinkSetOutputCallback(gameDisplayLinkRef, NULL, NULL);

    // we really ought to wait.
    while(1)
    {
        DLog(@"waiting for displaylink to stop");
        if(!CVDisplayLinkIsRunning(gameDisplayLinkRef))
            break;
    }

    CVDisplayLinkRelease(gameDisplayLinkRef);
    gameDisplayLinkRef = NULL;

    CGLUnlockContext(cgl_ctx);
}

- (void)dealloc
{
    DLog(@"OEGameView dealloc");
    [self tearDownDisplayLink];

    [self.gameServer setName:@""];
    [self.gameServer stop];
    self.gameServer = nil;

    self.gameResponder = nil;
    self.rootProxy = nil;

    self.gameCIImage = nil;

    // filters
    self.filters = nil;
    self.filterRenderer = nil;
    self.filterName = nil;

    CGColorSpaceRelease(rgbColorSpace);
    rgbColorSpace = NULL;

    CFRelease(gameSurfaceRef);

    [self unbind:@"filterName"];
}

#pragma mark -
#pragma mark Rendering

- (void)reshape
{
    DLog(@"reshape");

    CGLContextObj cgl_ctx = [[self openGLContext] CGLContextObj];
    CGLSetCurrentContext(cgl_ctx);
	CGLLockContext(cgl_ctx);
	[self update];

	NSRect mainRenderViewFrame = [self frame];

	glViewport(0, 0, mainRenderViewFrame.size.width, mainRenderViewFrame.size.height);
	glClear(GL_COLOR_BUFFER_BIT);

	[[self openGLContext] flushBuffer];
	CGLUnlockContext(cgl_ctx);
}

- (void)update
{
    DLog(@"update");

    CGLContextObj cgl_ctx = [[self openGLContext] CGLContextObj];
	CGLLockContext(cgl_ctx);

    [super update];

    CGLUnlockContext(cgl_ctx);
}

- (void)drawRect:(NSRect)dirtyRect
{
    [self render];
}

- (void)render
{
    // FIXME: Why not using the timestamps passed by parameters ?
    // rendering time for QC filters..
    filterTime = [NSDate timeIntervalSinceReferenceDate];

    if(filterStartTime == 0)
    {
        filterStartTime = filterTime;
        filterTime = 0;
    }
    else
        filterTime -= filterStartTime;

    if (!gameSurfaceRef)
        [self rebindIOSurface];

    // get our IOSurfaceRef from our passed in IOSurfaceID from our background process.
    if(gameSurfaceRef != NULL)
    {
        NSDictionary *options = [NSDictionary dictionaryWithObject:(__bridge id)rgbColorSpace forKey:kCIImageColorSpace];
        CGRect textureRect = CGRectMake(0, 0, gameScreenSize.width, gameScreenSize.height);

        CGLContextObj cgl_ctx = [[self openGLContext] CGLContextObj];

        [[self openGLContext] makeCurrentContext];

        CGLLockContext(cgl_ctx);

        // always set the CIImage, so save states save
        [self setGameCIImage:[[CIImage imageWithIOSurface:gameSurfaceRef options:options] imageByCroppingToRect:textureRect]];

        OEGameShader *shader = [filters objectForKey:filterName];

        glMatrixMode(GL_PROJECTION);
        glLoadIdentity();

        glMatrixMode(GL_MODELVIEW);
        glLoadIdentity();

        if(shader != nil)
            [self OE_drawSurface:gameSurfaceRef inCGLContext:cgl_ctx usingShader:shader];
        else
        {
            // Since our filters no longer rely on QC, it may not be around.
            if(filterRenderer == nil)
                [self OE_refreshFilterRenderer];

            if(filterRenderer != nil)
            {
                NSDictionary *arguments = nil;

                NSWindow *gameWindow = [self window];
                NSRect  frame = [self frame];
                NSPoint mouseLocation = [gameWindow mouseLocationOutsideOfEventStream];

                mouseLocation.x /= frame.size.width;
                mouseLocation.y /= frame.size.height;

                arguments = [NSDictionary dictionaryWithObjectsAndKeys:
                             [NSValue valueWithPoint:mouseLocation], QCRendererMouseLocationKey,
                             [gameWindow currentEvent], QCRendererEventKey,
                             nil];

                [filterRenderer setValue:[self gameCIImage] forInputKey:@"OEImageInput"];
                [filterRenderer renderAtTime:filterTime arguments:arguments];

                //                if( )
                //                {
                //                    NSPoint mousePoint;
                //                    mousePoint.x = [[filterRenderer valueForOutputKey:@"OEMousePositionX"] floatValue];
                //                    mousePoint.y = [[filterRenderer valueForOutputKey:@"OEMousePositionY"] floatValue];
                //
                //                    [rootProxy setMousePosition:mousePoint];
                //                }
            }
        }

        if(screenshotHandler != nil)
        {

            NSBitmapImageRep *imageRep = [[NSBitmapImageRep alloc] initWithBitmapDataPlanes:NULL
                                                                                 pixelsWide:textureRect.size.width
                                                                                 pixelsHigh:textureRect.size.height
                                                                              bitsPerSample:8
                                                                            samplesPerPixel:4
                                                                                   hasAlpha:YES
                                                                                   isPlanar:NO
                                                                             colorSpaceName:NSDeviceRGBColorSpace
                                                                                bytesPerRow:textureRect.size.width * 4
                                                                               bitsPerPixel:32];

            //            glReadPixels(0, 0, textureRect.size.width, textureRect.size.height, GL_RGBA, GL_UNSIGNED_BYTE, [imageRep bitmapData]);

            IOSurfaceLock(gameSurfaceRef, kIOSurfaceLockReadOnly, NULL);

            vImage_Buffer src = {.data = IOSurfaceGetBaseAddress(gameSurfaceRef),
                .width = textureRect.size.width,
                .height = textureRect.size.height,
                .rowBytes = IOSurfaceGetBytesPerRow(gameSurfaceRef)};
            vImage_Buffer dest= {.data = [imageRep bitmapData],
                .width = textureRect.size.width,
                .height = textureRect.size.height,
                .rowBytes = 4*textureRect.size.width};

            // Convert IOSurface pixel format to NSBitmapImageRep
            const uint8_t permuteMap[] = {2,1,0,3};
            vImagePermuteChannels_ARGB8888(&src, &dest, permuteMap, 0);

            IOSurfaceUnlock(gameSurfaceRef, kIOSurfaceLockReadOnly, NULL);

            NSImage *img = nil;

            NSRect extent = NSRectFromCGRect([[self gameCIImage] extent]);
            int width = extent.size.width;
            int height = extent.size.height;

            img = [[NSImage alloc] initWithSize:NSMakeSize(width, height)];
            [img addRepresentation:imageRep];

            // this will flip the rep
            [img lockFocusFlipped:YES];
            [imageRep drawInRect:NSMakeRect(0,0,[img size].width, [img size].height)];
            [img unlockFocus];

            screenshotHandler(img);
            [self setScreenshotHandler:nil];
        }

        if([self.gameServer hasClients])
            [self.gameServer publishFrameTexture:gameTexture textureTarget:GL_TEXTURE_RECTANGLE_ARB imageRegion:textureRect textureDimensions:textureRect.size flipped:NO];

        [[self openGLContext] flushBuffer];

        CGLUnlockContext(cgl_ctx);
    }
    else
    {
        // note that a null surface is a valid situation: it is possible that a game document has been opened but the underlying game emulation
        // hasn't started yet
        //NSLog(@"Surface is null");
    }
}

- (void)OE_renderToTexture:(GLuint)renderTarget withFramebuffer:(GLuint)FBO usingVertices:(const GLfloat *)vertices usingTextureCoords:(const GLint *)texCoords inCGLContext:(CGLContextObj)cgl_ctx
{
    glViewport(0, 0, gameScreenSize.width, gameScreenSize.height);
    glTexParameteri(GL_TEXTURE_RECTANGLE_EXT, GL_TEXTURE_MIN_FILTER, GL_NEAREST);
    glTexParameteri(GL_TEXTURE_RECTANGLE_EXT, GL_TEXTURE_MAG_FILTER, GL_NEAREST);

    glBindFramebufferEXT(GL_FRAMEBUFFER_EXT, FBO);

    glBindTexture(GL_TEXTURE_2D, renderTarget);

    glTexParameteri(GL_TEXTURE_2D, GL_TEXTURE_MAG_FILTER, GL_NEAREST);
    glTexParameteri(GL_TEXTURE_2D, GL_TEXTURE_MIN_FILTER, GL_NEAREST);
    glFramebufferTexture2DEXT(GL_FRAMEBUFFER_EXT, GL_COLOR_ATTACHMENT0, GL_TEXTURE_2D, renderTarget, 0);

    GLenum status = glCheckFramebufferStatusEXT(GL_FRAMEBUFFER_EXT) ;
    if(status != GL_FRAMEBUFFER_COMPLETE_EXT) {
        NSLog(@"failed to make complete framebuffer object %x", status);
    }

    glEnableClientState( GL_TEXTURE_COORD_ARRAY );
    glTexCoordPointer(2, GL_INT, 0, texCoords );
    glEnableClientState(GL_VERTEX_ARRAY);
    glVertexPointer(2, GL_FLOAT, 0, vertices );
    glDrawArrays( GL_TRIANGLE_FAN, 0, 4 );
    glDisableClientState( GL_TEXTURE_COORD_ARRAY );
    glDisableClientState(GL_VERTEX_ARRAY);

    glBindFramebufferEXT(GL_FRAMEBUFFER_EXT, 0);
    glViewport(0, 0, self.frame.size.width, self.frame.size.height);
}

// GL render method
- (void)OE_drawSurface:(IOSurfaceRef)surfaceRef inCGLContext:(CGLContextObj)cgl_ctx usingShader:(OEGameShader *)shader
{
    glPushClientAttrib(GL_CLIENT_ALL_ATTRIB_BITS);
    glPushAttrib(GL_ALL_ATTRIB_BITS);

    // need to add a clear here since we now draw direct to our context
    glClear(GL_COLOR_BUFFER_BIT);

    glBindTexture(GL_TEXTURE_RECTANGLE_EXT, gameTexture);

    glTexParameteri(GL_TEXTURE_RECTANGLE_EXT, GL_TEXTURE_WRAP_S, GL_CLAMP_TO_EDGE);
    glTexParameteri(GL_TEXTURE_RECTANGLE_EXT, GL_TEXTURE_WRAP_T, GL_CLAMP_TO_EDGE);

    // already disabled
    //    glDisable(GL_BLEND);
    glTexEnvi(GL_TEXTURE_ENV, GL_TEXTURE_ENV_MODE, GL_REPLACE);

    glActiveTexture(GL_TEXTURE0);
    glClientActiveTexture(GL_TEXTURE0);
    glColor4f(1.0, 1.0, 1.0, 1.0);

    // calculate aspect ratio
    NSSize scaled;
    OEIntSize aspectSize = self.gameAspectSize;
    float wr = aspectSize.width / self.frame.size.width;
    float hr = aspectSize.height / self.frame.size.height;
    float ratio;
    ratio = (hr < wr ? wr : hr);
    scaled = NSMakeSize(( wr / ratio), (hr / ratio));

    float halfw = scaled.width;
    float halfh = scaled.height;

    const GLfloat verts[] =
    {
        -halfw, -halfh,
        halfw, -halfh,
        halfw, halfh,
        -halfw, halfh
    };

    const GLint tex_coords[] =
    {
        0, 0,
        gameScreenSize.width, 0,
        gameScreenSize.width, gameScreenSize.height,
        0, gameScreenSize.height
    };
<<<<<<< HEAD
    
    if(shader != (id)_OELinearFilterName)
=======


    const GLfloat cg_coords[] =
    {
        0, 0,
        1, 0,
        1, 1,
        0, 1
    };

    const GLfloat rtt_verts[] =
    {
        -1, -1,
         1, -1,
         1,  1,
        -1,  1
    };

    if([shader isKindOfClass:[OEGameShader class]] && [[shader shaderData] isKindOfClass:[OECgShader class]])
    {
        // renders to texture because we need TEXTURE_2D not TEXTURE_RECTANGLE
        [self OE_renderToTexture:rttGameTexture withFramebuffer:rttFBO usingVertices:rtt_verts usingTextureCoords:tex_coords inCGLContext:cgl_ctx];

        OECgShader *cgShader = [shader shaderData];

        // enable vertex program, bind parameters
        cgGLBindProgram([cgShader vertexProgram]);
        cgGLSetParameter2f([cgShader vertexVideoSize], gameScreenSize.width, gameScreenSize.height);
        cgGLSetParameter2f([cgShader vertexTextureSize], gameScreenSize.width, gameScreenSize.height);
        cgGLSetParameter2f([cgShader vertexOutputSize], self.frame.size.width, self.frame.size.height);
        cgGLSetParameter1f([cgShader vertexFrameCount], frameCount++);
        cgGLSetStateMatrixParameter([cgShader modelViewProj], CG_GL_MODELVIEW_PROJECTION_MATRIX, CG_GL_MATRIX_IDENTITY);
        cgGLEnableProfile([cgShader vertexProfile]);

        // enable fragment program, bind parameters
        cgGLBindProgram([cgShader fragmentProgram]);
        cgGLSetParameter2f([cgShader fragmentVideoSize], gameScreenSize.width, gameScreenSize.height);
        cgGLSetParameter2f([cgShader fragmentTextureSize], gameScreenSize.width, gameScreenSize.height);
        cgGLSetParameter2f([cgShader fragmentOutputSize], self.frame.size.width, self.frame.size.height);
        cgGLSetParameter1f([cgShader fragmentFrameCount], frameCount++);
        cgGLEnableProfile([cgShader fragmentProfile]);

        
        glEnableClientState( GL_TEXTURE_COORD_ARRAY );
        glTexCoordPointer(2, GL_FLOAT, 0, cg_coords );
        glEnableClientState(GL_VERTEX_ARRAY);
        glVertexPointer(2, GL_FLOAT, 0, verts );
        glDrawArrays( GL_TRIANGLE_FAN, 0, 4 );
        glDisableClientState( GL_TEXTURE_COORD_ARRAY );
        glDisableClientState(GL_VERTEX_ARRAY);

        // turn off profiles
        cgGLDisableProfile([[shader shaderData] vertexProfile]);
        cgGLDisableProfile([[shader shaderData] fragmentProfile]);
    }
    else
>>>>>>> 91562dbd
    {
        if(shader == (id)_OELinearFilterName)
        {
            glTexParameteri(GL_TEXTURE_RECTANGLE_EXT, GL_TEXTURE_MIN_FILTER, GL_LINEAR);
            glTexParameteri(GL_TEXTURE_RECTANGLE_EXT, GL_TEXTURE_MAG_FILTER, GL_LINEAR);
        }
        else
        {
            glTexParameteri(GL_TEXTURE_RECTANGLE_EXT, GL_TEXTURE_MIN_FILTER, GL_NEAREST);
            glTexParameteri(GL_TEXTURE_RECTANGLE_EXT, GL_TEXTURE_MAG_FILTER, GL_NEAREST);
            
            if(shader != (id)_OENearestNeighborFilterName)
            {
                if([[shader shaderData] isKindOfClass:[OEGlslShader class]])
                {
                    glUseProgramObjectARB([[shader shaderData] programObject]);

                    // set up shader uniforms
                    glUniform1iARB([[shader shaderData] uniformLocationWithName:"OETexture"], 0);
                }
            }
        }

        glEnableClientState( GL_TEXTURE_COORD_ARRAY );
        glTexCoordPointer(2, GL_INT, 0, tex_coords );
        glEnableClientState(GL_VERTEX_ARRAY);
        glVertexPointer(2, GL_FLOAT, 0, verts );
        glDrawArrays( GL_TRIANGLE_FAN, 0, 4 );
        glDisableClientState( GL_TEXTURE_COORD_ARRAY );
        glDisableClientState(GL_VERTEX_ARRAY);

        // turn off shader - incase we switch toa QC filter or to a mode that does not use it.
        glUseProgramObjectARB(0);
    }
<<<<<<< HEAD
    
    glEnableClientState( GL_TEXTURE_COORD_ARRAY );
    glTexCoordPointer(2, GL_INT, 0, tex_coords );
    glEnableClientState(GL_VERTEX_ARRAY);
    glVertexPointer(2, GL_FLOAT, 0, verts );
    glDrawArrays( GL_TRIANGLE_FAN, 0, 4 );
    glDisableClientState( GL_TEXTURE_COORD_ARRAY );
    glDisableClientState(GL_VERTEX_ARRAY);
    
    // turn off shader - incase we switch toa QC filter or to a mode that does not use it.
    glUseProgramObjectARB(0);

    glTexParameteri(GL_TEXTURE_RECTANGLE_EXT, GL_TEXTURE_MIN_FILTER, GL_LINEAR);
    glTexParameteri(GL_TEXTURE_RECTANGLE_EXT, GL_TEXTURE_MAG_FILTER, GL_LINEAR);
=======
>>>>>>> 91562dbd

    glPopAttrib();
    glPopClientAttrib();
}

- (CVReturn)displayLinkRenderCallback:(const CVTimeStamp *)timeStamp
{
    @autoreleasepool
    {
        [self render];
    }
    return kCVReturnSuccess;
}

#pragma mark -
#pragma mark Filters and Compositions

- (QCComposition *)composition
{
    return [[OECompositionPlugin compositionPluginWithName:filterName] composition];
}

- (void)setFilterName:(NSString *)value
{
    if(filterName != value)
    {
        DLog(@"setting filter name");
        filterName = [value copy];

        [self OE_refreshFilterRenderer];
        if(rootProxy != nil) rootProxy.drawSquarePixels = [self composition] != nil;
    }
}

- (void)OE_refreshFilterRenderer
{
    // If we have a context (ie we are active) lets make a new QCRenderer...
    // but only if its appropriate

    DLog(@"releasing old filterRenderer");

    filterRenderer = nil;

    if(!filterName) return;

    if([filters objectForKey:filterName] == nil && [self openGLContext] != nil)
    {
        CGLContextObj cgl_ctx = [[self openGLContext] CGLContextObj];
        CGLLockContext(cgl_ctx);

        DLog(@"making new filter renderer");

        // this will be responsible for our rendering... weee...
        QCComposition *compo = [self composition];

        if(compo != nil)
            filterRenderer = [[QCRenderer alloc] initWithCGLContext:cgl_ctx
                                                        pixelFormat:CGLGetPixelFormat(cgl_ctx)
                                                         colorSpace:rgbColorSpace
                                                        composition:compo];

        if (filterRenderer == nil)
            NSLog(@"Warning: failed to create our filter QCRenderer");

        if (![[filterRenderer inputKeys] containsObject:@"OEImageInput"])
            NSLog(@"Warning: invalid Filter composition. Does not contain valid image input key");

        if([[filterRenderer outputKeys] containsObject:@"OEMousePositionX"] && [[filterRenderer outputKeys] containsObject:@"OEMousePositionY"])
        {
            DLog(@"filter has mouse output position keys");
            self.filterHasOutputMousePositionKeys = YES;
        }
        else
            self.filterHasOutputMousePositionKeys = NO;

        if ([[filterRenderer inputKeys] containsObject:@"OESystemIDInput"])
            [filterRenderer setValue:[[gameResponder controller] systemIdentifier] forInputKey:@"OESystemIDInput"];

        CGLUnlockContext(cgl_ctx);
    }
}

#pragma mark -
#pragma mark Game Core

- (void)setRootProxy:(id<OEGameCoreHelper>)value
{
    if(value != rootProxy)
    {
        rootProxy = value;
        [rootProxy setDelegate:self];
        rootProxy.drawSquarePixels = [self composition] != nil;
    }
}

- (void)gameCoreDidChangeScreenSizeTo:(OEIntSize)size
{
    // Recache the new resized surfaceID, so we can get our surfaceRef from it, to draw.
    gameSurfaceID = rootProxy.surfaceID;

    [self rebindIOSurface];

    self.gameScreenSize = size;
}

- (void)gameCoreDidChangeAspectSizeTo:(OEIntSize)size
{
    self.gameAspectSize = size;
}

- (void)captureScreenshotUsingBlock:(void(^)(NSImage *img))block
{
    [self setScreenshotHandler:block];
}

#pragma mark -
#pragma mark Responder

- (BOOL)acceptsFirstMouse:(NSEvent *)theEvent
{
    // By default, AppKit tries to set the child window containing this view as its main & key window
    // upon first mouse. Since our child window shouldn’t behave like a window, we make its parent
    // window (the visible window from the user point of view) main and key.
    // See https://github.com/OpenEmu/OpenEmu/issues/365
    NSWindow *mainWindow = [[self window] parentWindow];
    if(mainWindow)
    {
        [mainWindow makeMainWindow];
        [mainWindow makeKeyWindow];
        return NO;
    }

    return [super acceptsFirstMouse:theEvent];
}

- (BOOL)acceptsFirstResponder
{
    return YES;
}

- (BOOL)becomeFirstResponder
{
    return YES;
}

- (OESystemResponder *)gameResponder { return gameResponder; }
- (void)setGameResponder:(OESystemResponder *)value
{
    if(gameResponder != value)
    {
        id next = (gameResponder == nil
                   ? [super nextResponder]
                   : [gameResponder nextResponder]);

        gameResponder = value;

        [value setNextResponder:next];
        if(value == nil) value = next;
        [super setNextResponder:value];
    }
}

- (void)setNextResponder:(NSResponder *)aResponder
{
    if(gameResponder != nil)
        [gameResponder setNextResponder:aResponder];
    else
        [super setNextResponder:aResponder];
}

- (void)viewDidMoveToWindow
{
    [super viewDidMoveToWindow];

    [[NSNotificationCenter defaultCenter] postNotificationName:@"OEGameViewDidMoveToWindow" object:self];
}

#pragma mark -
#pragma mark Events

- (NSEvent *)OE_mouseEventWithEvent:(NSEvent *)anEvent;
{
    CGRect  frame    = [self frame];
    CGPoint location = [anEvent locationInWindow];
    location = [self convertPoint:location fromView:nil];
    location.y = frame.size.height - location.y;
    OEIntRect rect = [[[self rootProxy] gameCore] screenRect];

    CGRect screenRect = { .size = { rect.size.width, rect.size.height } };

    CGFloat scale = MIN(CGRectGetWidth(frame)  / CGRectGetWidth(screenRect),
                        CGRectGetHeight(frame) / CGRectGetHeight(screenRect));

    screenRect.size.width  *= scale;
    screenRect.size.height *= scale;
    screenRect.origin.x     = CGRectGetMidX(frame) - CGRectGetWidth(screenRect)  / 2;
    screenRect.origin.y     = CGRectGetMidY(frame) - CGRectGetHeight(screenRect) / 2;

    location.x -= screenRect.origin.x;
    location.y -= screenRect.origin.y;

    OEIntPoint point = {
        .x = MAX(0, MIN(round(location.x * rect.size.width  / CGRectGetWidth(screenRect)), rect.size.width)),
        .y = MAX(0, MIN(round(location.y * rect.size.height / CGRectGetHeight(screenRect)), rect.size.height))
    };

    return (id)[OEEvent eventWithMouseEvent:anEvent withLocationInGameView:point];
}

- (void)mouseDown:(NSEvent *)theEvent;
{
    [[self gameResponder] mouseDown:[self OE_mouseEventWithEvent:theEvent]];
}

- (void)rightMouseDown:(NSEvent *)theEvent;
{
    [[self gameResponder] rightMouseDown:[self OE_mouseEventWithEvent:theEvent]];
}

- (void)otherMouseDown:(NSEvent *)theEvent;
{
    [[self gameResponder] otherMouseDown:[self OE_mouseEventWithEvent:theEvent]];
}

- (void)mouseUp:(NSEvent *)theEvent;
{
    [[self gameResponder] mouseUp:[self OE_mouseEventWithEvent:theEvent]];
}

- (void)rightMouseUp:(NSEvent *)theEvent;
{
    [[self gameResponder] rightMouseUp:[self OE_mouseEventWithEvent:theEvent]];
}

- (void)otherMouseUp:(NSEvent *)theEvent;
{
    [[self gameResponder] otherMouseUp:[self OE_mouseEventWithEvent:theEvent]];
}

- (void)mouseMoved:(NSEvent *)theEvent;
{
    [[self gameResponder] mouseMoved:[self OE_mouseEventWithEvent:theEvent]];
}

- (void)mouseDragged:(NSEvent *)theEvent;
{
    [[self gameResponder] mouseDragged:[self OE_mouseEventWithEvent:theEvent]];
}

- (void)scrollWheel:(NSEvent *)theEvent;
{
    [[self gameResponder] scrollWheel:[self OE_mouseEventWithEvent:theEvent]];
}

- (void)rightMouseDragged:(NSEvent *)theEvent;
{
    [[self gameResponder] rightMouseDragged:[self OE_mouseEventWithEvent:theEvent]];
}

- (void)otherMouseDragged:(NSEvent *)theEvent;
{
    [[self gameResponder] otherMouseDragged:[self OE_mouseEventWithEvent:theEvent]];
}

- (void)mouseEntered:(NSEvent *)theEvent;
{
    [[self gameResponder] mouseEntered:[self OE_mouseEventWithEvent:theEvent]];
}

- (void)mouseExited:(NSEvent *)theEvent;
{
    [[self gameResponder] mouseExited:[self OE_mouseEventWithEvent:theEvent]];
}

@end<|MERGE_RESOLUTION|>--- conflicted
+++ resolved
@@ -649,67 +649,8 @@
         gameScreenSize.width, gameScreenSize.height,
         0, gameScreenSize.height
     };
-<<<<<<< HEAD
     
     if(shader != (id)_OELinearFilterName)
-=======
-
-
-    const GLfloat cg_coords[] =
-    {
-        0, 0,
-        1, 0,
-        1, 1,
-        0, 1
-    };
-
-    const GLfloat rtt_verts[] =
-    {
-        -1, -1,
-         1, -1,
-         1,  1,
-        -1,  1
-    };
-
-    if([shader isKindOfClass:[OEGameShader class]] && [[shader shaderData] isKindOfClass:[OECgShader class]])
-    {
-        // renders to texture because we need TEXTURE_2D not TEXTURE_RECTANGLE
-        [self OE_renderToTexture:rttGameTexture withFramebuffer:rttFBO usingVertices:rtt_verts usingTextureCoords:tex_coords inCGLContext:cgl_ctx];
-
-        OECgShader *cgShader = [shader shaderData];
-
-        // enable vertex program, bind parameters
-        cgGLBindProgram([cgShader vertexProgram]);
-        cgGLSetParameter2f([cgShader vertexVideoSize], gameScreenSize.width, gameScreenSize.height);
-        cgGLSetParameter2f([cgShader vertexTextureSize], gameScreenSize.width, gameScreenSize.height);
-        cgGLSetParameter2f([cgShader vertexOutputSize], self.frame.size.width, self.frame.size.height);
-        cgGLSetParameter1f([cgShader vertexFrameCount], frameCount++);
-        cgGLSetStateMatrixParameter([cgShader modelViewProj], CG_GL_MODELVIEW_PROJECTION_MATRIX, CG_GL_MATRIX_IDENTITY);
-        cgGLEnableProfile([cgShader vertexProfile]);
-
-        // enable fragment program, bind parameters
-        cgGLBindProgram([cgShader fragmentProgram]);
-        cgGLSetParameter2f([cgShader fragmentVideoSize], gameScreenSize.width, gameScreenSize.height);
-        cgGLSetParameter2f([cgShader fragmentTextureSize], gameScreenSize.width, gameScreenSize.height);
-        cgGLSetParameter2f([cgShader fragmentOutputSize], self.frame.size.width, self.frame.size.height);
-        cgGLSetParameter1f([cgShader fragmentFrameCount], frameCount++);
-        cgGLEnableProfile([cgShader fragmentProfile]);
-
-        
-        glEnableClientState( GL_TEXTURE_COORD_ARRAY );
-        glTexCoordPointer(2, GL_FLOAT, 0, cg_coords );
-        glEnableClientState(GL_VERTEX_ARRAY);
-        glVertexPointer(2, GL_FLOAT, 0, verts );
-        glDrawArrays( GL_TRIANGLE_FAN, 0, 4 );
-        glDisableClientState( GL_TEXTURE_COORD_ARRAY );
-        glDisableClientState(GL_VERTEX_ARRAY);
-
-        // turn off profiles
-        cgGLDisableProfile([[shader shaderData] vertexProfile]);
-        cgGLDisableProfile([[shader shaderData] fragmentProfile]);
-    }
-    else
->>>>>>> 91562dbd
     {
         if(shader == (id)_OELinearFilterName)
         {
@@ -744,7 +685,6 @@
         // turn off shader - incase we switch toa QC filter or to a mode that does not use it.
         glUseProgramObjectARB(0);
     }
-<<<<<<< HEAD
     
     glEnableClientState( GL_TEXTURE_COORD_ARRAY );
     glTexCoordPointer(2, GL_INT, 0, tex_coords );
@@ -759,8 +699,6 @@
 
     glTexParameteri(GL_TEXTURE_RECTANGLE_EXT, GL_TEXTURE_MIN_FILTER, GL_LINEAR);
     glTexParameteri(GL_TEXTURE_RECTANGLE_EXT, GL_TEXTURE_MAG_FILTER, GL_LINEAR);
-=======
->>>>>>> 91562dbd
 
     glPopAttrib();
     glPopClientAttrib();
