--- conflicted
+++ resolved
@@ -41,11 +41,7 @@
 
 - (id)initImageCell:(NSImage *)image
 {
-<<<<<<< HEAD
-    if((self = [super initImageCell:image]))
-=======
     if(self = [super initImageCell:image])
->>>>>>> 86e0dc76
     {
         [self setWidthInset:3];
     }
