--- conflicted
+++ resolved
@@ -108,15 +108,8 @@
     
     [[self sidebarController] view];
     
-<<<<<<< HEAD
     self.romImporter = [[OEROMImporter alloc] initWithDatabase:[self database]];
-    
     self.searchResults = [[NSMutableArray alloc] initWithCapacity:1];
-=======
-    [self setRomImporter:[[[OEROMImporter alloc] initWithDatabase:[self database]] autorelease]];
-    
-    [self setSearchResults:[[[NSMutableArray alloc] initWithCapacity:1] autorelease]];
->>>>>>> b919e52e
     
     NSUserDefaults *defaults = [NSUserDefaults standardUserDefaults];
     
@@ -413,7 +406,6 @@
         [[self searchResults] removeAllObjects];
         
         [[NSNotificationCenter defaultCenter] addObserver:self selector:@selector(finalizeSearchResults:)
-<<<<<<< HEAD
                                                      name:(NSString*)kMDQueryDidFinishNotification
                                                    object:(__bridge id)searchQuery];
         
@@ -426,20 +418,6 @@
                                                    object:(__bridge id)searchQuery];
         
         MDQuerySetSearchScope(searchQuery, (__bridge CFArrayRef) [NSArray arrayWithObject:(NSString*) kMDQueryScopeComputer /*kMDQueryScopeComputer */], 0);
-=======
-                                                     name:(NSString *)kMDQueryDidFinishNotification
-                                                   object:(id)searchQuery];
-        
-        [[NSNotificationCenter defaultCenter] addObserver:self selector:@selector(updateSearchResults:)
-                                                     name:(NSString *)kMDQueryProgressNotification
-                                                   object:(id)searchQuery];
-        
-        [[NSNotificationCenter defaultCenter] addObserver:self selector:@selector(updateSearchResults:)
-                                                     name:(NSString *)kMDQueryDidUpdateNotification
-                                                   object:(id)searchQuery];
-        
-        MDQuerySetSearchScope(searchQuery, (CFArrayRef) [NSArray arrayWithObject:(NSString *) kMDQueryScopeComputer /*kMDQueryScopeComputer */], 0);
->>>>>>> b919e52e
         
         if(MDQueryExecute(searchQuery, kMDQueryWantsUpdates))
             NSLog(@"Searching for importable roms");
@@ -460,13 +438,7 @@
 {
     NSLog(@"updateSearchResults:");
     
-<<<<<<< HEAD
-    MDQueryRef searchQuery = (__bridge MDQueryRef)[notification object]; 
-    
-    MDItemRef resultItem = NULL;
-    NSString *resultPath = nil;
-=======
-    MDQueryRef searchQuery = (MDQueryRef)[notification object];
+    MDQueryRef searchQuery = (__bridge MDQueryRef)[notification object];
     
     // If you're going to have the same array for every iteration,
     // don't allocate it inside the loop !
@@ -488,18 +460,12 @@
                               @"usr",
                               @"var",
                               nil];
->>>>>>> b919e52e
     
     // assume the latest result is the last index?
     for(CFIndex index = 0, limit = MDQueryGetResultCount(searchQuery); index < limit; index++)
     {
-<<<<<<< HEAD
-        resultItem = (MDItemRef)MDQueryGetResultAtIndex(searchQuery, index);
-        resultPath = (__bridge_transfer NSString*)MDItemCopyAttribute(resultItem, kMDItemPath);
-=======
         MDItemRef resultItem = (MDItemRef)MDQueryGetResultAtIndex(searchQuery, index);
-        NSString *resultPath = (NSString *)MDItemCopyAttribute(resultItem, kMDItemPath);
->>>>>>> b919e52e
+        NSString *resultPath = (__bridge_transfer NSString *)MDItemCopyAttribute(resultItem, kMDItemPath);
         
         // Nothing in common
         if([[resultPath pathComponents] firstObjectCommonWithArray:excludedPaths] == nil)
@@ -515,27 +481,13 @@
                 
                 NSLog(@"Result Path: %@", resultPath);
             }
-            
-            [resultDict release];
         }
-        
-<<<<<<< HEAD
-        resultPath = nil;    
-    } 
-=======
-        [resultPath release];
-    }
->>>>>>> b919e52e
+    }
 }
 
 - (void)finalizeSearchResults:(NSNotification *)notification
 {
-<<<<<<< HEAD
-    MDQueryRef searchQuery = (__bridge MDQueryRef)[notification object]; 
-=======
-    MDQueryRef searchQuery = (MDQueryRef)[notification object];
->>>>>>> b919e52e
-    
+    MDQueryRef searchQuery = (__bridge MDQueryRef)[notification object];    
     NSLog(@"Finished searching, found: %lu items", MDQueryGetResultCount(searchQuery));
     
     if(MDQueryGetResultCount(searchQuery))
