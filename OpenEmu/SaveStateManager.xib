--- conflicted
+++ resolved
@@ -1,7 +1,6 @@
 <?xml version="1.0" encoding="UTF-8"?>
 <archive type="com.apple.InterfaceBuilder3.Cocoa.XIB" version="8.00">
 	<data>
-<<<<<<< HEAD
 		<int key="IBDocument.SystemTarget">1060</int>
 		<string key="IBDocument.SystemVersion">11A430e</string>
 		<string key="IBDocument.InterfaceBuilderVersion">1545</string>
@@ -13,18 +12,6 @@
 		</object>
 		<object class="NSArray" key="IBDocument.IntegratedClassDependencies">
 			<bool key="EncodedWithXMLCoder">YES</bool>
-=======
-		<int key="IBDocument.SystemTarget">1050</int>
-		<string key="IBDocument.SystemVersion">10J869</string>
-		<string key="IBDocument.InterfaceBuilderVersion">1306</string>
-		<string key="IBDocument.AppKitVersion">1038.35</string>
-		<string key="IBDocument.HIToolboxVersion">461.00</string>
-		<object class="NSMutableDictionary" key="IBDocument.PluginVersions">
-			<string key="NS.key.0">com.apple.InterfaceBuilder.CocoaPlugin</string>
-			<string key="NS.object.0">1306</string>
-		</object>
-		<array key="IBDocument.IntegratedClassDependencies">
->>>>>>> cab889fb
 			<string>NSSliderCell</string>
 			<string>NSMenu</string>
 			<string>NSCustomObject</string>
@@ -48,7 +35,6 @@
 			<string>NSScroller</string>
 			<string>NSTextView</string>
 			<string>NSMenuItem</string>
-<<<<<<< HEAD
 		</object>
 		<object class="NSArray" key="IBDocument.PluginDependencies">
 			<bool key="EncodedWithXMLCoder">YES</bool>
@@ -63,14 +49,6 @@
 		</object>
 		<object class="NSMutableArray" key="IBDocument.RootObjects" id="1000">
 			<bool key="EncodedWithXMLCoder">YES</bool>
-=======
-		</array>
-		<array key="IBDocument.PluginDependencies">
-			<string>com.apple.InterfaceBuilder.CocoaPlugin</string>
-		</array>
-		<dictionary class="NSMutableDictionary" key="IBDocument.Metadata"/>
-		<array class="NSMutableArray" key="IBDocument.RootObjects" id="1000">
->>>>>>> cab889fb
 			<object class="NSCustomObject" id="1001">
 				<string key="NSClassName">OESaveStateController</string>
 			</object>
@@ -88,10 +66,7 @@
 				<string key="NSWindowTitle">Save Manager</string>
 				<string key="NSWindowClass">NSWindow</string>
 				<nil key="NSViewClass"/>
-<<<<<<< HEAD
 				<nil key="NSUserInterfaceItemIdentifier"/>
-=======
->>>>>>> cab889fb
 				<string key="NSWindowContentMinSize">{636, 490}</string>
 				<object class="NSView" key="NSWindowView" id="1006">
 					<reference key="NSNextResponder"/>
@@ -111,10 +86,6 @@
 											<string key="NSFrameSize">{163, 490}</string>
 											<reference key="NSSuperview" ref="65873888"/>
 											<reference key="NSWindow"/>
-<<<<<<< HEAD
-=======
-											<reference key="NSNextKeyView" ref="371230010"/>
->>>>>>> cab889fb
 											<bool key="NSEnabled">YES</bool>
 											<object class="_NSCornerView" key="NSCornerView">
 												<nil key="NSNextResponder"/>
@@ -226,10 +197,6 @@
 									<string key="NSFrame">{{149, 1}, {15, 454}}</string>
 									<reference key="NSSuperview" ref="72458948"/>
 									<reference key="NSWindow"/>
-<<<<<<< HEAD
-=======
-									<reference key="NSNextKeyView" ref="872883481"/>
->>>>>>> cab889fb
 									<reference key="NSTarget" ref="72458948"/>
 									<string key="NSAction">_doScroller:</string>
 									<double key="NSPercent">0.96303899999999998</double>
@@ -240,10 +207,6 @@
 									<string key="NSFrame">{{1, 455}, {148, 15}}</string>
 									<reference key="NSSuperview" ref="72458948"/>
 									<reference key="NSWindow"/>
-<<<<<<< HEAD
-=======
-									<reference key="NSNextKeyView" ref="864411201"/>
->>>>>>> cab889fb
 									<int key="NSsFlags">1</int>
 									<reference key="NSTarget" ref="72458948"/>
 									<string key="NSAction">_doScroller:</string>
@@ -266,10 +229,6 @@
 							<string key="NSFrame">{{434, 448}, {182, 22}}</string>
 							<reference key="NSSuperview" ref="1006"/>
 							<reference key="NSWindow"/>
-<<<<<<< HEAD
-=======
-							<reference key="NSNextKeyView" ref="351369728"/>
->>>>>>> cab889fb
 							<bool key="NSEnabled">YES</bool>
 							<object class="NSSearchFieldCell" key="NSCell" id="98600189">
 								<int key="NSCellFlags">341966400</int>
@@ -329,10 +288,6 @@
 							<string key="NSFrame">{{346, 446}, {80, 25}}</string>
 							<reference key="NSSuperview" ref="1006"/>
 							<reference key="NSWindow"/>
-<<<<<<< HEAD
-=======
-							<reference key="NSNextKeyView" ref="495222638"/>
->>>>>>> cab889fb
 							<bool key="NSEnabled">YES</bool>
 							<object class="NSSegmentedCell" key="NSCell" id="560769816">
 								<int key="NSCellFlags">67239424</int>
@@ -381,10 +336,6 @@
 							<string key="NSFrame">{{172, 98}, {444, 341}}</string>
 							<reference key="NSSuperview" ref="1006"/>
 							<reference key="NSWindow"/>
-<<<<<<< HEAD
-=======
-							<reference key="NSNextKeyView" ref="498782739"/>
->>>>>>> cab889fb
 							<string key="NSClassName">NSView</string>
 						</object>
 						<object class="NSScrollView" id="755224116">
@@ -420,10 +371,6 @@
 											<string key="NSFrameSize">{442, 14}</string>
 											<reference key="NSSuperview" ref="302334626"/>
 											<reference key="NSWindow"/>
-<<<<<<< HEAD
-=======
-											<reference key="NSNextKeyView" ref="556107951"/>
->>>>>>> cab889fb
 											<object class="NSTextContainer" key="NSTextContainer" id="206500929">
 												<object class="NSLayoutManager" key="NSLayoutManager">
 													<object class="NSTextStorage" key="NSTextStorage">
@@ -517,10 +464,6 @@
 									<string key="NSFrame">{{428, 1}, {15, 70}}</string>
 									<reference key="NSSuperview" ref="755224116"/>
 									<reference key="NSWindow"/>
-<<<<<<< HEAD
-=======
-									<reference key="NSNextKeyView"/>
->>>>>>> cab889fb
 									<reference key="NSTarget" ref="755224116"/>
 									<string key="NSAction">_doScroller:</string>
 									<double key="NSPercent">0.72916669999999995</double>
@@ -531,10 +474,6 @@
 									<string key="NSFrame">{{-100, -100}, {87, 18}}</string>
 									<reference key="NSSuperview" ref="755224116"/>
 									<reference key="NSWindow"/>
-<<<<<<< HEAD
-=======
-									<reference key="NSNextKeyView" ref="302334626"/>
->>>>>>> cab889fb
 									<int key="NSsFlags">1</int>
 									<reference key="NSTarget" ref="755224116"/>
 									<string key="NSAction">_doScroller:</string>
@@ -545,13 +484,8 @@
 							<string key="NSFrame">{{172, 20}, {444, 45}}</string>
 							<reference key="NSSuperview" ref="1006"/>
 							<reference key="NSWindow"/>
-<<<<<<< HEAD
 							<reference key="NSNextKeyView" ref="302334626"/>
 							<int key="NSsFlags">133650</int>
-=======
-							<reference key="NSNextKeyView" ref="469397267"/>
-							<int key="NSsFlags">530</int>
->>>>>>> cab889fb
 							<reference key="NSVScroller" ref="556107951"/>
 							<reference key="NSHScroller" ref="469397267"/>
 							<reference key="NSContentView" ref="302334626"/>
@@ -562,10 +496,6 @@
 							<string key="NSFrame">{{169, 73}, {81, 17}}</string>
 							<reference key="NSSuperview" ref="1006"/>
 							<reference key="NSWindow"/>
-<<<<<<< HEAD
-=======
-							<reference key="NSNextKeyView" ref="755224116"/>
->>>>>>> cab889fb
 							<bool key="NSEnabled">YES</bool>
 							<object class="NSTextFieldCell" key="NSCell" id="1041486523">
 								<int key="NSCellFlags">68288064</int>
@@ -582,26 +512,14 @@
 								<reference key="NSTextColor" ref="150518730"/>
 							</object>
 						</object>
-<<<<<<< HEAD
 					</object>
 					<string key="NSFrame">{{7, 11}, {636, 490}}</string>
 					<reference key="NSSuperview"/>
 					<reference key="NSWindow"/>
-=======
-					</array>
-					<string key="NSFrame">{{7, 11}, {636, 490}}</string>
-					<reference key="NSSuperview"/>
-					<reference key="NSWindow"/>
-					<reference key="NSNextKeyView" ref="72458948"/>
->>>>>>> cab889fb
 				</object>
 				<string key="NSScreenRect">{{0, 0}, {1440, 878}}</string>
 				<string key="NSMinSize">{636, 512}</string>
-<<<<<<< HEAD
 				<string key="NSMaxSize">{10000000000000, 10000000000000}</string>
-=======
-				<string key="NSMaxSize">{1e+13, 1e+13}</string>
->>>>>>> cab889fb
 				<string key="NSFrameAutosaveName">savestate</string>
 			</object>
 			<object class="NSArrayController" id="725338587">
@@ -1712,7 +1630,6 @@
 						<reference key="parent" ref="0"/>
 						<string key="objectName">ROM File Controller</string>
 					</object>
-<<<<<<< HEAD
 				</object>
 			</object>
 			<object class="NSMutableDictionary" key="flattenedProperties">
@@ -1844,9 +1761,6 @@
 				<bool key="EncodedWithXMLCoder">YES</bool>
 				<reference key="dict.sortedKeys" ref="0"/>
 				<reference key="dict.values" ref="0"/>
-=======
-				</array>
->>>>>>> cab889fb
 			</object>
 			<dictionary class="NSMutableDictionary" key="flattenedProperties">
 				<string key="-3.IBPluginDependency">com.apple.InterfaceBuilder.CocoaPlugin</string>
@@ -1910,20 +1824,15 @@
 			</dictionary>
 			<dictionary class="NSMutableDictionary" key="unlocalizedProperties"/>
 			<nil key="activeLocalization"/>
-<<<<<<< HEAD
 			<object class="NSMutableDictionary" key="localizations">
 				<bool key="EncodedWithXMLCoder">YES</bool>
 				<reference key="dict.sortedKeys" ref="0"/>
 				<reference key="dict.values" ref="0"/>
 			</object>
-=======
-			<dictionary class="NSMutableDictionary" key="localizations"/>
->>>>>>> cab889fb
 			<nil key="sourceID"/>
 			<int key="maxID">377</int>
 		</object>
 		<object class="IBClassDescriber" key="IBDocument.Classes">
-<<<<<<< HEAD
 			<object class="NSMutableArray" key="referencedPartialClassDescriptions">
 				<bool key="EncodedWithXMLCoder">YES</bool>
 				<object class="IBPartialClassDescription">
@@ -1981,40 +1890,6 @@
 							</object>
 						</object>
 					</object>
-=======
-			<array class="NSMutableArray" key="referencedPartialClassDescriptions">
-				<object class="IBPartialClassDescription">
-					<string key="className">IKImageBrowserView</string>
-					<dictionary class="NSMutableDictionary" key="outlets">
-						<string key="_dataSource">id</string>
-						<string key="_delegate">id</string>
-						<string key="_dragDestinationDelegate">id</string>
-						<string key="_horizontalScroller">NSScroller</string>
-						<string key="_verticalScroller">NSScroller</string>
-					</dictionary>
-					<dictionary class="NSMutableDictionary" key="toOneOutletInfosByName">
-						<object class="IBToOneOutletInfo" key="_dataSource">
-							<string key="name">_dataSource</string>
-							<string key="candidateClassName">id</string>
-						</object>
-						<object class="IBToOneOutletInfo" key="_delegate">
-							<string key="name">_delegate</string>
-							<string key="candidateClassName">id</string>
-						</object>
-						<object class="IBToOneOutletInfo" key="_dragDestinationDelegate">
-							<string key="name">_dragDestinationDelegate</string>
-							<string key="candidateClassName">id</string>
-						</object>
-						<object class="IBToOneOutletInfo" key="_horizontalScroller">
-							<string key="name">_horizontalScroller</string>
-							<string key="candidateClassName">NSScroller</string>
-						</object>
-						<object class="IBToOneOutletInfo" key="_verticalScroller">
-							<string key="name">_verticalScroller</string>
-							<string key="candidateClassName">NSScroller</string>
-						</object>
-					</dictionary>
->>>>>>> cab889fb
 					<object class="IBClassDescriptionSource" key="sourceIdentifier">
 						<string key="majorKey">IBProjectSource</string>
 						<string key="minorKey">./Classes/IKImageBrowserView.h</string>
@@ -2137,7 +2012,6 @@
 						<string key="minorKey">./Classes/OESaveStateController.h</string>
 					</object>
 				</object>
-<<<<<<< HEAD
 			</object>
 		</object>
 		<int key="IBDocument.localizationMode">0</int>
@@ -2146,19 +2020,12 @@
 			<string key="NS.key.0">com.apple.InterfaceBuilder.CocoaPlugin.macosx</string>
 			<real value="1060" key="NS.object.0"/>
 		</object>
-=======
-			</array>
-		</object>
-		<int key="IBDocument.localizationMode">0</int>
-		<string key="IBDocument.TargetRuntimeIdentifier">IBCocoaFramework</string>
->>>>>>> cab889fb
 		<object class="NSMutableDictionary" key="IBDocument.PluginDeclaredDependencyDefaults">
 			<string key="NS.key.0">com.apple.InterfaceBuilder.CocoaPlugin.macosx</string>
 			<integer value="1050" key="NS.object.0"/>
 		</object>
 		<bool key="IBDocument.PluginDeclaredDependenciesTrackSystemTargetVersion">YES</bool>
 		<int key="IBDocument.defaultPropertyAccessControl">3</int>
-<<<<<<< HEAD
 		<object class="NSMutableDictionary" key="IBDocument.LastKnownImageSizes">
 			<bool key="EncodedWithXMLCoder">YES</bool>
 			<object class="NSArray" key="dict.sortedKeys">
@@ -2182,16 +2049,5 @@
 				<string>{16, 13}</string>
 			</object>
 		</object>
-=======
-		<dictionary class="NSMutableDictionary" key="IBDocument.LastKnownImageSizes">
-			<string key="NSFlowViewTemplate">{15, 9}</string>
-			<string key="NSIconViewTemplate">{11, 10}</string>
-			<string key="NSListViewTemplate">{11, 10}</string>
-			<string key="NSMenuCheckmark">{9, 8}</string>
-			<string key="NSMenuMixedState">{7, 2}</string>
-			<string key="larger">{16, 13}</string>
-			<string key="smaller">{16, 13}</string>
-		</dictionary>
->>>>>>> cab889fb
 	</data>
 </archive>