/*
 Copyright (c) 2011, OpenEmu Team
 
 Redistribution and use in source and binary forms, with or without
 modification, are permitted provided that the following conditions are met:
     * Redistributions of source code must retain the above copyright
       notice, this list of conditions and the following disclaimer.
     * Redistributions in binary form must reproduce the above copyright
       notice, this list of conditions and the following disclaimer in the
       documentation and/or other materials provided with the distribution.
     * Neither the name of the OpenEmu Team nor the
       names of its contributors may be used to endorse or promote products
       derived from this software without specific prior written permission.
 
 THIS SOFTWARE IS PROVIDED BY OpenEmu Team ''AS IS'' AND ANY
 EXPRESS OR IMPLIED WARRANTIES, INCLUDING, BUT NOT LIMITED TO, THE IMPLIED
 WARRANTIES OF MERCHANTABILITY AND FITNESS FOR A PARTICULAR PURPOSE ARE
 DISCLAIMED. IN NO EVENT SHALL OpenEmu Team BE LIABLE FOR ANY
 DIRECT, INDIRECT, INCIDENTAL, SPECIAL, EXEMPLARY, OR CONSEQUENTIAL DAMAGES
 (INCLUDING, BUT NOT LIMITED TO, PROCUREMENT OF SUBSTITUTE GOODS OR SERVICES;
  LOSS OF USE, DATA, OR PROFITS; OR BUSINESS INTERRUPTION) HOWEVER CAUSED AND
 ON ANY THEORY OF LIABILITY, WHETHER IN CONTRACT, STRICT LIABILITY, OR TORT
 (INCLUDING NEGLIGENCE OR OTHERWISE) ARISING IN ANY WAY OUT OF THE USE OF THIS
  SOFTWARE, EVEN IF ADVISED OF THE POSSIBILITY OF SUCH DAMAGE.
 */

#import <Cocoa/Cocoa.h>

@class OEMainWindowContentController;

@class OELibraryController;

@interface OEMainWindowController : NSWindowController <NSWindowDelegate>

#pragma mark -

<<<<<<< HEAD
@property(strong, nonatomic) OEMainWindowContentController *currentContentController;
@property(strong)            OEMainWindowContentController *defaultContentController;
=======
@property(retain) IBOutlet OELibraryController *libraryController;

@property(retain, nonatomic) OEMainWindowContentController *currentContentController;
@property(retain)            OEMainWindowContentController *defaultContentController;
>>>>>>> b919e52e
@property                    BOOL                           allowWindowResizing;

#pragma mark -
#pragma mark Menu Items

- (void)setupMenuItems;
- (BOOL)validateMenuItem:(NSMenuItem *)menuItem;
- (void)menuItemAction:(id)sender;

@property(retain) IBOutlet NSView *placeholderView;

#pragma mark -
#pragma mark Toolbar Elements

@property(strong) IBOutlet NSButton      *toolbarSidebarButton;
@property(strong) IBOutlet NSButton      *toolbarGridViewButton;
@property(strong) IBOutlet NSButton      *toolbarFlowViewButton;
@property(strong) IBOutlet NSButton      *toolbarListViewButton;

@property(strong) IBOutlet NSButton      *toolbarAddToSidebarButton;
@property(strong) IBOutlet NSSearchField *toolbarSearchField;
@property(strong) IBOutlet NSSlider      *toolbarSlider;

@end<|MERGE_RESOLUTION|>--- conflicted
+++ resolved
@@ -34,16 +34,11 @@
 
 #pragma mark -
 
-<<<<<<< HEAD
-@property(strong, nonatomic) OEMainWindowContentController *currentContentController;
-@property(strong)            OEMainWindowContentController *defaultContentController;
-=======
-@property(retain) IBOutlet OELibraryController *libraryController;
+@property(unsafe_unretained) IBOutlet OELibraryController *libraryController;
 
-@property(retain, nonatomic) OEMainWindowContentController *currentContentController;
-@property(retain)            OEMainWindowContentController *defaultContentController;
->>>>>>> b919e52e
-@property                    BOOL                           allowWindowResizing;
+@property(nonatomic, unsafe_unretained) OEMainWindowContentController *currentContentController;
+@property(nonatomic, unsafe_unretained) OEMainWindowContentController *defaultContentController;
+@property                               BOOL                           allowWindowResizing;
 
 #pragma mark -
 #pragma mark Menu Items
@@ -52,18 +47,18 @@
 - (BOOL)validateMenuItem:(NSMenuItem *)menuItem;
 - (void)menuItemAction:(id)sender;
 
-@property(retain) IBOutlet NSView *placeholderView;
+@property(weak) IBOutlet NSView *placeholderView;
 
 #pragma mark -
 #pragma mark Toolbar Elements
 
-@property(strong) IBOutlet NSButton      *toolbarSidebarButton;
-@property(strong) IBOutlet NSButton      *toolbarGridViewButton;
-@property(strong) IBOutlet NSButton      *toolbarFlowViewButton;
-@property(strong) IBOutlet NSButton      *toolbarListViewButton;
+@property(weak) IBOutlet NSButton      *toolbarSidebarButton;
+@property(weak) IBOutlet NSButton      *toolbarGridViewButton;
+@property(weak) IBOutlet NSButton      *toolbarFlowViewButton;
+@property(weak) IBOutlet NSButton      *toolbarListViewButton;
 
-@property(strong) IBOutlet NSButton      *toolbarAddToSidebarButton;
-@property(strong) IBOutlet NSSearchField *toolbarSearchField;
-@property(strong) IBOutlet NSSlider      *toolbarSlider;
+@property(weak) IBOutlet NSButton      *toolbarAddToSidebarButton;
+@property(weak) IBOutlet NSSearchField *toolbarSearchField;
+@property(weak) IBOutlet NSSlider      *toolbarSlider;
 
 @end