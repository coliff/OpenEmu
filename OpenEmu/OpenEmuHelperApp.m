/*
 Copyright (c) 2010, OpenEmu Team

 Redistribution and use in source and binary forms, with or without
 modification, are permitted provided that the following conditions are met:
     * Redistributions of source code must retain the above copyright
       notice, this list of conditions and the following disclaimer.
     * Redistributions in binary form must reproduce the above copyright
       notice, this list of conditions and the following disclaimer in the
       documentation and/or other materials provided with the distribution.
     * Neither the name of the OpenEmu Team nor the
       names of its contributors may be used to endorse or promote products
       derived from this software without specific prior written permission.

 THIS SOFTWARE IS PROVIDED BY OpenEmu Team ''AS IS'' AND ANY
 EXPRESS OR IMPLIED WARRANTIES, INCLUDING, BUT NOT LIMITED TO, THE IMPLIED
 WARRANTIES OF MERCHANTABILITY AND FITNESS FOR A PARTICULAR PURPOSE ARE
 DISCLAIMED. IN NO EVENT SHALL OpenEmu Team BE LIABLE FOR ANY
 DIRECT, INDIRECT, INCIDENTAL, SPECIAL, EXEMPLARY, OR CONSEQUENTIAL DAMAGES
 (INCLUDING, BUT NOT LIMITED TO, PROCUREMENT OF SUBSTITUTE GOODS OR SERVICES;
  LOSS OF USE, DATA, OR PROFITS; OR BUSINESS INTERRUPTION) HOWEVER CAUSED AND
 ON ANY THEORY OF LIABILITY, WHETHER IN CONTRACT, STRICT LIABILITY, OR TORT
 (INCLUDING NEGLIGENCE OR OTHERWISE) ARISING IN ANY WAY OUT OF THE USE OF THIS
  SOFTWARE, EVEN IF ADVISED OF THE POSSIBILITY OF SUCH DAMAGE.
 */

// for speedz
#import <OpenGL/CGLMacro.h>

#import "OpenEmuHelperApp.h"

// Open Emu
#import "OEGameAudio.h"
#import "OECorePlugin.h"

// Compression support
#import <XADMaster/XADArchive.h>

#import <FeedbackReporter/FRFeedbackReporter.h>

#ifndef BOOL_STR
#define BOOL_STR(b) ((b) ? "YES" : "NO")
#endif

@interface OpenEmuHelperApp () <OEGameCoreDelegate>
@property(readwrite, getter=isRunning) BOOL running;
@end

@implementation OpenEmuHelperApp
{
    void (^_startEmulationHandler)(void);
    void (^_stopEmulationHandler)(void);
    OEIntSize _previousAspectSize;
    BOOL _hasSlowClientStorage;
    BOOL _isFirstRun;
}

#pragma mark -

- (void)launchApplication
{
    
}

- (void)applicationDidFinishLaunching:(NSNotification *)aNotification
{
    // just be sane for now.
    _gameFBO = 0;
    _gameTexture = 0;

    _parentApplication = [NSRunningApplication runningApplicationWithProcessIdentifier:getppid()];
    if(_parentApplication != nil)
    {
        NSLog(@"parent application is: %@", [_parentApplication localizedName]);
        [self setupProcessPollingTimer];
    }

    // Check to see if we crashed.
    //[[FRFeedbackReporter sharedReporter] reportIfCrash];
}

- (void)setupGameCore
{
    [_gameAudio setVolume:1.0];

    if(![_gameCore rendersToOpenGL])
        [self setupGameTexture];

    _isFirstRun = YES;
    // ensure we set _screenSize corectly from the get go
    [self updateScreenSize];
    [self setupIOSurface];
    [self setupFBO];
}

- (void)setupProcessPollingTimer
{
    _pollingTimer = [NSTimer scheduledTimerWithTimeInterval:1.0
                                                     target:self
                                                   selector:@selector(pollParentProcess)
                                                   userInfo:nil
                                                    repeats:YES];
}

- (void)pollParentProcess
{
    if([_parentApplication isTerminated]) [self quitHelperTool];
}

- (void)quitHelperTool
{
    // TODO: add proper deallocs etc.
    [_pollingTimer invalidate];

    [[NSApplication sharedApplication] terminate:nil];
}

- (OEGameCore *)gameCoreProxy
{
    return (OEGameCore *)_gameCoreProxy;
}

#pragma mark - IOSurface and GL Render

- (void)setupOpenGLOnScreen:(NSScreen *)screen
{
    // init our context.
    static const CGLPixelFormatAttribute attributes[] = { kCGLPFAAccelerated, kCGLPFAAllowOfflineRenderers, 0 };

    CGLError err = kCGLNoError;
    GLint numPixelFormats = 0;

    DLog(@"choosing pixel format");
    err = CGLChoosePixelFormat(attributes, &_glPixelFormat, &numPixelFormats);

    if(err != kCGLNoError)
    {
        NSLog(@"Error choosing pixel format %s", CGLErrorString(err));
        [[NSApplication sharedApplication] terminate:nil];
    }
    CGLRetainPixelFormat(_glPixelFormat);

    DLog(@"creating context");

    err = CGLCreateContext(_glPixelFormat, NULL, &_glContext);
    if(err != kCGLNoError)
    {
        NSLog(@"Error creating context %s", CGLErrorString(err));
        [[NSApplication sharedApplication] terminate:nil];
    }
    CGLRetainContext(_glContext);

    CGLContextObj cgl_ctx = _glContext;

    // Ensure our context is set for clients not able to use CGL Macros.
    CGLSetCurrentContext(cgl_ctx);
    
    const GLubyte *vendor = glGetString(GL_VENDOR);
    const GLubyte *renderer = glGetString(GL_RENDERER);
    _hasSlowClientStorage = strstr((const char*)vendor, "Intel") || strstr((const char*)renderer, "NVIDIA GeForce 9600M GT OpenGL Engine") || strstr((const char*)renderer, "NVIDIA GeForce 8600M GT OpenGL Engine") || strstr((const char*)renderer, "NVIDIA GeForce GT 330M OpenGL Engine") != NULL;
}

- (void)setupIOSurface
{
    // init our texture and IOSurface
    OEIntSize surfaceSize = _screenSize;
    NSDictionary *surfaceAttributes = @{
                                        (NSString *)kIOSurfaceIsGlobal        : @YES,
                                        (NSString *)kIOSurfaceWidth           : @(surfaceSize.width),
                                        (NSString *)kIOSurfaceHeight          : @(surfaceSize.height),
                                        (NSString *)kIOSurfaceBytesPerElement : @4
                                        };

    // TODO: do we need to ensure openGL Compatibility and CALayer compatibility?
    _surfaceRef = IOSurfaceCreate((__bridge CFDictionaryRef)surfaceAttributes);

    // make a new texture.
    CGLContextObj cgl_ctx = _glContext;

    glGenTextures(1, &_ioSurfaceTexture);
    glEnable(GL_TEXTURE_RECTANGLE_ARB);
    glBindTexture(GL_TEXTURE_RECTANGLE_ARB, _ioSurfaceTexture);

    CGLError err = CGLTexImageIOSurface2D(_glContext, GL_TEXTURE_RECTANGLE_ARB, GL_RGBA8, (GLsizei)surfaceSize.width, (GLsizei)surfaceSize.height, GL_BGRA, GL_UNSIGNED_INT_8_8_8_8_REV, _surfaceRef, 0);
    if(err != kCGLNoError)
        NSLog(@"Error creating IOSurface texture: %s & %x", CGLErrorString(err), glGetError());

    // Unbind
    glBindTexture(GL_TEXTURE_RECTANGLE_ARB, 0);
    glDisable(GL_TEXTURE_RECTANGLE_ARB);

    // Cache our new surfaceID as soon as possible, and we only need to set it on size changes and re-creation.
    _surfaceID = IOSurfaceGetID(_surfaceRef);
}

// make an FBO and bind out IOSurface backed texture to it
- (void)setupFBO
{
    GLenum status;

    CGLContextObj cgl_ctx = _glContext;

    // Create temporary FBO to render in texture
    glGenFramebuffersEXT(1, &_gameFBO);
    glBindFramebufferEXT(GL_FRAMEBUFFER_EXT, _gameFBO);
    glFramebufferTexture2DEXT(GL_FRAMEBUFFER_EXT, GL_COLOR_ATTACHMENT0_EXT, GL_TEXTURE_RECTANGLE_EXT, _ioSurfaceTexture, 0);

    OEIntSize surfaceSize = _screenSize;

    // setup depthStencilRenderBuffer
    glGenRenderbuffersEXT(1, &_depthStencilRB);
    glBindRenderbufferEXT(GL_RENDERBUFFER_EXT, _depthStencilRB);
    glRenderbufferStorage(GL_RENDERBUFFER_EXT, GL_DEPTH24_STENCIL8, (GLsizei)surfaceSize.width, (GLsizei)surfaceSize.height);
    glFramebufferRenderbufferEXT(GL_FRAMEBUFFER_EXT, GL_DEPTH_STENCIL_ATTACHMENT, GL_RENDERBUFFER_EXT, _depthStencilRB);

    status = glCheckFramebufferStatusEXT(GL_FRAMEBUFFER_EXT);
    if(status != GL_FRAMEBUFFER_COMPLETE_EXT)
    {
        NSLog(@"Cannot create FBO");
        NSLog(@"OpenGL error %04X", status);

        glDeleteFramebuffersEXT(1, &_gameFBO);
    }
}

- (void)setupGameTexture
{
    DLog(@"starting to setup gameTexture");

    GLenum status;

    CGLContextObj cgl_ctx = _glContext;

    glEnable(GL_TEXTURE_RECTANGLE_EXT);
    // create our texture
    glGenTextures(1, &_gameTexture);
    glBindTexture(GL_TEXTURE_RECTANGLE_EXT, _gameTexture);

    DLog(@"bound gameTexture");

    status = glGetError();
    if(status != 0) NSLog(@"createNewTexture, after bindTex: OpenGL error %04X", status);

    OEIntSize  bufferSize;
    const void *videoBuffer;

    GLenum internalPixelFormat, pixelFormat, pixelType;

    bufferSize  = [_gameCore bufferSize];
    videoBuffer = [_gameCore videoBuffer];

    internalPixelFormat = [_gameCore internalPixelFormat];
    pixelFormat         = [_gameCore pixelFormat];
    pixelType           = [_gameCore pixelType];

    if(!_hasSlowClientStorage)
    {
        glTexParameteri(GL_TEXTURE_RECTANGLE_EXT,GL_TEXTURE_STORAGE_HINT_APPLE, GL_STORAGE_CACHED_APPLE);
        glPixelStorei(GL_UNPACK_CLIENT_STORAGE_APPLE, GL_TRUE);
    }

    // proper tex params.
    glTexParameteri(GL_TEXTURE_RECTANGLE_EXT, GL_TEXTURE_MIN_FILTER, GL_NEAREST);
    glTexParameteri(GL_TEXTURE_RECTANGLE_EXT, GL_TEXTURE_MAG_FILTER, GL_NEAREST);
    glTexParameteri(GL_TEXTURE_RECTANGLE_EXT, GL_TEXTURE_WRAP_S, GL_CLAMP_TO_EDGE);
    glTexParameteri(GL_TEXTURE_RECTANGLE_EXT, GL_TEXTURE_WRAP_T, GL_CLAMP_TO_EDGE);
    glPixelStorei(GL_UNPACK_ROW_LENGTH, 0);

    DLog(@"set params - uploading texture");

    glTexImage2D(GL_TEXTURE_RECTANGLE_EXT, 0, internalPixelFormat, bufferSize.width, bufferSize.height, 0, pixelFormat, pixelType, videoBuffer);

    DLog(@"uploaded gameTexture");

    status = glGetError();
    if(status)
    {
        NSLog(@"createNewTexture, after creating tex: OpenGL error %04X", status);
        glDeleteTextures(1, &_gameTexture);
        _gameTexture = 0;
    }

    if(!_hasSlowClientStorage)
    {
        glTexParameteri(GL_TEXTURE_RECTANGLE_EXT, GL_TEXTURE_STORAGE_HINT_APPLE , GL_STORAGE_PRIVATE_APPLE);
        glPixelStorei(GL_UNPACK_CLIENT_STORAGE_APPLE, GL_FALSE);
    }

    DLog(@"Finished setting up gameTexture");
}

- (void)updateGameTexture
{
    CGLContextObj cgl_ctx = _glContext;
    OEIntSize bufferSize = [_gameCore bufferSize];

    glEnable(GL_TEXTURE_RECTANGLE_ARB);

    glBindTexture(GL_TEXTURE_RECTANGLE_ARB, _gameTexture);

    if(!_hasSlowClientStorage) glPixelStorei(GL_UNPACK_CLIENT_STORAGE_APPLE, GL_TRUE);
    glPixelStorei(GL_UNPACK_ROW_LENGTH, 0);
    glTexSubImage2D(GL_TEXTURE_RECTANGLE_EXT, 0, 0, 0, bufferSize.width, bufferSize.height, [_gameCore pixelFormat], [_gameCore pixelType], [_gameCore videoBuffer]);

    GLenum status = glGetError();
    if(status)
    {
        NSLog(@"updateGameTexture, after updating tex: OpenGL error %04X", status);
        glDeleteTextures(1, &_gameTexture);
        _gameTexture = 0;
    }
}

- (void)beginDrawToIOSurface
{
    OEIntSize bufferSize = _gameCore.bufferSize;
    OEIntRect screenRect = _gameCore.screenRect;

    CGLContextObj cgl_ctx = _glContext;
    CGLSetCurrentContext(cgl_ctx);

    if(_isFirstRun || !OEIntSizeEqualToSize(screenRect.size, _previousScreenSize))
    {
        _isFirstRun = NO;
        DLog(@"Need a resize!");
        // recreate our surface so its the same size as our screen
        [self destroySurface];

        [self updateScreenSize];
        [self setupIOSurface];
        [self setupFBO];

        glFlush();

        [self updateScreenSize:_screenSize withIOSurfaceID:_surfaceID];
    }

    [self updateAspectSize];

    // Incase of a GameCore that renders direct to GL, do some state 'protection'
    glPushAttrib(GL_ALL_ATTRIB_BITS);
    glPushClientAttrib(GL_CLIENT_ALL_ATTRIB_BITS);

    // bind our FBO / and thus our IOSurface
    glBindFramebufferEXT(GL_FRAMEBUFFER_EXT, _gameFBO);

    // Assume FBOs JUST WORK, because we checked on startExecution
    GLenum status = glGetError();
    if(status)
    {
        NSLog(@"drawIntoIOSurface: OpenGL error %04X", status);
        glDeleteTextures(1, &_gameTexture);
        _gameTexture = 0;

        glDeleteRenderbuffers(1, &_depthStencilRB);
        _depthStencilRB = 0;
    }

    status = glCheckFramebufferStatusEXT(GL_FRAMEBUFFER_EXT);
    if(status == GL_FRAMEBUFFER_COMPLETE_EXT)
    {
        if(![_gameCore rendersToOpenGL])
        {
            // Setup OpenGL states
            glViewport(0, 0, bufferSize.width, bufferSize.height);
            glMatrixMode(GL_PROJECTION);
            glPushMatrix();
            glLoadIdentity();
            glOrtho(0, bufferSize.width, 0, bufferSize.height, -1, 1);

            glMatrixMode(GL_MODELVIEW);
            glPushMatrix();
            glLoadIdentity();

            // not necessary since we draw over our entire viewport.
            //            glClearColor(0.0, 0.0, 0.0, 0.0);
            //            glClear(GL_COLOR_BUFFER_BIT);
        }

        // draw
    }

    if(status != GL_FRAMEBUFFER_COMPLETE_EXT)
    {
        NSLog(@"OpenGL error %04X in drawIntoIOSurface", status);
        //glDeleteTextures(1, &gameTexture);
        //gameTexture = 0;
    }
}

- (void)endDrawToIOSurface
{
    CGLContextObj cgl_ctx = _glContext;

    BOOL rendersToOpenGL = [_gameCore rendersToOpenGL];

    if(!rendersToOpenGL)
    {
        // Restore OpenGL states
        glMatrixMode(GL_MODELVIEW);
        glPopMatrix();

        glMatrixMode(GL_PROJECTION);
        glPopMatrix();
    }

    glPopAttrib();
    glPopClientAttrib();
}

- (void)drawGameTexture
{
    OEIntRect screenRect = _gameCore.screenRect;

    CGLContextObj cgl_ctx = _glContext;

    glActiveTexture(GL_TEXTURE0);
    glEnable(GL_TEXTURE_RECTANGLE_EXT);
    glBindTexture(GL_TEXTURE_RECTANGLE_EXT, _gameTexture);

    // do a bilinear interp, note we only need to scale anything if drawSquarePixels
    glTexParameteri(GL_TEXTURE_RECTANGLE_EXT, GL_TEXTURE_MIN_FILTER, GL_NEAREST);
    glTexParameteri(GL_TEXTURE_RECTANGLE_EXT, GL_TEXTURE_MAG_FILTER, GL_LINEAR);

    glColor4f(1.0, 1.0, 1.0, 1.0);

    // already disabled
    // why do we need it ?
    //    glDisable(GL_BLEND);

    const GLint tex_coords[] =
    {
        screenRect.origin.x, screenRect.size.height + screenRect.origin.y,
        screenRect.size.width + screenRect.origin.x, screenRect.size.height + screenRect.origin.y,
        screenRect.size.width + screenRect.origin.x, screenRect.origin.y,
        screenRect.origin.x, screenRect.origin.y
    };

    const GLint verts[] =
    {
        0, 0,
        _screenSize.width, 0,
        _screenSize.width, _screenSize.height,
        0, _screenSize.height
    };

    glEnableClientState( GL_TEXTURE_COORD_ARRAY );
    glTexCoordPointer(2, GL_INT, 0, tex_coords );
    glEnableClientState(GL_VERTEX_ARRAY);
    glVertexPointer(2, GL_INT, 0, verts );
    glDrawArrays( GL_TRIANGLE_FAN, 0, 4 );
    glDisableClientState( GL_TEXTURE_COORD_ARRAY );
    glDisableClientState(GL_VERTEX_ARRAY);

    // flush to make sure IOSurface updates are seen in parent app.
    glFlushRenderAPPLE();
}

- (void)updateScreenSize
{
    OEIntRect screenRect = _gameCore.screenRect;

    if(_previousScreenSize.width == 0)
        _gameAspectRatio = screenRect.size.width / (CGFloat)screenRect.size.height;

    _previousScreenSize = screenRect.size;
    if(_drawSquarePixels)
    {
        CGFloat screenAspect = screenRect.size.width / (CGFloat)screenRect.size.height;
        _screenSize = screenRect.size;

        // try to maximize the drawn rect so we don't lose any pixels
        // (risk: we can only upscale bilinearly as opposed to filteredly)
        if(screenAspect > _gameAspectRatio)
            _screenSize.height = _screenSize.width / _gameAspectRatio;
        else
            _screenSize.width  = _screenSize.height * _gameAspectRatio;
    }
    else _screenSize = screenRect.size;
}

- (void)updateAspectSize
{
    OEIntSize aspectSize = _gameCore.aspectSize;

    if(!OEIntSizeEqualToSize(aspectSize, _previousAspectSize))
    {
        _previousAspectSize = aspectSize;
        DLog(@"Sending did change aspect to %@", NSStringFromOEIntSize(aspectSize));
        [self updateAspectSize:aspectSize withIOSurfaceID:_surfaceID];
    }
}

- (void)destroySurface
{
    CFRelease(_surfaceRef);
    _surfaceRef = nil;

    CGLContextObj cgl_ctx = _glContext;

    glDeleteTextures(1, &_ioSurfaceTexture);
    _ioSurfaceTexture = 0;
}

- (void)destroyGLResources
{
    CGLContextObj cgl_ctx = _glContext;

    glDeleteTextures(1, &_gameTexture);
    _gameTexture = 0;

    glDeleteRenderbuffers(1, &_depthStencilRB);
    _depthStencilRB = 0;

    glDeleteFramebuffersEXT(1, &_gameFBO);
    _gameFBO = 0;

    glFlush();
}

#pragma mark - Game Core methods

- (BOOL)loadROMAtPath:(NSString *)aPath withCorePluginAtPath:(NSString *)pluginPath systemIdentifier:(NSString *)systemIdentifier
{
    aPath = [aPath stringByStandardizingPath];
    BOOL isDir;

    DLog(@"New ROM path is: %@", aPath);

    if([[NSFileManager defaultManager] fileExistsAtPath:aPath isDirectory:&isDir] && !isDir)
    {
        DLog(@"extension is: %@", [aPath pathExtension]);

        // cleanup
        if([self loadedRom])
        {
            [self stopEmulation];

            DLog(@"released/cleaned up for new ROM");
        }
        self.loadedRom = NO;

        _gameController = [[OECorePlugin corePluginWithBundleAtPath:pluginPath] controller];
        _gameCore = [_gameController newGameCore];

        NSThread *thread = [[NSThread alloc] initWithTarget:self selector:@selector(OE_gameCoreThread:) object:nil];
        _gameCoreProxy = [[OEThreadProxy alloc] initWithTarget:_gameCore thread:thread];

        [_gameCore setOwner:_gameController];
        [_gameCore setDelegate:self];
        [_gameCore setRenderDelegate:self];
        [_gameCore setAudioDelegate:self];

        [_gameCore setSystemIdentifier:systemIdentifier];

        [self updateFrameInterval:[_gameCore frameInterval]];

        DLog(@"Loaded bundle. About to load rom...");

        // Never extract arcade roms and .md roms (XADMaster identifies some as LZMA archives)
        if(![systemIdentifier isEqualToString:@"openemu.system.arcade"] && ![[aPath pathExtension] isEqualToString:@"md"])
            aPath = [self decompressedPathForRomAtPath:aPath];

        if([_gameCore loadFileAtPath:aPath])
        {
            DLog(@"Loaded new Rom: %@", aPath);
            return self.loadedRom = YES;
        }
        else
        {
            NSLog(@"ROM did not load.");
            _gameCore = nil;
            _gameCoreProxy = nil;
        }
    }
    else NSLog(@"bad ROM path or filename");

    return NO;
}

- (NSString *)decompressedPathForRomAtPath:(NSString *)aPath
{
    // we check for known compression types for the ROM at the path
    // If we detect one, we decompress it and store it in /tmp at a known location

    XADArchive *archive = [XADArchive archiveForFile:aPath];
    if(archive == nil || [archive numberOfEntries] > 1)
        return aPath;

    if(![archive entryHasSize:0] || ![archive uncompressedSizeOfEntry:0] || [archive entryIsEncrypted:0] || [archive entryIsDirectory:0] || [archive entryIsArchive:0])
        return aPath;

    NSFileManager *fm = [NSFileManager new];
    NSString *folder = temporaryDirectoryForDecompressionOfPath(aPath);
    NSString *tmpPath = [folder stringByAppendingPathComponent:[archive nameOfEntry:0]];
    if([[tmpPath pathExtension] length] == 0 && [[aPath pathExtension] length] > 0)
    {
        // we need an extension
        tmpPath = [tmpPath stringByAppendingPathExtension:[aPath pathExtension]];
    }

    BOOL isdir;
    if([fm fileExistsAtPath:tmpPath isDirectory:&isdir] && !isdir)
    {
        DLog(@"Found existing decompressed ROM for path %@", aPath);
        return tmpPath;
    }

    BOOL success = YES;
    @try
    {
        success = [archive _extractEntry:0 as:tmpPath];
    }
    @catch (NSException *exception)
    {
        success = NO;
    }

    if(!success)
    {
        [fm removeItemAtPath:folder error:nil];
        return aPath;
    }

    return tmpPath;
}

- (void)OE_gameCoreThread:(id)anObject;
{
    NSLog(@"Begin separate thread");

    // starts the threaded emulator timer
    [_gameCore startEmulation];

    dispatch_async(dispatch_get_main_queue(), ^{
        if(_startEmulationHandler != nil) _startEmulationHandler();

        [self setRunning:YES];

        _startEmulationHandler = nil;
        DLog(@"finished starting rom");
    });

    CFRunLoopRun();

    NSLog(@"Did finish separate thread");

    dispatch_async(dispatch_get_main_queue(), ^{
        if(_stopEmulationHandler != nil) _stopEmulationHandler();
    });
}

- (void)OE_stopGameCoreThreadRunLoop:(id)anObject
{
    NSLog(@"Will stop in stack trace: %@", [NSThread callStackSymbols]);
    CFRunLoopStop(CFRunLoopGetCurrent());

    NSLog(@"Finishing separate thread, stopping");
}

- (void)setupEmulation
{
    NSLog(@"Setting up emulation");

    // Move our OpenGL setup before we init our core
    // So that any GameCores that require OpenGL, can have it prepped.
    // Cores can get the current CGLContext via CGLGetCurrentContext
    
    // init resources
    [self setupOpenGLOnScreen:[NSScreen mainScreen]];
    
    [_gameCore setupEmulation];

    // audio!
    _gameAudio = [[OEGameAudio alloc] initWithCore:_gameCore];

    [self setupGameCore];

    DLog(@"finished setting up rom");
}

- (void)startEmulation
{
    [[_gameCoreProxy thread] start];
}

- (void)stopEmulation
{
    [_pollingTimer invalidate], _pollingTimer = nil;

    [[self gameCore] stopEmulationWithCompletionHandler:
     ^{
         [self setRunning:NO];
         [_gameAudio stopAudio];
         [_gameCore setRenderDelegate:nil];
         [_gameCore setAudioDelegate:nil];
         _gameCoreProxy = nil;
         _gameCore      = nil;
         _gameAudio     = nil;
         
         [self performSelector:@selector(OE_stopGameCoreThreadRunLoop:) onThread:[_gameCoreProxy thread] withObject:nil waitUntilDone:NO];
     }];
}

- (OEIntSize)aspectSize
{
    return [_gameCore aspectSize];
}

- (BOOL)isEmulationPaused
{
    return [_gameCore isEmulationPaused];
}

#pragma mark - OEGameCoreHelper methods

- (void)setVolume:(CGFloat)volume
{
    DLog(@"%@", _gameAudio);
    [_gameAudio setVolume:volume];
}

- (void)setPauseEmulation:(BOOL)paused
{
    [_gameCore setPauseEmulation:paused];
}

- (void)setDrawSquarePixels:(BOOL)value
{
    if(_drawSquarePixels == value) return;

    _drawSquarePixels = value;
    [self updateScreenSize];
}

- (void)setAudioOutputDeviceID:(AudioDeviceID)deviceID
{
    DLog(@"---------- will set output device id to %lu", (unsigned long)deviceID);
    [_gameAudio setOutputDeviceID:deviceID];
}

- (void)setupEmulationWithCompletionHandler:(void(^)(IOSurfaceID surfaceID, OEIntSize screenSize, OEIntSize aspectSize))handler;
{
    [self setupEmulation];
    if(handler) handler(_surfaceID, _screenSize, [self aspectSize]);
}

- (void)startEmulationWithCompletionHandler:(void(^)(void))handler;
{
    DLog(@"Starting Emulation");
    _startEmulationHandler = [handler copy];
    [self startEmulation];
}

- (void)resetEmulationWithCompletionHandler:(void(^)(void))handler;
{
    [[self gameCore] resetEmulation];
    if(handler) handler();
}

- (void)stopEmulationWithCompletionHandler:(void(^)(void))handler;
{
    _stopEmulationHandler = [handler copy];
    [self stopEmulation];
}

- (void)saveStateToFileAtPath:(NSString *)fileName completionHandler:(void (^)(BOOL, NSError *))block
{
    [[self gameCore] saveStateToFileAtPath:fileName completionHandler:block];
}

- (void)loadStateFromFileAtPath:(NSString *)fileName completionHandler:(void (^)(BOOL, NSError *))block
{
    [[self gameCore] loadStateFromFileAtPath:fileName completionHandler:block];
}

- (void)setCheat:(NSString *)cheatCode withType:(NSString *)type enabled:(BOOL)enabled;
{
    [[self gameCore] setCheat:cheatCode setType:type setEnabled:enabled];
}

#pragma mark - OEGameCoreDisplayHelper subclass handles

- (void)updateEnableVSync:(BOOL)enable;
{
    [[self displayHelper] setEnableVSync:enable];
}

- (void)updateScreenSize:(OEIntSize)newScreenSize withIOSurfaceID:(IOSurfaceID)newSurfaceID;
{
    [[self displayHelper] setScreenSize:newScreenSize withIOSurfaceID:newSurfaceID];
}

- (void)updateAspectSize:(OEIntSize)newAspectSize withIOSurfaceID:(IOSurfaceID)newSurfaceID;
{
    [[self displayHelper] setAspectSize:newAspectSize withIOSurfaceID:newSurfaceID];
}

- (void)updateFrameInterval:(NSTimeInterval)newFrameInterval;
{
    [[self displayHelper] setFrameInterval:newFrameInterval];
}

#pragma mark - OEGameCoreDelegate protocol methods

- (void)gameCoreDidFinishFrameRefreshThread:(OEGameCore *)gameCore
{
    DLog(@"Finishing separate thread, stopping");
    CFRunLoopStop(CFRunLoopGetCurrent());
}

#pragma mark - OERenderDelegate protocol methods

- (void)setEnableVSync:(BOOL)flag
{
    [self updateEnableVSync:flag];
}

- (void)willExecute
{
    if([_gameCore rendersToOpenGL])
        [self beginDrawToIOSurface];
<<<<<<< HEAD
    else
=======
}

- (void)didExecute
{
    if(![_gameCore rendersToOpenGL])
>>>>>>> 10f7b8ae
    {
        [self updateGameTexture];
        [self beginDrawToIOSurface];
        [self drawGameTexture];
    }
<<<<<<< HEAD
}

- (void)didExecute
{
=======
    
>>>>>>> 10f7b8ae
    [self endDrawToIOSurface];

    if(!_hasStartedAudio)
    {
        [_gameAudio startAudio];
        _hasStartedAudio = YES;
    }
}

- (void)willRenderOnAlternateThread
{
    CGLCreateContext(_glPixelFormat, _glContext, &_alternateContext);
}

- (void)startRenderingOnAlternateThread
{
    CGLContextObj cgl_ctx = _alternateContext;
    CGLSetCurrentContext(_alternateContext);

    // Create an FBO for 3D games to draw into, so they don't accidentally update the IOSurface
    glGenFramebuffersEXT(1, &_tempFBO);
    glBindFramebufferEXT(GL_FRAMEBUFFER_EXT, _tempFBO);

    OEIntSize surfaceSize = _screenSize;

    glGenRenderbuffersEXT(2, _tempRB);
    glBindRenderbufferEXT(GL_RENDERBUFFER_EXT, _tempRB[0]);
    glRenderbufferStorage(GL_RENDERBUFFER_EXT, GL_RGB8, (GLsizei)surfaceSize.width, (GLsizei)surfaceSize.height);
    glFramebufferRenderbufferEXT(GL_FRAMEBUFFER_EXT, GL_COLOR_ATTACHMENT0_EXT, GL_RENDERBUFFER_EXT, _tempRB[0]);

    glBindRenderbufferEXT(GL_RENDERBUFFER_EXT, _tempRB[1]);
    glRenderbufferStorage(GL_RENDERBUFFER_EXT, GL_DEPTH32F_STENCIL8, (GLsizei)surfaceSize.width, (GLsizei)surfaceSize.height);
    glFramebufferRenderbufferEXT(GL_FRAMEBUFFER_EXT, GL_DEPTH_STENCIL_ATTACHMENT, GL_RENDERBUFFER_EXT, _tempRB[1]);

    GLenum status = glCheckFramebufferStatusEXT(GL_FRAMEBUFFER_EXT);
    if(status != GL_FRAMEBUFFER_COMPLETE_EXT)
    {
        NSLog(@"Cannot create temp FBO");
        NSLog(@"OpenGL error %04X", status);

        glDeleteFramebuffersEXT(1, &_tempFBO);
    }

    glBindFramebufferEXT(GL_FRAMEBUFFER_EXT, _tempFBO);
}

- (void)willRenderFrameOnAlternateThread
{

}

- (void)didRenderFrameOnAlternateThread
{
    CGLContextObj cgl_ctx = _alternateContext;

    glBindFramebufferEXT(GL_READ_FRAMEBUFFER_EXT, _tempFBO);
    glBindFramebufferEXT(GL_DRAW_FRAMEBUFFER_EXT, _gameFBO);

    OEIntSize surfaceSize = _screenSize;

    glBlitFramebufferEXT(0, 0, surfaceSize.width, surfaceSize.height,
                         0, 0, surfaceSize.width, surfaceSize.height, GL_COLOR_BUFFER_BIT, GL_NEAREST);

    glFlushRenderAPPLE();

    // If we need to do GL commands in endDrawToIOSurface, use glFenceSync here and glWaitSync there?
    glBindFramebufferEXT(GL_FRAMEBUFFER_EXT, _tempFBO);
}

#pragma mark - OEAudioDelegate

- (void)audioSampleRateDidChange
{
    [_gameAudio stopAudio];
    [_gameAudio startAudio];
}

@end<|MERGE_RESOLUTION|>--- conflicted
+++ resolved
@@ -820,28 +820,17 @@
 {
     if([_gameCore rendersToOpenGL])
         [self beginDrawToIOSurface];
-<<<<<<< HEAD
-    else
-=======
 }
 
 - (void)didExecute
 {
     if(![_gameCore rendersToOpenGL])
->>>>>>> 10f7b8ae
     {
         [self updateGameTexture];
         [self beginDrawToIOSurface];
         [self drawGameTexture];
     }
-<<<<<<< HEAD
-}
-
-- (void)didExecute
-{
-=======
-    
->>>>>>> 10f7b8ae
+
     [self endDrawToIOSurface];
 
     if(!_hasStartedAudio)
