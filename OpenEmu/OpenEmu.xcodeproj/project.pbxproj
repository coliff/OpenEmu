// !$*UTF8*$!
{
	archiveVersion = 1;
	classes = {
	};
	objectVersion = 46;
	objects = {

/* Begin PBXAggregateTarget section */
		37C802FF101564A300356EF3 /* Build & Copy OpenEmuBase */ = {
			isa = PBXAggregateTarget;
			buildConfigurationList = 37C80315101564C000356EF3 /* Build configuration list for PBXAggregateTarget "Build & Copy OpenEmuBase" */;
			buildPhases = (
				37C80308101564B000356EF3 /* ShellScript */,
			);
			dependencies = (
				37C80305101564A800356EF3 /* PBXTargetDependency */,
			);
			name = "Build & Copy OpenEmuBase";
			productName = "Build & Copy OpenEmuBase";
		};
		82C9C96F0F080C7F0071460B /* Distribution */ = {
			isa = PBXAggregateTarget;
			buildConfigurationList = 82C9C97C0F080C810071460B /* Build configuration list for PBXAggregateTarget "Distribution" */;
			buildPhases = (
				82CAFBAA0FEDAA1C00CCDC7E /* CopyFiles */,
			);
			dependencies = (
				82C9C97E0F080C920071460B /* PBXTargetDependency */,
			);
			name = Distribution;
			productName = Disribution;
		};
		83F37141140BB166005A7353 /* Build SystemPlugins */ = {
			isa = PBXAggregateTarget;
			buildConfigurationList = 83F37144140BB166005A7353 /* Build configuration list for PBXAggregateTarget "Build SystemPlugins" */;
			buildPhases = (
				C68625721572686E00EFC972 /* Copy Plugins To Application Support */,
			);
			dependencies = (
				945E431F1517F75B00057D08 /* PBXTargetDependency */,
				94D7E8E9150741B500FBDD85 /* PBXTargetDependency */,
				8291C4E0148958F500A72540 /* PBXTargetDependency */,
				8227756F14894A2100B19E27 /* PBXTargetDependency */,
				820EB7631483FBEF008EC398 /* PBXTargetDependency */,
				1415542B1442C4B700A01683 /* PBXTargetDependency */,
				83F3714F140BB17B005A7353 /* PBXTargetDependency */,
				83F37151140BB17C005A7353 /* PBXTargetDependency */,
				83F37149140BB177005A7353 /* PBXTargetDependency */,
				83F3714D140BB17A005A7353 /* PBXTargetDependency */,
				83F3714B140BB179005A7353 /* PBXTargetDependency */,
			);
			name = "Build SystemPlugins";
			productName = "Build SystemPlugins";
		};
/* End PBXAggregateTarget section */

/* Begin PBXBuildFile section */
		141554101442B3B300A01683 /* Cocoa.framework in Frameworks */ = {isa = PBXBuildFile; fileRef = C6711810136368330034379A /* Cocoa.framework */; };
		141554161442B3B300A01683 /* InfoPlist.strings in Resources */ = {isa = PBXBuildFile; fileRef = 141554141442B3B300A01683 /* InfoPlist.strings */; };
		1415541E1442B61700A01683 /* OEN64SystemController.m in Sources */ = {isa = PBXBuildFile; fileRef = 1415541D1442B61700A01683 /* OEN64SystemController.m */; };
		141554211442B7B100A01683 /* OEN64SystemResponder.m in Sources */ = {isa = PBXBuildFile; fileRef = 141554201442B7B100A01683 /* OEN64SystemResponder.m */; };
		141554291442C12200A01683 /* controller_n64.png in Resources */ = {isa = PBXBuildFile; fileRef = 141554281442C12200A01683 /* controller_n64.png */; };
		1415542D1442C84B00A01683 /* OpenEmuSystem.framework in Frameworks */ = {isa = PBXBuildFile; fileRef = C6711807136367240034379A /* OpenEmuSystem.framework */; };
		1B224085100BD77800F42067 /* OpenEmuBase.framework in Copy Frameworks to App Frameworks */ = {isa = PBXBuildFile; fileRef = 82444BA10F51256C007C171B /* OpenEmuBase.framework */; };
		1B2B6D7714DB659F000D0BF7 /* Scale4xBR.frag in Resources */ = {isa = PBXBuildFile; fileRef = 1B2B6D7314DB6363000D0BF7 /* Scale4xBR.frag */; };
		1B2B6D7814DB659F000D0BF7 /* Scale4xBR.vert in Resources */ = {isa = PBXBuildFile; fileRef = 1B2B6D7514DB6375000D0BF7 /* Scale4xBR.vert */; };
		1B32151414DDD49E00C5B50A /* OE Startup.qtz in Resources */ = {isa = PBXBuildFile; fileRef = 1B32151114DDD06500C5B50A /* OE Startup.qtz */; };
		1B32151514DDD49E00C5B50A /* OpenEmu.dae in Resources */ = {isa = PBXBuildFile; fileRef = 1B32151214DDD06500C5B50A /* OpenEmu.dae */; };
		1B32151614DDD49E00C5B50A /* OpenEmuText.dae in Resources */ = {isa = PBXBuildFile; fileRef = 1B32151314DDD06500C5B50A /* OpenEmuText.dae */; };
		1B42C66D1429510A004691D7 /* Syphon.framework in Frameworks */ = {isa = PBXBuildFile; fileRef = 1B42C66C1429510A004691D7 /* Syphon.framework */; };
		1B42C66F14295130004691D7 /* Syphon.framework in Copy Frameworks to App Frameworks */ = {isa = PBXBuildFile; fileRef = 1B42C66C1429510A004691D7 /* Syphon.framework */; };
		1B47F105142F01E700EBC55B /* OESetupAssistant.m in Sources */ = {isa = PBXBuildFile; fileRef = 1B47F104142F01E700EBC55B /* OESetupAssistant.m */; };
		1B4D77EE117A60ED0001F629 /* Scale4x.frag in Resources */ = {isa = PBXBuildFile; fileRef = 1B885EC00F08A13500770B6D /* Scale4x.frag */; };
		1B4D77EF117A60ED0001F629 /* Scale4x.vert in Resources */ = {isa = PBXBuildFile; fileRef = 1B885EC10F08A13500770B6D /* Scale4x.vert */; };
		1B4D77F0117A60ED0001F629 /* Scale4xHQ.frag in Resources */ = {isa = PBXBuildFile; fileRef = 1B885E920F089F8A00770B6D /* Scale4xHQ.frag */; };
		1B4D77F1117A60ED0001F629 /* Scale4xHQ.vert in Resources */ = {isa = PBXBuildFile; fileRef = 1B885E910F089F8A00770B6D /* Scale4xHQ.vert */; };
		1B4D77F4117A60ED0001F629 /* Scale2xHQ.frag in Resources */ = {isa = PBXBuildFile; fileRef = 1B885E3A0F089A4400770B6D /* Scale2xHQ.frag */; };
		1B4D77F5117A60ED0001F629 /* Scale2xHQ.vert in Resources */ = {isa = PBXBuildFile; fileRef = 1B885E3B0F089A4400770B6D /* Scale2xHQ.vert */; };
		1B4D77F6117A60ED0001F629 /* Scale2xPlus.frag in Resources */ = {isa = PBXBuildFile; fileRef = 1B885E080F085EA500770B6D /* Scale2xPlus.frag */; };
		1B4D77F7117A60ED0001F629 /* Scale2xPlus.vert in Resources */ = {isa = PBXBuildFile; fileRef = 1B885E090F085EA500770B6D /* Scale2xPlus.vert */; };
		1B6A24FF143072B0009F1CE1 /* TV.qtz in Copy Filters Folder To App Resources */ = {isa = PBXBuildFile; fileRef = 1B224176100C049E00F42067 /* TV.qtz */; };
		1B6DA4A914DDE6A40067F7F6 /* OESetupAssistantQCOpenGLLayer.m in Sources */ = {isa = PBXBuildFile; fileRef = 1B6DA4A814DDE6A40067F7F6 /* OESetupAssistantQCOpenGLLayer.m */; };
		1B7505140FEEB72700B0D0AF /* About.png in Resources */ = {isa = PBXBuildFile; fileRef = 1B7505100FEEB4F600B0D0AF /* About.png */; };
		1B98144E142F02FA00114A30 /* OESetupAssistant.xib in Resources */ = {isa = PBXBuildFile; fileRef = 1B98144D142F02FA00114A30 /* OESetupAssistant.xib */; };
		1BE3AB9F14DBB43D00D2F508 /* Scale2xBR.vert in Resources */ = {isa = PBXBuildFile; fileRef = 1BE3AB9A14DBAA4000D2F508 /* Scale2xBR.vert */; };
		1BE3ABA014DBB43D00D2F508 /* Scale2xBR.frag in Resources */ = {isa = PBXBuildFile; fileRef = 1BE3AB9D14DBAA5600D2F508 /* Scale2xBR.frag */; };
		1BEF2A67116826BC0090F72B /* NSString+UUID.h in Headers */ = {isa = PBXBuildFile; fileRef = 1BEF2A65116826BC0090F72B /* NSString+UUID.h */; settings = {ATTRIBUTES = (Public, ); }; };
		1BEF2A68116826BC0090F72B /* NSString+UUID.m in Sources */ = {isa = PBXBuildFile; fileRef = 1BEF2A66116826BC0090F72B /* NSString+UUID.m */; };
		1BEF2A9C11682A5E0090F72B /* OpenEmuHelperApp.m in Sources */ = {isa = PBXBuildFile; fileRef = 1BEF2A7411682A330090F72B /* OpenEmuHelperApp.m */; };
		1BEF2AC411682AEB0090F72B /* IOSurface.framework in Frameworks */ = {isa = PBXBuildFile; fileRef = 1BEF2AC311682A9D0090F72B /* IOSurface.framework */; };
		1BEF2C8011684DB00090F72B /* OpenEmuBase.framework in Frameworks */ = {isa = PBXBuildFile; fileRef = 82444BA10F51256C007C171B /* OpenEmuBase.framework */; };
		1BEF2C9811684E4C0090F72B /* OECorePlugin.m in Sources */ = {isa = PBXBuildFile; fileRef = C62F549A0FE6CC1500DF15BA /* OECorePlugin.m */; };
		1BEF2C9D11684E600090F72B /* OEPlugin.m in Sources */ = {isa = PBXBuildFile; fileRef = C62F54700FE6ADC500DF15BA /* OEPlugin.m */; };
		1BEF2CA011684E7E0090F72B /* OEGameAudio.m in Sources */ = {isa = PBXBuildFile; fileRef = 829779330E743F2A00631240 /* OEGameAudio.m */; };
		1BEF2D15116855690090F72B /* OETaskWrapper.m in Sources */ = {isa = PBXBuildFile; fileRef = 1BEF2D14116855690090F72B /* OETaskWrapper.m */; };
		1BEF2DFE116860210090F72B /* NSString+UUID.m in Sources */ = {isa = PBXBuildFile; fileRef = 1BEF2A66116826BC0090F72B /* NSString+UUID.m */; };
		1BFC26D0116C1CA300B95689 /* OpenEmuHelperApp in Resources */ = {isa = PBXBuildFile; fileRef = 1BEF2A9411682A530090F72B /* OpenEmuHelperApp */; };
		1BFC26D9116C1CB800B95689 /* IOSurface.framework in Frameworks */ = {isa = PBXBuildFile; fileRef = 1BEF2AC311682A9D0090F72B /* IOSurface.framework */; };
		1BFC2725116C1F6700B95689 /* OETaskWrapper.m in Sources */ = {isa = PBXBuildFile; fileRef = 1BEF2D14116855690090F72B /* OETaskWrapper.m */; };
		1E2F3DBB10DEAB4C0019AA84 /* OEVersionMigrationController.m in Sources */ = {isa = PBXBuildFile; fileRef = 1E2F3DBA10DEAB4C0019AA84 /* OEVersionMigrationController.m */; };
		1EA4404911973E9C001D71CA /* OEGameQuickLookDocument.m in Sources */ = {isa = PBXBuildFile; fileRef = 1EA4404811973E9C001D71CA /* OEGameQuickLookDocument.m */; };
		3887A8051024D2BC000FC4CF /* GenerateThumbnailForURL.m in Sources */ = {isa = PBXBuildFile; fileRef = 3887A8021024D2BC000FC4CF /* GenerateThumbnailForURL.m */; };
		3887A8061024D2BC000FC4CF /* GeneratePreviewForURL.m in Sources */ = {isa = PBXBuildFile; fileRef = 3887A8031024D2BC000FC4CF /* GeneratePreviewForURL.m */; };
		3887A8071024D2BC000FC4CF /* main.c in Sources */ = {isa = PBXBuildFile; fileRef = 3887A8041024D2BC000FC4CF /* main.c */; };
		3887A8971024D796000FC4CF /* QuickLook.framework in Frameworks */ = {isa = PBXBuildFile; fileRef = 3887A8961024D796000FC4CF /* QuickLook.framework */; };
		3D15428114E20E22009C3DEE /* OENonARCHacks.m in Sources */ = {isa = PBXBuildFile; fileRef = 3D15428014E20E22009C3DEE /* OENonARCHacks.m */; settings = {COMPILER_FLAGS = "-fno-objc-arc"; }; };
		3D71183E1500650D0056E3BF /* PSYBlockTimer.m in Sources */ = {isa = PBXBuildFile; fileRef = 3D711839150064F50056E3BF /* PSYBlockTimer.m */; };
		3DD90BA71500A6BF00FE5DFD /* OETimingUtils.h in Headers */ = {isa = PBXBuildFile; fileRef = 3DD90BA51500A6BF00FE5DFD /* OETimingUtils.h */; };
		3DD90BA81500A6BF00FE5DFD /* OETimingUtils.m in Sources */ = {isa = PBXBuildFile; fileRef = 3DD90BA61500A6BF00FE5DFD /* OETimingUtils.m */; };
		3DFAB00D144644D4005EF0C3 /* OEGameShader.m in Sources */ = {isa = PBXBuildFile; fileRef = 1BA788FE0FF9C95A007CE5DB /* OEGameShader.m */; };
		53439A8C13B92C4A005C0CC8 /* OELibraryDatabase.m in Sources */ = {isa = PBXBuildFile; fileRef = 53439A8B13B92C4A005C0CC8 /* OELibraryDatabase.m */; };
		53439A9013B92C68005C0CC8 /* OEDBDataSourceAdditions.m in Sources */ = {isa = PBXBuildFile; fileRef = 53439A8F13B92C68005C0CC8 /* OEDBDataSourceAdditions.m */; };
		53439A9A13B92C97005C0CC8 /* OEDBAllGamesCollection.m in Sources */ = {isa = PBXBuildFile; fileRef = 53439A9313B92C97005C0CC8 /* OEDBAllGamesCollection.m */; };
		53439A9B13B92C97005C0CC8 /* OEDBCollection.m in Sources */ = {isa = PBXBuildFile; fileRef = 53439A9513B92C97005C0CC8 /* OEDBCollection.m */; };
		53439A9C13B92C97005C0CC8 /* OEDBCollectionFolder.m in Sources */ = {isa = PBXBuildFile; fileRef = 53439A9713B92C97005C0CC8 /* OEDBCollectionFolder.m */; };
		53439A9D13B92C97005C0CC8 /* OEDBSmartCollection.m in Sources */ = {isa = PBXBuildFile; fileRef = 53439A9913B92C97005C0CC8 /* OEDBSmartCollection.m */; };
		53439AA213B92C9D005C0CC8 /* OEDBGame.m in Sources */ = {isa = PBXBuildFile; fileRef = 53439A9F13B92C9D005C0CC8 /* OEDBGame.m */; };
		53439AA313B92C9D005C0CC8 /* OEDBSystem.m in Sources */ = {isa = PBXBuildFile; fileRef = 53439AA113B92C9D005C0CC8 /* OEDBSystem.m */; };
		53439AA613B92CC7005C0CC8 /* OELibraryController.m in Sources */ = {isa = PBXBuildFile; fileRef = 53439AA513B92CC7005C0CC8 /* OELibraryController.m */; };
		53439AAB13B92CE6005C0CC8 /* OECollectionViewController.m in Sources */ = {isa = PBXBuildFile; fileRef = 53439AA913B92CE5005C0CC8 /* OECollectionViewController.m */; };
		53439AD713B92E23005C0CC8 /* OECoverGridForegroundLayer.m in Sources */ = {isa = PBXBuildFile; fileRef = 53439AD513B92E23005C0CC8 /* OECoverGridForegroundLayer.m */; };
		53439AE313B92E59005C0CC8 /* OERatingCell.m in Sources */ = {isa = PBXBuildFile; fileRef = 53439ADA13B92E59005C0CC8 /* OERatingCell.m */; };
		53439AE413B92E59005C0CC8 /* OETableCornerView.m in Sources */ = {isa = PBXBuildFile; fileRef = 53439ADC13B92E59005C0CC8 /* OETableCornerView.m */; };
		53439AE513B92E59005C0CC8 /* OETableHeaderCell.m in Sources */ = {isa = PBXBuildFile; fileRef = 53439ADE13B92E59005C0CC8 /* OETableHeaderCell.m */; };
		53439AE613B92E59005C0CC8 /* OETableHeaderView.m in Sources */ = {isa = PBXBuildFile; fileRef = 53439AE013B92E59005C0CC8 /* OETableHeaderView.m */; };
		53439AE713B92E59005C0CC8 /* OETableView.m in Sources */ = {isa = PBXBuildFile; fileRef = 53439AE213B92E59005C0CC8 /* OETableView.m */; };
		53439AEB13B92E91005C0CC8 /* OELibrarySplitView.m in Sources */ = {isa = PBXBuildFile; fileRef = 53439AEA13B92E91005C0CC8 /* OELibrarySplitView.m */; };
		53439AEE13B92E9A005C0CC8 /* OEMainWindow.m in Sources */ = {isa = PBXBuildFile; fileRef = 53439AED13B92E9A005C0CC8 /* OEMainWindow.m */; };
		53439AF113B92EA1005C0CC8 /* OEBackgroundColorView.m in Sources */ = {isa = PBXBuildFile; fileRef = 53439AF013B92EA1005C0CC8 /* OEBackgroundColorView.m */; };
		53439AF413B92EA8005C0CC8 /* OESearchFieldCell.m in Sources */ = {isa = PBXBuildFile; fileRef = 53439AF313B92EA8005C0CC8 /* OESearchFieldCell.m */; };
		53439AF713B92EAD005C0CC8 /* OESlider.m in Sources */ = {isa = PBXBuildFile; fileRef = 53439AF613B92EAD005C0CC8 /* OESlider.m */; };
		53439AFA13B92EB3005C0CC8 /* OEImageButton.m in Sources */ = {isa = PBXBuildFile; fileRef = 53439AF913B92EB3005C0CC8 /* OEImageButton.m */; };
		53439AFD13B92EB9005C0CC8 /* OEScroller.m in Sources */ = {isa = PBXBuildFile; fileRef = 53439AFC13B92EB9005C0CC8 /* OEScroller.m */; };
		53439B0013B92EC1005C0CC8 /* OEScrollView.m in Sources */ = {isa = PBXBuildFile; fileRef = 53439AFF13B92EC1005C0CC8 /* OEScrollView.m */; };
		53439B0313B92ED3005C0CC8 /* OECenteredTextFieldCell.m in Sources */ = {isa = PBXBuildFile; fileRef = 53439B0213B92ED3005C0CC8 /* OECenteredTextFieldCell.m */; };
		53439B0713B92EEC005C0CC8 /* OEGridViewFieldEditor.m in Sources */ = {isa = PBXBuildFile; fileRef = 53439B0613B92EEC005C0CC8 /* OEGridViewFieldEditor.m */; };
		53439B1713B92FFA005C0CC8 /* OESidebarCell.m in Sources */ = {isa = PBXBuildFile; fileRef = 53439B0D13B92FFA005C0CC8 /* OESidebarCell.m */; };
		53439B1813B92FFA005C0CC8 /* OESidebarController.m in Sources */ = {isa = PBXBuildFile; fileRef = 53439B0F13B92FFA005C0CC8 /* OESidebarController.m */; };
		53439B1913B92FFA005C0CC8 /* OESidebarFieldEditor.m in Sources */ = {isa = PBXBuildFile; fileRef = 53439B1213B92FFA005C0CC8 /* OESidebarFieldEditor.m */; };
		53439B1A13B92FFA005C0CC8 /* OESidebarGroupItem.m in Sources */ = {isa = PBXBuildFile; fileRef = 53439B1413B92FFA005C0CC8 /* OESidebarGroupItem.m */; };
		53439B1B13B92FFA005C0CC8 /* OESidebarOutlineView.m in Sources */ = {isa = PBXBuildFile; fileRef = 53439B1613B92FFA005C0CC8 /* OESidebarOutlineView.m */; };
		53439B2113B93078005C0CC8 /* OEMenu.m in Sources */ = {isa = PBXBuildFile; fileRef = 53439B1E13B93078005C0CC8 /* OEMenu.m */; };
		53439B2E13B930A1005C0CC8 /* OEPrefCoreSliderLabelCell.m in Sources */ = {isa = PBXBuildFile; fileRef = 53439B2513B930A1005C0CC8 /* OEPrefCoreSliderLabelCell.m */; };
		53439B2F13B930A1005C0CC8 /* OEPrefCtrlHeadlineLabelCell.m in Sources */ = {isa = PBXBuildFile; fileRef = 53439B2713B930A1005C0CC8 /* OEPrefCtrlHeadlineLabelCell.m */; };
		53439B3013B930A1005C0CC8 /* OEPrefCtrlLabelCell.m in Sources */ = {isa = PBXBuildFile; fileRef = 53439B2913B930A1005C0CC8 /* OEPrefCtrlLabelCell.m */; };
		53439B3113B930A1005C0CC8 /* OEPrefHeadlineLabelCell.m in Sources */ = {isa = PBXBuildFile; fileRef = 53439B2B13B930A1005C0CC8 /* OEPrefHeadlineLabelCell.m */; };
		53439B3213B930A1005C0CC8 /* OEPrefLabelCell.m in Sources */ = {isa = PBXBuildFile; fileRef = 53439B2D13B930A1005C0CC8 /* OEPrefLabelCell.m */; };
		53439B3913B930E0005C0CC8 /* OEHorizontalLine.m in Sources */ = {isa = PBXBuildFile; fileRef = 53439B3813B930E0005C0CC8 /* OEHorizontalLine.m */; };
		53439B4013B93119005C0CC8 /* OECheckBox.m in Sources */ = {isa = PBXBuildFile; fileRef = 53439B3D13B93119005C0CC8 /* OECheckBox.m */; };
		53439B4113B93119005C0CC8 /* OEPopupButton.m in Sources */ = {isa = PBXBuildFile; fileRef = 53439B3F13B93119005C0CC8 /* OEPopupButton.m */; };
		53439B4A13B93138005C0CC8 /* OECoreSliderCell.m in Sources */ = {isa = PBXBuildFile; fileRef = 53439B4313B93138005C0CC8 /* OECoreSliderCell.m */; };
		53439B4B13B93138005C0CC8 /* OEControlsPopupButtonCell.m in Sources */ = {isa = PBXBuildFile; fileRef = 53439B4513B93138005C0CC8 /* OEControlsPopupButtonCell.m */; };
		53439B4C13B93138005C0CC8 /* OEPopupButtonCell.m in Sources */ = {isa = PBXBuildFile; fileRef = 53439B4713B93138005C0CC8 /* OEPopupButtonCell.m */; };
		53439B4D13B93138005C0CC8 /* OEPreferencesButtonCell.m in Sources */ = {isa = PBXBuildFile; fileRef = 53439B4913B93138005C0CC8 /* OEPreferencesButtonCell.m */; };
		53439B5513B9316F005C0CC8 /* OEPreferencesControlsBox.m in Sources */ = {isa = PBXBuildFile; fileRef = 53439B5013B9316F005C0CC8 /* OEPreferencesControlsBox.m */; };
		53439B5613B9316F005C0CC8 /* OEPreferencesDarkBox.m in Sources */ = {isa = PBXBuildFile; fileRef = 53439B5213B9316F005C0CC8 /* OEPreferencesDarkBox.m */; };
		53439B5713B9316F005C0CC8 /* OEPreferencesPlainBox.m in Sources */ = {isa = PBXBuildFile; fileRef = 53439B5413B9316F005C0CC8 /* OEPreferencesPlainBox.m */; };
		53439B5A13B93255005C0CC8 /* OEAttributedTextFieldCell.m in Sources */ = {isa = PBXBuildFile; fileRef = 53439B5913B93255005C0CC8 /* OEAttributedTextFieldCell.m */; };
		53439B5D13B9326D005C0CC8 /* INAppStoreWindow.m in Sources */ = {isa = PBXBuildFile; fileRef = 53439B5C13B9326D005C0CC8 /* INAppStoreWindow.m */; };
		53439B6113B93281005C0CC8 /* OEToolbarView.m in Sources */ = {isa = PBXBuildFile; fileRef = 53439B6013B93281005C0CC8 /* OEToolbarView.m */; };
		53439B6613B932A1005C0CC8 /* OEBackgroundGradientView.m in Sources */ = {isa = PBXBuildFile; fileRef = 53439B6313B932A1005C0CC8 /* OEBackgroundGradientView.m */; };
		53439B6713B932A1005C0CC8 /* OEBackgroundImageView.m in Sources */ = {isa = PBXBuildFile; fileRef = 53439B6513B932A1005C0CC8 /* OEBackgroundImageView.m */; };
		53439B6B13B932CE005C0CC8 /* OEPreferencesController.m in Sources */ = {isa = PBXBuildFile; fileRef = 53439B6A13B932CE005C0CC8 /* OEPreferencesController.m */; };
		53439B6E13B932DB005C0CC8 /* OEPrefLibraryController.m in Sources */ = {isa = PBXBuildFile; fileRef = 53439B6D13B932DB005C0CC8 /* OEPrefLibraryController.m */; };
		53439B7113B932ED005C0CC8 /* OEPrefGameplayController.m in Sources */ = {isa = PBXBuildFile; fileRef = 53439B7013B932ED005C0CC8 /* OEPrefGameplayController.m */; };
		53439B7413B932FA005C0CC8 /* OEPrefControlsController.m in Sources */ = {isa = PBXBuildFile; fileRef = 53439B7313B932FA005C0CC8 /* OEPrefControlsController.m */; };
		53439B7713B93303005C0CC8 /* OEPrefCoresController.m in Sources */ = {isa = PBXBuildFile; fileRef = 53439B7613B93303005C0CC8 /* OEPrefCoresController.m */; };
		53439B7A13B933B8005C0CC8 /* OEGameControlsBar.m in Sources */ = {isa = PBXBuildFile; fileRef = 53439B7913B933B8005C0CC8 /* OEGameControlsBar.m */; };
		53439B7E13B933D0005C0CC8 /* OEHUDSlider.m in Sources */ = {isa = PBXBuildFile; fileRef = 53439B7D13B933D0005C0CC8 /* OEHUDSlider.m */; };
		53439B8213B933E9005C0CC8 /* OEHUDWindow.m in Sources */ = {isa = PBXBuildFile; fileRef = 53439B8113B933E9005C0CC8 /* OEHUDWindow.m */; };
		53439B8513B9342F005C0CC8 /* OEHUDButtonCell.m in Sources */ = {isa = PBXBuildFile; fileRef = 53439B8413B9342F005C0CC8 /* OEHUDButtonCell.m */; };
		53439B8713B934DB005C0CC8 /* ImageKit.framework in Frameworks */ = {isa = PBXBuildFile; fileRef = 53439B8613B934DB005C0CC8 /* ImageKit.framework */; };
		53439B8913B936DA005C0CC8 /* CollectionView.xib in Resources */ = {isa = PBXBuildFile; fileRef = 53439B8813B936DA005C0CC8 /* CollectionView.xib */; };
		53439B8B13B936E1005C0CC8 /* Library.xib in Resources */ = {isa = PBXBuildFile; fileRef = 53439B8A13B936E1005C0CC8 /* Library.xib */; };
		53439B8D13B936EA005C0CC8 /* Preferences.xib in Resources */ = {isa = PBXBuildFile; fileRef = 53439B8C13B936EA005C0CC8 /* Preferences.xib */; };
		53439B9013B937DB005C0CC8 /* NSImage+OEHighlight.m in Sources */ = {isa = PBXBuildFile; fileRef = 53439B8F13B937DB005C0CC8 /* NSImage+OEHighlight.m */; };
		53439B9313B937EA005C0CC8 /* NSImage+OEDrawingAdditions.m in Sources */ = {isa = PBXBuildFile; fileRef = 53439B9213B937EA005C0CC8 /* NSImage+OEDrawingAdditions.m */; };
		53439B9613B937F5005C0CC8 /* NSURL+OELibraryAdditions.m in Sources */ = {isa = PBXBuildFile; fileRef = 53439B9513B937F5005C0CC8 /* NSURL+OELibraryAdditions.m */; };
		53439BF213B93920005C0CC8 /* arrow_down.png in Resources */ = {isa = PBXBuildFile; fileRef = 53439B9E13B93920005C0CC8 /* arrow_down.png */; };
		53439BF313B93920005C0CC8 /* arrow_left.png in Resources */ = {isa = PBXBuildFile; fileRef = 53439B9F13B93920005C0CC8 /* arrow_left.png */; };
		53439BF413B93920005C0CC8 /* arrow_right.png in Resources */ = {isa = PBXBuildFile; fileRef = 53439BA013B93920005C0CC8 /* arrow_right.png */; };
		53439BF513B93920005C0CC8 /* arrow_up.png in Resources */ = {isa = PBXBuildFile; fileRef = 53439BA113B93920005C0CC8 /* arrow_up.png */; };
		53439BF613B93920005C0CC8 /* background_lighting.png in Resources */ = {isa = PBXBuildFile; fileRef = 53439BA213B93920005C0CC8 /* background_lighting.png */; };
		53439BF713B93920005C0CC8 /* badge_1.png in Resources */ = {isa = PBXBuildFile; fileRef = 53439BA313B93920005C0CC8 /* badge_1.png */; };
		53439BF813B93920005C0CC8 /* badge_2.png in Resources */ = {isa = PBXBuildFile; fileRef = 53439BA413B93920005C0CC8 /* badge_2.png */; };
		53439BF913B93920005C0CC8 /* badge_3.png in Resources */ = {isa = PBXBuildFile; fileRef = 53439BA513B93920005C0CC8 /* badge_3.png */; };
		53439BFA13B93920005C0CC8 /* box_gloss.pdf in Resources */ = {isa = PBXBuildFile; fileRef = 53439BA613B93920005C0CC8 /* box_gloss.pdf */; };
		53439BFB13B93920005C0CC8 /* collections.png in Resources */ = {isa = PBXBuildFile; fileRef = 53439BA713B93920005C0CC8 /* collections.png */; };
		53439BFD13B93920005C0CC8 /* hud_bar.png in Resources */ = {isa = PBXBuildFile; fileRef = 53439BAA13B93920005C0CC8 /* hud_bar.png */; };
		53439BFE13B93920005C0CC8 /* hud_button.png in Resources */ = {isa = PBXBuildFile; fileRef = 53439BAB13B93920005C0CC8 /* hud_button.png */; };
		53439BFF13B93920005C0CC8 /* hud_close_button.png in Resources */ = {isa = PBXBuildFile; fileRef = 53439BAC13B93920005C0CC8 /* hud_close_button.png */; };
		53439C0013B93920005C0CC8 /* hud_fullscreen_glyph.png in Resources */ = {isa = PBXBuildFile; fileRef = 53439BAD13B93920005C0CC8 /* hud_fullscreen_glyph.png */; };
		53439C0113B93920005C0CC8 /* hud_glyphs.png in Resources */ = {isa = PBXBuildFile; fileRef = 53439BAE13B93920005C0CC8 /* hud_glyphs.png */; };
		53439C0213B93920005C0CC8 /* hud_slider_level.png in Resources */ = {isa = PBXBuildFile; fileRef = 53439BAF13B93920005C0CC8 /* hud_slider_level.png */; };
		53439C0313B93920005C0CC8 /* hud_slider_thumb.png in Resources */ = {isa = PBXBuildFile; fileRef = 53439BB013B93920005C0CC8 /* hud_slider_thumb.png */; };
		53439C0413B93920005C0CC8 /* hud_slider_track.png in Resources */ = {isa = PBXBuildFile; fileRef = 53439BB113B93920005C0CC8 /* hud_slider_track.png */; };
		53439C0513B93920005C0CC8 /* hud_volume.png in Resources */ = {isa = PBXBuildFile; fileRef = 53439BB213B93920005C0CC8 /* hud_volume.png */; };
		53439C0613B93920005C0CC8 /* hud_window.png in Resources */ = {isa = PBXBuildFile; fileRef = 53439BB313B93920005C0CC8 /* hud_window.png */; };
		53439C0713B93920005C0CC8 /* grid_rating.png in Resources */ = {isa = PBXBuildFile; fileRef = 53439BB413B93920005C0CC8 /* grid_rating.png */; };
		53439C0813B93920005C0CC8 /* grid_slider_large.png in Resources */ = {isa = PBXBuildFile; fileRef = 53439BB513B93920005C0CC8 /* grid_slider_large.png */; };
		53439C0913B93920005C0CC8 /* grid_slider_small.png in Resources */ = {isa = PBXBuildFile; fileRef = 53439BB613B93920005C0CC8 /* grid_slider_small.png */; };
		53439C0A13B93920005C0CC8 /* grid_slider_thumb.png in Resources */ = {isa = PBXBuildFile; fileRef = 53439BB713B93920005C0CC8 /* grid_slider_thumb.png */; };
		53439C0B13B93920005C0CC8 /* grid_slider_track.png in Resources */ = {isa = PBXBuildFile; fileRef = 53439BB813B93920005C0CC8 /* grid_slider_track.png */; };
		53439C0C13B93920005C0CC8 /* knob_horizontal.png in Resources */ = {isa = PBXBuildFile; fileRef = 53439BB913B93920005C0CC8 /* knob_horizontal.png */; };
		53439C0D13B93920005C0CC8 /* knob_vertical.png in Resources */ = {isa = PBXBuildFile; fileRef = 53439BBA13B93920005C0CC8 /* knob_vertical.png */; };
		53439C0E13B93920005C0CC8 /* list_indicators.png in Resources */ = {isa = PBXBuildFile; fileRef = 53439BBB13B93920005C0CC8 /* list_indicators.png */; };
		53439C0F13B93920005C0CC8 /* list_rating.png in Resources */ = {isa = PBXBuildFile; fileRef = 53439BBC13B93920005C0CC8 /* list_rating.png */; };
		53439C1013B93920005C0CC8 /* missing_artwork.pdf in Resources */ = {isa = PBXBuildFile; fileRef = 53439BBD13B93920005C0CC8 /* missing_artwork.pdf */; };
		53439C1113B93920005C0CC8 /* missing_rom.pdf in Resources */ = {isa = PBXBuildFile; fileRef = 53439BBE13B93920005C0CC8 /* missing_rom.pdf */; };
		53439C1213B93920005C0CC8 /* noise.png in Resources */ = {isa = PBXBuildFile; fileRef = 53439BBF13B93920005C0CC8 /* noise.png */; };
		53439C1A13B93920005C0CC8 /* controls_background.jpg in Resources */ = {isa = PBXBuildFile; fileRef = 53439BC813B93920005C0CC8 /* controls_background.jpg */; };
		53439C1B13B93920005C0CC8 /* controls_tab_icon.png in Resources */ = {isa = PBXBuildFile; fileRef = 53439BC913B93920005C0CC8 /* controls_tab_icon.png */; };
		53439C1C13B93920005C0CC8 /* core_triangle.png in Resources */ = {isa = PBXBuildFile; fileRef = 53439BCA13B93920005C0CC8 /* core_triangle.png */; };
		53439C1D13B93920005C0CC8 /* cores_tab_icon.png in Resources */ = {isa = PBXBuildFile; fileRef = 53439BCB13B93920005C0CC8 /* cores_tab_icon.png */; };
		53439C1E13B93920005C0CC8 /* dark_box.png in Resources */ = {isa = PBXBuildFile; fileRef = 53439BCC13B93920005C0CC8 /* dark_box.png */; };
		53439C1F13B93920005C0CC8 /* dark_button.png in Resources */ = {isa = PBXBuildFile; fileRef = 53439BCD13B93920005C0CC8 /* dark_button.png */; };
		53439C2013B93920005C0CC8 /* dark_checkbox.png in Resources */ = {isa = PBXBuildFile; fileRef = 53439BCE13B93920005C0CC8 /* dark_checkbox.png */; };
		53439C2113B93920005C0CC8 /* dark_inset_box.png in Resources */ = {isa = PBXBuildFile; fileRef = 53439BCF13B93920005C0CC8 /* dark_inset_box.png */; };
		53439C2413B93920005C0CC8 /* dark_popup_button.png in Resources */ = {isa = PBXBuildFile; fileRef = 53439BD213B93920005C0CC8 /* dark_popup_button.png */; };
		53439C2613B93920005C0CC8 /* gameplay_tab_icon.png in Resources */ = {isa = PBXBuildFile; fileRef = 53439BD413B93920005C0CC8 /* gameplay_tab_icon.png */; };
		53439C2E13B93920005C0CC8 /* library_tab_icon.png in Resources */ = {isa = PBXBuildFile; fileRef = 53439BDC13B93920005C0CC8 /* library_tab_icon.png */; };
		53439C2F13B93920005C0CC8 /* mark_slider_thumb.png in Resources */ = {isa = PBXBuildFile; fileRef = 53439BDD13B93920005C0CC8 /* mark_slider_thumb.png */; };
		53439C3013B93920005C0CC8 /* mark_slider_track.png in Resources */ = {isa = PBXBuildFile; fileRef = 53439BDE13B93920005C0CC8 /* mark_slider_track.png */; };
		53439C3113B93920005C0CC8 /* tab_selector.png in Resources */ = {isa = PBXBuildFile; fileRef = 53439BDF13B93920005C0CC8 /* tab_selector.png */; };
		53439C3213B93920005C0CC8 /* wood_inset_box.png in Resources */ = {isa = PBXBuildFile; fileRef = 53439BE013B93920005C0CC8 /* wood_inset_box.png */; };
		53439C3313B93920005C0CC8 /* wood_popup_button.png in Resources */ = {isa = PBXBuildFile; fileRef = 53439BE113B93920005C0CC8 /* wood_popup_button.png */; };
		53439C3413B93920005C0CC8 /* resizer.png in Resources */ = {isa = PBXBuildFile; fileRef = 53439BE213B93920005C0CC8 /* resizer.png */; };
		53439C3513B93920005C0CC8 /* scrollbar_corner.png in Resources */ = {isa = PBXBuildFile; fileRef = 53439BE313B93920005C0CC8 /* scrollbar_corner.png */; };
		53439C3613B93920005C0CC8 /* search_cancel.png in Resources */ = {isa = PBXBuildFile; fileRef = 53439BE413B93920005C0CC8 /* search_cancel.png */; };
		53439C3713B93920005C0CC8 /* search_field.png in Resources */ = {isa = PBXBuildFile; fileRef = 53439BE513B93920005C0CC8 /* search_field.png */; };
		53439C3813B93920005C0CC8 /* search_loupe.png in Resources */ = {isa = PBXBuildFile; fileRef = 53439BE613B93920005C0CC8 /* search_loupe.png */; };
		53439C3913B93920005C0CC8 /* selector_ring.png in Resources */ = {isa = PBXBuildFile; fileRef = 53439BE713B93920005C0CC8 /* selector_ring.png */; };
		53439C3A13B93920005C0CC8 /* sort_arrow.png in Resources */ = {isa = PBXBuildFile; fileRef = 53439BE813B93920005C0CC8 /* sort_arrow.png */; };
		53439C3B13B93920005C0CC8 /* spinner.pdf in Resources */ = {isa = PBXBuildFile; fileRef = 53439BE913B93920005C0CC8 /* spinner.pdf */; };
		53439C3C13B93920005C0CC8 /* table_header.png in Resources */ = {isa = PBXBuildFile; fileRef = 53439BEA13B93920005C0CC8 /* table_header.png */; };
		53439C3D13B93920005C0CC8 /* toolbar_add_button.png in Resources */ = {isa = PBXBuildFile; fileRef = 53439BEB13B93920005C0CC8 /* toolbar_add_button.png */; };
		53439C3E13B93920005C0CC8 /* toolbar_sidebar_button.png in Resources */ = {isa = PBXBuildFile; fileRef = 53439BEC13B93920005C0CC8 /* toolbar_sidebar_button.png */; };
		53439C3F13B93920005C0CC8 /* toolbar_view_buttons.png in Resources */ = {isa = PBXBuildFile; fileRef = 53439BED13B93920005C0CC8 /* toolbar_view_buttons.png */; };
		53439C4013B93920005C0CC8 /* track_horizontal.png in Resources */ = {isa = PBXBuildFile; fileRef = 53439BEE13B93920005C0CC8 /* track_horizontal.png */; };
		53439C4113B93920005C0CC8 /* track_horizontal_spacer.png in Resources */ = {isa = PBXBuildFile; fileRef = 53439BEF13B93920005C0CC8 /* track_horizontal_spacer.png */; };
		53439C4213B93920005C0CC8 /* track_vertical.png in Resources */ = {isa = PBXBuildFile; fileRef = 53439BF013B93920005C0CC8 /* track_vertical.png */; };
		53439C4313B93920005C0CC8 /* track_vertical_spacer.png in Resources */ = {isa = PBXBuildFile; fileRef = 53439BF113B93920005C0CC8 /* track_vertical_spacer.png */; };
		5380E82213B9595800E76DEF /* Cocoa.framework in Frameworks */ = {isa = PBXBuildFile; fileRef = C6711810136368330034379A /* Cocoa.framework */; };
		5380E82413B9596500E76DEF /* IOKit.framework in Frameworks */ = {isa = PBXBuildFile; fileRef = 5380E82313B9596500E76DEF /* IOKit.framework */; };
		5380E82E13B95C5C00E76DEF /* Cocoa.framework in Frameworks */ = {isa = PBXBuildFile; fileRef = C6711810136368330034379A /* Cocoa.framework */; };
		5380E82F13B95C5C00E76DEF /* IOKit.framework in Frameworks */ = {isa = PBXBuildFile; fileRef = 5380E82313B9596500E76DEF /* IOKit.framework */; };
		53D32E2B13B95D6200A6ACE0 /* ForceFeedback.framework in Frameworks */ = {isa = PBXBuildFile; fileRef = C67B0CD01363389A00F18A5D /* ForceFeedback.framework */; };
		53D32E2D13B95DCE00A6ACE0 /* Carbon.framework in Frameworks */ = {isa = PBXBuildFile; fileRef = 82DD2B1D1236CF0200B58A8F /* Carbon.framework */; };
		53D32E2E13B95DE600A6ACE0 /* Carbon.framework in Frameworks */ = {isa = PBXBuildFile; fileRef = 82DD2B1D1236CF0200B58A8F /* Carbon.framework */; };
		53D32E3013B95E2000A6ACE0 /* Cocoa.framework in Frameworks */ = {isa = PBXBuildFile; fileRef = C6711810136368330034379A /* Cocoa.framework */; };
		53D32E3513B95E4100A6ACE0 /* AudioUnit.framework in Frameworks */ = {isa = PBXBuildFile; fileRef = 53D32E3113B95E2800A6ACE0 /* AudioUnit.framework */; };
		53D32E3613B95E4300A6ACE0 /* CoreAudio.framework in Frameworks */ = {isa = PBXBuildFile; fileRef = 53D32E3213B95E2800A6ACE0 /* CoreAudio.framework */; };
		53D32E3713B95E5600A6ACE0 /* OpenGL.framework in Frameworks */ = {isa = PBXBuildFile; fileRef = 5380E83013B95C7C00E76DEF /* OpenGL.framework */; };
		53D32E3A13B95E6F00A6ACE0 /* CoreVideo.framework in Frameworks */ = {isa = PBXBuildFile; fileRef = 53D32E3813B95E6500A6ACE0 /* CoreVideo.framework */; };
		53D32E3D13B95EB500A6ACE0 /* AudioToolbox.framework in Frameworks */ = {isa = PBXBuildFile; fileRef = 53D32E3B13B95EAB00A6ACE0 /* AudioToolbox.framework */; };
		53D32E4813B95F2700A6ACE0 /* Cocoa.framework in Frameworks */ = {isa = PBXBuildFile; fileRef = C6711810136368330034379A /* Cocoa.framework */; };
		53D32E4913B95F3C00A6ACE0 /* OpenGL.framework in Frameworks */ = {isa = PBXBuildFile; fileRef = 5380E83013B95C7C00E76DEF /* OpenGL.framework */; };
		53D32E4A13B95F4000A6ACE0 /* Quartz.framework in Frameworks */ = {isa = PBXBuildFile; fileRef = 53D32E4513B95F0800A6ACE0 /* Quartz.framework */; };
		53D32E4D13B95F6200A6ACE0 /* QTKit.framework in Frameworks */ = {isa = PBXBuildFile; fileRef = 53D32E4B13B95F5400A6ACE0 /* QTKit.framework */; };
		53D32E4E13B95F9A00A6ACE0 /* AudioUnit.framework in Frameworks */ = {isa = PBXBuildFile; fileRef = 53D32E3113B95E2800A6ACE0 /* AudioUnit.framework */; };
		53D32E4F13B95F9A00A6ACE0 /* AudioToolbox.framework in Frameworks */ = {isa = PBXBuildFile; fileRef = 53D32E3B13B95EAB00A6ACE0 /* AudioToolbox.framework */; };
		820EB7411483F9A2008EC398 /* OpenEmuSystem.framework in Frameworks */ = {isa = PBXBuildFile; fileRef = C6711807136367240034379A /* OpenEmuSystem.framework */; };
		820EB7421483F9A2008EC398 /* Cocoa.framework in Frameworks */ = {isa = PBXBuildFile; fileRef = C6711810136368330034379A /* Cocoa.framework */; };
		8220233214F1C20E00902FB1 /* OESystemResponderClient.h in Headers */ = {isa = PBXBuildFile; fileRef = C63E7C11136298F4001CC78B /* OESystemResponderClient.h */; settings = {ATTRIBUTES = (Public, ); }; };
		82242D4F0FF7055000FBD432 /* NSAttributedString+Hyperlink.m in Sources */ = {isa = PBXBuildFile; fileRef = 82242D4E0FF7055000FBD432 /* NSAttributedString+Hyperlink.m */; };
		82277546148946DF00B19E27 /* OpenEmuSystem.framework in Frameworks */ = {isa = PBXBuildFile; fileRef = C6711807136367240034379A /* OpenEmuSystem.framework */; };
		82277547148946DF00B19E27 /* Cocoa.framework in Frameworks */ = {isa = PBXBuildFile; fileRef = C6711810136368330034379A /* Cocoa.framework */; };
		822775611489471A00B19E27 /* controller_sms.png in Resources */ = {isa = PBXBuildFile; fileRef = 822775531489471A00B19E27 /* controller_sms.png */; };
		822775651489471A00B19E27 /* InfoPlist.strings in Resources */ = {isa = PBXBuildFile; fileRef = 822775551489471A00B19E27 /* InfoPlist.strings */; };
		822775691489471A00B19E27 /* OEGGSystemController.m in Sources */ = {isa = PBXBuildFile; fileRef = 8227755A1489471A00B19E27 /* OEGGSystemController.m */; };
		8227756B1489471A00B19E27 /* OEGGSystemResponder.m in Sources */ = {isa = PBXBuildFile; fileRef = 8227755C1489471A00B19E27 /* OEGGSystemResponder.m */; };
		8245FD0814F763E600C64574 /* TPCircularBuffer.c in Sources */ = {isa = PBXBuildFile; fileRef = 82C9B3FA14F75CB700D7E795 /* TPCircularBuffer.c */; };
		8245FD0914F764D100C64574 /* TPCircularBuffer.h in Headers */ = {isa = PBXBuildFile; fileRef = 82C9B3FD14F75CD900D7E795 /* TPCircularBuffer.h */; settings = {ATTRIBUTES = (Public, ); }; };
		826844C51022A0630019C7B0 /* smaller.tif in Resources */ = {isa = PBXBuildFile; fileRef = 826844C31022A0630019C7B0 /* smaller.tif */; };
		826844C61022A0630019C7B0 /* larger.tif in Resources */ = {isa = PBXBuildFile; fileRef = 826844C41022A0630019C7B0 /* larger.tif */; };
		828ED4D70E7D98940059F397 /* OEGamePickerController.m in Sources */ = {isa = PBXBuildFile; fileRef = 828ED4D60E7D98940059F397 /* OEGamePickerController.m */; };
		828ED4DA0E7D98A10059F397 /* GameFilePicker.xib in Resources */ = {isa = PBXBuildFile; fileRef = 828ED4D80E7D98A10059F397 /* GameFilePicker.xib */; };
		829022AA0F47F90D00BB7AB7 /* OEGameQTRecorder.m in Sources */ = {isa = PBXBuildFile; fileRef = 829022A90F47F90D00BB7AB7 /* OEGameQTRecorder.m */; };
		82965F851041DC3200F30B74 /* OECorePicker.xib in Resources */ = {isa = PBXBuildFile; fileRef = 82965F841041DC3200F30B74 /* OECorePicker.xib */; };
		82965F881041DC4600F30B74 /* OECorePickerController.m in Sources */ = {isa = PBXBuildFile; fileRef = 82965F871041DC4600F30B74 /* OECorePickerController.m */; };
		829779340E743F2A00631240 /* OEGameAudio.m in Sources */ = {isa = PBXBuildFile; fileRef = 829779330E743F2A00631240 /* OEGameAudio.m */; };
		82AFA6690FDDC03500531EE3 /* OERingBuffer.h in Headers */ = {isa = PBXBuildFile; fileRef = 82AFA6670FDDC03500531EE3 /* OERingBuffer.h */; settings = {ATTRIBUTES = (Public, ); }; };
		82AFA66A0FDDC03500531EE3 /* OERingBuffer.m in Sources */ = {isa = PBXBuildFile; fileRef = 82AFA6680FDDC03500531EE3 /* OERingBuffer.m */; };
		82C2909014840024007C0214 /* OENGPSystemController.m in Sources */ = {isa = PBXBuildFile; fileRef = 820EB7551483F9D3008EC398 /* OENGPSystemController.m */; };
		82C2909114840024007C0214 /* OENGPSystemResponder.m in Sources */ = {isa = PBXBuildFile; fileRef = 820EB7571483F9D3008EC398 /* OENGPSystemResponder.m */; };
		82C2909214840028007C0214 /* InfoPlist.strings in Resources */ = {isa = PBXBuildFile; fileRef = 820EB7501483F9D3008EC398 /* InfoPlist.strings */; };
		82C290931484002F007C0214 /* controller_sms.png in Resources */ = {isa = PBXBuildFile; fileRef = 820EB74E1483F9D3008EC398 /* controller_sms.png */; };
		82C42C8610CAFB480046D1A3 /* download_arrow_down.png in Resources */ = {isa = PBXBuildFile; fileRef = 82C42C8410CAFB480046D1A3 /* download_arrow_down.png */; };
		82C42C8710CAFB480046D1A3 /* download_arrow_up.png in Resources */ = {isa = PBXBuildFile; fileRef = 82C42C8510CAFB480046D1A3 /* download_arrow_up.png */; };
		82C434130EE393530037C54B /* icon.icns in Resources */ = {isa = PBXBuildFile; fileRef = 82C434120EE393530037C54B /* icon.icns */; };
		82C5EFAE1237E76C001262F7 /* AsyncUdpSocket.m in Sources */ = {isa = PBXBuildFile; fileRef = 82C5EFAC1237E76C001262F7 /* AsyncUdpSocket.m */; };
		82C5EFB31237E7E1001262F7 /* OENetServer.m in Sources */ = {isa = PBXBuildFile; fileRef = 82C5EFB21237E7E1001262F7 /* OENetServer.m */; };
		82C9C96D0F080BD30071460B /* dsa_pub.pem in Resources */ = {isa = PBXBuildFile; fileRef = 82C9C96C0F080BD30071460B /* dsa_pub.pem */; };
		82CAFBBE0FEDAA4200CCDC7E /* config.yaml in CopyFiles */ = {isa = PBXBuildFile; fileRef = 82CAFBB70FEDAA3D00CCDC7E /* config.yaml */; };
		82DD29DB12369F1100B58A8F /* KeyboardUsages.plist in Resources */ = {isa = PBXBuildFile; fileRef = 82DD29DA12369F1100B58A8F /* KeyboardUsages.plist */; };
		82DD2B1E1236CF0200B58A8F /* Carbon.framework in Frameworks */ = {isa = PBXBuildFile; fileRef = 82DD2B1D1236CF0200B58A8F /* Carbon.framework */; };
		82DE4B62102655D5007184EB /* XADMaster.framework in Frameworks */ = {isa = PBXBuildFile; fileRef = 82DE4AEF1026533E007184EB /* XADMaster.framework */; };
		82DE4B63102655DA007184EB /* UniversalDetector.framework in Frameworks */ = {isa = PBXBuildFile; fileRef = 82DE4AEE1026533E007184EB /* UniversalDetector.framework */; };
		82DE4B7F102655FC007184EB /* XADMaster.framework in Copy Frameworks to App Frameworks */ = {isa = PBXBuildFile; fileRef = 82DE4AEF1026533E007184EB /* XADMaster.framework */; };
		82DE4B8010265600007184EB /* UniversalDetector.framework in Copy Frameworks to App Frameworks */ = {isa = PBXBuildFile; fileRef = 82DE4AEE1026533E007184EB /* UniversalDetector.framework */; };
		82EE73E11443C1F700080CCB /* OEGameCore.h in Headers */ = {isa = PBXBuildFile; fileRef = 828389A80E6CF3A500A96E2C /* OEGameCore.h */; settings = {ATTRIBUTES = (Public, ); }; };
		82F3629F0F51CC63001495F6 /* OEAbstractAdditions.m in Sources */ = {isa = PBXBuildFile; fileRef = C66DFA3D0F51C1640080AA28 /* OEAbstractAdditions.m */; };
		82F362A00F51CC66001495F6 /* OEAbstractAdditions.h in Headers */ = {isa = PBXBuildFile; fileRef = C66DFA3C0F51C1640080AA28 /* OEAbstractAdditions.h */; settings = {ATTRIBUTES = (Public, ); }; };
		82FC495D102123D100408B4F /* OEFrameEncodeOperation.m in Sources */ = {isa = PBXBuildFile; fileRef = 82FC495C102123D100408B4F /* OEFrameEncodeOperation.m */; };
		8301557B1456BF7A0093D681 /* OEGameViewController.m in Sources */ = {isa = PBXBuildFile; fileRef = 8301557A1456BF7A0093D681 /* OEGameViewController.m */; };
		83025E60146BDD5E00A06EF9 /* OECoreTableButtonCell.m in Sources */ = {isa = PBXBuildFile; fileRef = 83025E5F146BDD5E00A06EF9 /* OECoreTableButtonCell.m */; };
		83025E63146BDD9400A06EF9 /* slim_dark_pill_button.png in Resources */ = {isa = PBXBuildFile; fileRef = 83025E62146BDD9400A06EF9 /* slim_dark_pill_button.png */; };
		83025E66146BE68E00A06EF9 /* OECoreTableProgressCell.m in Sources */ = {isa = PBXBuildFile; fileRef = 83025E65146BE68D00A06EF9 /* OECoreTableProgressCell.m */; };
		83025E69146BE71600A06EF9 /* install_progress_bar_track.png in Resources */ = {isa = PBXBuildFile; fileRef = 83025E67146BE71600A06EF9 /* install_progress_bar_track.png */; };
		83025E6A146BE71600A06EF9 /* install_progress_bar.png in Resources */ = {isa = PBXBuildFile; fileRef = 83025E68146BE71600A06EF9 /* install_progress_bar.png */; };
		8303BC0714E318C200FCD701 /* dark_arrows_menu_body.png in Resources */ = {isa = PBXBuildFile; fileRef = 8303BBFF14E318C200FCD701 /* dark_arrows_menu_body.png */; };
		8303BC0814E318C200FCD701 /* dark_menu_body.png in Resources */ = {isa = PBXBuildFile; fileRef = 8303BC0014E318C200FCD701 /* dark_menu_body.png */; };
		8303BC0914E318C200FCD701 /* dark_menu_popover_arrow.png in Resources */ = {isa = PBXBuildFile; fileRef = 8303BC0114E318C200FCD701 /* dark_menu_popover_arrow.png */; };
		8303BC0A14E318C200FCD701 /* dark_submenu_body.png in Resources */ = {isa = PBXBuildFile; fileRef = 8303BC0214E318C200FCD701 /* dark_submenu_body.png */; };
		8303BC0B14E318C200FCD701 /* light_arrows_menu_body.png in Resources */ = {isa = PBXBuildFile; fileRef = 8303BC0314E318C200FCD701 /* light_arrows_menu_body.png */; };
		8303BC0C14E318C200FCD701 /* light_menu_body.png in Resources */ = {isa = PBXBuildFile; fileRef = 8303BC0414E318C200FCD701 /* light_menu_body.png */; };
		8303BC0D14E318C200FCD701 /* light_submenu_body.png in Resources */ = {isa = PBXBuildFile; fileRef = 8303BC0514E318C200FCD701 /* light_submenu_body.png */; };
		8303BC0E14E318C200FCD701 /* tick_mark.png in Resources */ = {isa = PBXBuildFile; fileRef = 8303BC0614E318C200FCD701 /* tick_mark.png */; };
		8304D0AE155C28FC000E3B1B /* ArchiveVG.m in Sources */ = {isa = PBXBuildFile; fileRef = 8304D0AD155C28FC000E3B1B /* ArchiveVG.m */; };
		8304D0B4155C3D63000E3B1B /* ArchiveVGXMLParser.m in Sources */ = {isa = PBXBuildFile; fileRef = 8304D0B3155C3D63000E3B1B /* ArchiveVGXMLParser.m */; };
		8305267513FBC999006179C6 /* Security.framework in Frameworks */ = {isa = PBXBuildFile; fileRef = 8305267413FBC999006179C6 /* Security.framework */; };
		83096F0314E98FC000F7EBC2 /* NSFileManager+OEHashingAdditions.m in Sources */ = {isa = PBXBuildFile; fileRef = 83096F0214E98FC000F7EBC2 /* NSFileManager+OEHashingAdditions.m */; };
		830BC86914D5E35A000826E2 /* controller_snes_mask.png in Resources */ = {isa = PBXBuildFile; fileRef = 830BC86714D5E1E6000826E2 /* controller_snes_mask.png */; };
		830BC86C14D5F1DD000826E2 /* controller_gba_mask.png in Resources */ = {isa = PBXBuildFile; fileRef = 830BC86A14D5F1A5000826E2 /* controller_gba_mask.png */; };
		830EF6CC146C590D00B0C8B0 /* blank_slate_core_icon.png in Resources */ = {isa = PBXBuildFile; fileRef = 830EF6CB146C590D00B0C8B0 /* blank_slate_core_icon.png */; };
		830EF6CF146C5D5D00B0C8B0 /* open_weblink_arrow.png in Resources */ = {isa = PBXBuildFile; fileRef = 830EF6CE146C5D5D00B0C8B0 /* open_weblink_arrow.png */; };
		8310447113BE419000B283B0 /* OEHorizontalSplitView.m in Sources */ = {isa = PBXBuildFile; fileRef = 8310447013BE419000B283B0 /* OEHorizontalSplitView.m */; };
		8314A98C155410EF00DF13B5 /* OEDBItem.m in Sources */ = {isa = PBXBuildFile; fileRef = 8314A98B155410EF00DF13B5 /* OEDBItem.m */; };
		83199722142741790068C865 /* OEROMImporter.m in Sources */ = {isa = PBXBuildFile; fileRef = 83199721142741790068C865 /* OEROMImporter.m */; };
		831C2AE4144F41E4009533C0 /* OEApplicationDelegate.m in Sources */ = {isa = PBXBuildFile; fileRef = 831C2AE3144F41E4009533C0 /* OEApplicationDelegate.m */; };
		831C2AE9144F453C009533C0 /* MainMenu.xib in Resources */ = {isa = PBXBuildFile; fileRef = 831C2AE8144F453C009533C0 /* MainMenu.xib */; };
		831C9926147BBDAE00F422A5 /* OEHUDTextFieldCell.m in Sources */ = {isa = PBXBuildFile; fileRef = 831C9925147BBDAE00F422A5 /* OEHUDTextFieldCell.m */; };
		831E95D814705D8C008487A6 /* OEControlsScrollView.m in Sources */ = {isa = PBXBuildFile; fileRef = 831E95D714705D8C008487A6 /* OEControlsScrollView.m */; };
		8322D747156A973400FC0E81 /* IOBluetooth.framework in Frameworks */ = {isa = PBXBuildFile; fileRef = 8322D746156A973400FC0E81 /* IOBluetooth.framework */; };
		8322D74D156A99CB00FC0E81 /* Wiimote.m in Sources */ = {isa = PBXBuildFile; fileRef = 8322D749156A99CA00FC0E81 /* Wiimote.m */; };
		8322D74E156A99CB00FC0E81 /* WiimoteBrowser.m in Sources */ = {isa = PBXBuildFile; fileRef = 8322D74B156A99CB00FC0E81 /* WiimoteBrowser.m */; };
		8328D9E513C75CAE0026D2A7 /* OEDBImage.m in Sources */ = {isa = PBXBuildFile; fileRef = 8328D9E413C75CAE0026D2A7 /* OEDBImage.m */; };
		832D29401451A68700BDF950 /* OEMainWindowController.m in Sources */ = {isa = PBXBuildFile; fileRef = 832D293F1451A68700BDF950 /* OEMainWindowController.m */; };
		832D29431451ACF200BDF950 /* MainWindow.xib in Resources */ = {isa = PBXBuildFile; fileRef = 832D29421451ACF200BDF950 /* MainWindow.xib */; };
		832FA8801455526E00BBBD94 /* NSControl+OEAdditions.m in Sources */ = {isa = PBXBuildFile; fileRef = 832FA87F1455526E00BBBD94 /* NSControl+OEAdditions.m */; };
		8343CD011553E2C30080A6BE /* OEDBImageThumbnail.m in Sources */ = {isa = PBXBuildFile; fileRef = 8343CD001553E2C30080A6BE /* OEDBImageThumbnail.m */; };
		83507247142F6029005D9033 /* OEControllerImageView.m in Sources */ = {isa = PBXBuildFile; fileRef = 83507246142F6029005D9033 /* OEControllerImageView.m */; };
		8353CE781561C0DE0045A3DD /* OEWiimoteHandler.m in Sources */ = {isa = PBXBuildFile; fileRef = 8353CE771561C0DE0045A3DD /* OEWiimoteHandler.m */; };
		836291FE1515F30700192116 /* OEFSWatcher.m in Sources */ = {isa = PBXBuildFile; fileRef = 836291FD1515F30700192116 /* OEFSWatcher.m */; };
		83691817147FE3EF00F28231 /* NSWindow+OECustomWindow.m in Sources */ = {isa = PBXBuildFile; fileRef = 83691816147FE3EF00F28231 /* NSWindow+OECustomWindow.m */; };
		836CFD6614709D3C00397683 /* wood_arrow_down.png in Resources */ = {isa = PBXBuildFile; fileRef = 836CFD6114709D3C00397683 /* wood_arrow_down.png */; };
		836CFD6714709D3C00397683 /* wood_arrow_up.png in Resources */ = {isa = PBXBuildFile; fileRef = 836CFD6214709D3C00397683 /* wood_arrow_up.png */; };
		836CFD6814709D3C00397683 /* wood_knob_vertical.png in Resources */ = {isa = PBXBuildFile; fileRef = 836CFD6314709D3C00397683 /* wood_knob_vertical.png */; };
		836CFD6914709D3C00397683 /* wood_track_vertical_spacer.png in Resources */ = {isa = PBXBuildFile; fileRef = 836CFD6414709D3C00397683 /* wood_track_vertical_spacer.png */; };
		836CFD6A14709D3C00397683 /* wood_track_vertical.png in Resources */ = {isa = PBXBuildFile; fileRef = 836CFD6514709D3C00397683 /* wood_track_vertical.png */; };
		83703B43140E4F9100EC27A7 /* Linear.png in Resources */ = {isa = PBXBuildFile; fileRef = 83703B3D140E4F9100EC27A7 /* Linear.png */; };
		83703B44140E4F9100EC27A7 /* Nearest Neighbor.png in Resources */ = {isa = PBXBuildFile; fileRef = 83703B3E140E4F9100EC27A7 /* Nearest Neighbor.png */; };
		83703B45140E4F9100EC27A7 /* Scale2xHQ.png in Resources */ = {isa = PBXBuildFile; fileRef = 83703B3F140E4F9100EC27A7 /* Scale2xHQ.png */; };
		83703B46140E4F9100EC27A7 /* Scale2xPlus.png in Resources */ = {isa = PBXBuildFile; fileRef = 83703B40140E4F9100EC27A7 /* Scale2xPlus.png */; };
		83703B47140E4F9100EC27A7 /* Scale4x.png in Resources */ = {isa = PBXBuildFile; fileRef = 83703B41140E4F9100EC27A7 /* Scale4x.png */; };
		83703B48140E4F9100EC27A7 /* Scale4xHQ.png in Resources */ = {isa = PBXBuildFile; fileRef = 83703B42140E4F9100EC27A7 /* Scale4xHQ.png */; };
		83753F1714F537C400D708A7 /* OEPrefDebugController.m in Sources */ = {isa = PBXBuildFile; fileRef = 83753F1614F537C400D708A7 /* OEPrefDebugController.m */; };
		83753F1A14F5383F00D708A7 /* OEPrefDebugController.xib in Resources */ = {isa = PBXBuildFile; fileRef = 83753F1914F5383F00D708A7 /* OEPrefDebugController.xib */; };
		8375696915125A1F00795226 /* dark_menu_scroll_arrows.png in Resources */ = {isa = PBXBuildFile; fileRef = 8375696715125A1F00795226 /* dark_menu_scroll_arrows.png */; };
		8375696A15125A1F00795226 /* light_menu_scroll_arrows.png in Resources */ = {isa = PBXBuildFile; fileRef = 8375696815125A1F00795226 /* light_menu_scroll_arrows.png */; };
		8375E14F1477FC0D0018DA1F /* OECoreUpdater.m in Sources */ = {isa = PBXBuildFile; fileRef = 8375E14E1477FC0D0018DA1F /* OECoreUpdater.m */; };
		837777B9147A8E730091A896 /* OEHUDProgressbar.m in Sources */ = {isa = PBXBuildFile; fileRef = 837777B8147A8E730091A896 /* OEHUDProgressbar.m */; };
		837777BC147A8F6A0091A896 /* hud_progress_bar_track.png in Resources */ = {isa = PBXBuildFile; fileRef = 837777BA147A8F6A0091A896 /* hud_progress_bar_track.png */; };
		837777BD147A8F6A0091A896 /* hud_progress_bar.png in Resources */ = {isa = PBXBuildFile; fileRef = 837777BB147A8F6A0091A896 /* hud_progress_bar.png */; };
		83802E6A142F6FF900130517 /* controls_highlight.png in Resources */ = {isa = PBXBuildFile; fileRef = 83802E69142F6FF900130517 /* controls_highlight.png */; };
		8382D23113C5C5BB00906221 /* OEPrefCoresController.xib in Resources */ = {isa = PBXBuildFile; fileRef = 8382D22E13C5C5BB00906221 /* OEPrefCoresController.xib */; };
		8382D23213C5C5BB00906221 /* OEPrefGameplayController.xib in Resources */ = {isa = PBXBuildFile; fileRef = 8382D22F13C5C5BB00906221 /* OEPrefGameplayController.xib */; };
		8382D23313C5C5BB00906221 /* OEPrefLibraryController.xib in Resources */ = {isa = PBXBuildFile; fileRef = 8382D23013C5C5BB00906221 /* OEPrefLibraryController.xib */; };
		8382D23513C5C5E100906221 /* OEPrefControlsController.xib in Resources */ = {isa = PBXBuildFile; fileRef = 8382D23413C5C5E100906221 /* OEPrefControlsController.xib */; };
		838FE6831458277B00185117 /* OEGlossCheckBox.m in Sources */ = {isa = PBXBuildFile; fileRef = 838FE6821458277B00185117 /* OEGlossCheckBox.m */; };
		838FE6871458342600185117 /* OESetupAssistantKeyMapView.m in Sources */ = {isa = PBXBuildFile; fileRef = 838FE6861458342600185117 /* OESetupAssistantKeyMapView.m */; };
		83920CDB147E5BA300D219EA /* OESidebarScrollView.m in Sources */ = {isa = PBXBuildFile; fileRef = 83920CDA147E5BA300D219EA /* OESidebarScrollView.m */; };
		83920CDD147E675C00D219EA /* hud_alert_window.png in Resources */ = {isa = PBXBuildFile; fileRef = 83920CDC147E675C00D219EA /* hud_alert_window.png */; };
		839310BC147802380020058E /* OECoreDownload.m in Sources */ = {isa = PBXBuildFile; fileRef = 839310BB147802380020058E /* OECoreDownload.m */; };
		8396CC52140687EE0096F791 /* wood_textfield.png in Resources */ = {isa = PBXBuildFile; fileRef = 8396CC51140687EE0096F791 /* wood_textfield.png */; };
		83977F641408FE4700175858 /* controller_snes_eu.png in Resources */ = {isa = PBXBuildFile; fileRef = 83977F611408FE4700175858 /* controller_snes_eu.png */; };
		83977F651408FE4700175858 /* controller_snes_jap.png in Resources */ = {isa = PBXBuildFile; fileRef = 83977F621408FE4700175858 /* controller_snes_jap.png */; };
		83977F661408FE4700175858 /* controller_snes_usa.png in Resources */ = {isa = PBXBuildFile; fileRef = 83977F631408FE4700175858 /* controller_snes_usa.png */; };
		83977F681408FE6700175858 /* controller_gb.png in Resources */ = {isa = PBXBuildFile; fileRef = 83977F671408FE6700175858 /* controller_gb.png */; };
		83977F6C1408FE8E00175858 /* controller_nes.png in Resources */ = {isa = PBXBuildFile; fileRef = 83977F6A1408FE8E00175858 /* controller_nes.png */; };
		83977F6E1408FEA800175858 /* controller_sms.png in Resources */ = {isa = PBXBuildFile; fileRef = 83977F6D1408FEA800175858 /* controller_sms.png */; };
		839CA80414477DD8006AF845 /* OEMenuItem.m in Sources */ = {isa = PBXBuildFile; fileRef = 839CA80314477DD8006AF845 /* OEMenuItem.m */; };
		83A9E152144723E20051AF1D /* hud_power_glyph.png in Resources */ = {isa = PBXBuildFile; fileRef = 83A9E151144723E20051AF1D /* hud_power_glyph.png */; };
		83AAC32914581699005ADD16 /* OESetupAssistantBackgroundView.m in Sources */ = {isa = PBXBuildFile; fileRef = 83AAC32814581699005ADD16 /* OESetupAssistantBackgroundView.m */; };
		83AAC32F1458172C005ADD16 /* gloss_button.png in Resources */ = {isa = PBXBuildFile; fileRef = 83AAC32B1458172C005ADD16 /* gloss_button.png */; };
		83AAC3301458172C005ADD16 /* gloss_checkbox.png in Resources */ = {isa = PBXBuildFile; fileRef = 83AAC32C1458172C005ADD16 /* gloss_checkbox.png */; };
		83AAC3311458172C005ADD16 /* installer_dark_inset_box.png in Resources */ = {isa = PBXBuildFile; fileRef = 83AAC32D1458172C005ADD16 /* installer_dark_inset_box.png */; };
		83AAC3321458172C005ADD16 /* installer_gamepad_graphics.png in Resources */ = {isa = PBXBuildFile; fileRef = 83AAC32E1458172C005ADD16 /* installer_gamepad_graphics.png */; };
		83AE9F0D14B2725300E91BD8 /* controller_genesis.png in Resources */ = {isa = PBXBuildFile; fileRef = 83AE9F0A14B271E200E91BD8 /* controller_genesis.png */; };
		83AEF939140B78B6007803D7 /* filter_effect_frame.png in Resources */ = {isa = PBXBuildFile; fileRef = 83AEF937140B78B6007803D7 /* filter_effect_frame.png */; };
		83AF88C2155C616400428BD5 /* ArchiveVGJSONParser.m in Sources */ = {isa = PBXBuildFile; fileRef = 83AF88C1155C616400428BD5 /* ArchiveVGJSONParser.m */; };
		83AF88C5155C618400428BD5 /* ArchiveVGYAMLParser.m in Sources */ = {isa = PBXBuildFile; fileRef = 83AF88C4155C618300428BD5 /* ArchiveVGYAMLParser.m */; };
		83B1E1C914FE734E00AA652F /* mixed_state.png in Resources */ = {isa = PBXBuildFile; fileRef = 83B1E1C814FE734E00AA652F /* mixed_state.png */; };
		83B72F5115024B1E0052BCA0 /* OEAppStoreWindow.m in Sources */ = {isa = PBXBuildFile; fileRef = 83B72F5015024B1E0052BCA0 /* OEAppStoreWindow.m */; };
		83BABBEE1458978B0097F6B2 /* OESetupAssistantTableView.m in Sources */ = {isa = PBXBuildFile; fileRef = 83BABBED1458978B0097F6B2 /* OESetupAssistantTableView.m */; };
		83BC345E1516456000F05A2B /* OEHUDAlert+DefaultAlertsAdditions.m in Sources */ = {isa = PBXBuildFile; fileRef = 83BC345D1516455F00F05A2B /* OEHUDAlert+DefaultAlertsAdditions.m */; };
		83BF5292146C2F0A00B5F742 /* blank_slate_arrow.png in Resources */ = {isa = PBXBuildFile; fileRef = 83BF5291146C2F0A00B5F742 /* blank_slate_arrow.png */; };
		83BF5295146C2F4000B5F742 /* blank_slate_box.png in Resources */ = {isa = PBXBuildFile; fileRef = 83BF5294146C2F4000B5F742 /* blank_slate_box.png */; };
		83BF5298146C370A00B5F742 /* OEGridBlankSlateView.m in Sources */ = {isa = PBXBuildFile; fileRef = 83BF5297146C370A00B5F742 /* OEGridBlankSlateView.m */; };
		83C0B37114D6EF02007CAC00 /* OESidebarOutlineButtonCell.m in Sources */ = {isa = PBXBuildFile; fileRef = 83C0B37014D6EF01007CAC00 /* OESidebarOutlineButtonCell.m */; };
		83C0B37414D6FC58007CAC00 /* sidebar_triangle.png in Resources */ = {isa = PBXBuildFile; fileRef = 83C0B37314D6FC58007CAC00 /* sidebar_triangle.png */; };
		83C68ED114483579000F720A /* OEHUDAlert.m in Sources */ = {isa = PBXBuildFile; fileRef = 83C68ED014483579000F720A /* OEHUDAlert.m */; };
		83CAD4D4147BB641004C0E9B /* NSClipView+OEAnimatedScrolling.m in Sources */ = {isa = PBXBuildFile; fileRef = 83CAD4D3147BB641004C0E9B /* NSClipView+OEAnimatedScrolling.m */; };
		83CC113015776FF90064B8EF /* OEROMImporter+OESiebarAdditions.m in Sources */ = {isa = PBXBuildFile; fileRef = 83CC112F15776FF90064B8EF /* OEROMImporter+OESiebarAdditions.m */; };
		83CC7C2F155DCC7A00E9FFB1 /* ArchiveVGThrottling.m in Sources */ = {isa = PBXBuildFile; fileRef = 83CC7C2E155DCC7A00E9FFB1 /* ArchiveVGThrottling.m */; };
		83CD082D143DEF9A00B6A2E8 /* OEDBSaveState.m in Sources */ = {isa = PBXBuildFile; fileRef = 83CD082C143DEF9A00B6A2E8 /* OEDBSaveState.m */; };
		83CE3DC314C84EC10036DB28 /* beta_icon.png in Resources */ = {isa = PBXBuildFile; fileRef = 83CE3DC214C84EC10036DB28 /* beta_icon.png */; };
		83D435EF147187AB003FE856 /* OECenteredTextFieldWithWeblinkCell.m in Sources */ = {isa = PBXBuildFile; fileRef = 83D435EE147187AB003FE856 /* OECenteredTextFieldWithWeblinkCell.m */; };
		83D435F214718891003FE856 /* closed_weblink_arrow.png in Resources */ = {isa = PBXBuildFile; fileRef = 83D435F114718890003FE856 /* closed_weblink_arrow.png */; };
		83D7F2BA147E399B004419A6 /* OEDBRom.m in Sources */ = {isa = PBXBuildFile; fileRef = 838AC27F14434EED00AC74C3 /* OEDBRom.m */; };
		83D7F2F9147E3FEB004419A6 /* OEHUDTextFieldEditor.m in Sources */ = {isa = PBXBuildFile; fileRef = 83D7F2F8147E3FEB004419A6 /* OEHUDTextFieldEditor.m */; };
		83DB70E01442F40B00850CD8 /* OEControlsKeyHeadlineCell.m in Sources */ = {isa = PBXBuildFile; fileRef = 83DB70DF1442F40B00850CD8 /* OEControlsKeyHeadlineCell.m */; };
		83DC1FCD147085C800F3D77A /* controller_gba.png in Resources */ = {isa = PBXBuildFile; fileRef = 83DC1FCA1470857900F3D77A /* controller_gba.png */; };
		83DDEE83156CDEEB009EB43D /* NSView+FadeImage.m in Sources */ = {isa = PBXBuildFile; fileRef = 83DDEE82156CDEEB009EB43D /* NSView+FadeImage.m */; };
		83DDEE87156CE2F0009EB43D /* OEFadeView.m in Sources */ = {isa = PBXBuildFile; fileRef = 83DDEE86156CE2F0009EB43D /* OEFadeView.m */; };
		83DDEE8A156CFFE1009EB43D /* OEDistantViewController.m in Sources */ = {isa = PBXBuildFile; fileRef = 83DDEE89156CFFE1009EB43D /* OEDistantViewController.m */; };
		83DDEE8D156CFFF2009EB43D /* OEDistantView.m in Sources */ = {isa = PBXBuildFile; fileRef = 83DDEE8C156CFFF2009EB43D /* OEDistantView.m */; };
		83E25058147BC6BF0074EE14 /* hud_textfield.png in Resources */ = {isa = PBXBuildFile; fileRef = 83E25057147BC6BF0074EE14 /* hud_textfield.png */; };
		83E41F2A158546E90069B8AF /* OESystemPicker.m in Sources */ = {isa = PBXBuildFile; fileRef = 83E41F28158546E90069B8AF /* OESystemPicker.m */; };
		83E41F2B158546E90069B8AF /* OESystemPicker.xib in Resources */ = {isa = PBXBuildFile; fileRef = 83E41F29158546E90069B8AF /* OESystemPicker.xib */; };
		83E8E82A156A84060027B7A9 /* OEHIDWiimoteEvent.m in Sources */ = {isa = PBXBuildFile; fileRef = 83E8E829156A84060027B7A9 /* OEHIDWiimoteEvent.m */; };
		83F298861458B66F00ECB4F4 /* installer_scrollview_box.png in Resources */ = {isa = PBXBuildFile; fileRef = 83F298851458B66F00ECB4F4 /* installer_scrollview_box.png */; };
		83F2988A1458B6DC00ECB4F4 /* OESetupAssistantScrollView.m in Sources */ = {isa = PBXBuildFile; fileRef = 83F298891458B6DC00ECB4F4 /* OESetupAssistantScrollView.m */; };
		83F4700C15750497001931BD /* OEImportViewController.m in Sources */ = {isa = PBXBuildFile; fileRef = 83F4700B15750497001931BD /* OEImportViewController.m */; };
		83F4700E157504E3001931BD /* ImportView.xib in Resources */ = {isa = PBXBuildFile; fileRef = 83F4700D157504E3001931BD /* ImportView.xib */; };
		83F4DE1314DFF9C200A82E36 /* OEInputLimitFormatter.m in Sources */ = {isa = PBXBuildFile; fileRef = 83F4DE1214DFF9C200A82E36 /* OEInputLimitFormatter.m */; };
		83F4DE1714E005DB00A82E36 /* controller_fc_mask.png in Resources */ = {isa = PBXBuildFile; fileRef = 83F4DE1514E004ED00A82E36 /* controller_fc_mask.png */; };
		83F4DE1A14E0096F00A82E36 /* controller_nes_mask.png in Resources */ = {isa = PBXBuildFile; fileRef = 83F4DE1814E0096500A82E36 /* controller_nes_mask.png */; };
		83F4DE1D14E00C9800A82E36 /* controller_sms_mask.png in Resources */ = {isa = PBXBuildFile; fileRef = 83F4DE1B14E00C8600A82E36 /* controller_sms_mask.png */; };
		83F4DE2014E00EE600A82E36 /* controller_sms_mask.png in Resources */ = {isa = PBXBuildFile; fileRef = 83F4DE1E14E00ED100A82E36 /* controller_sms_mask.png */; };
		83F4DE2314E00FF100A82E36 /* controller_sms_mask.png in Resources */ = {isa = PBXBuildFile; fileRef = 83F4DE2114E00F8800A82E36 /* controller_sms_mask.png */; };
		83F4DE2614E0131800A82E36 /* controller_gb_mask.png in Resources */ = {isa = PBXBuildFile; fileRef = 83F4DE2414E0130E00A82E36 /* controller_gb_mask.png */; };
		83F4DE2914E0169900A82E36 /* controller_genesis_mask.png in Resources */ = {isa = PBXBuildFile; fileRef = 83F4DE2714E0167C00A82E36 /* controller_genesis_mask.png */; };
		83F688C013C6433600AA0F83 /* OEGridScrollView.m in Sources */ = {isa = PBXBuildFile; fileRef = 83F688BF13C6433600AA0F83 /* OEGridScrollView.m */; };
		83FA054B13B9DEFD0055A520 /* AppKit.framework in Frameworks */ = {isa = PBXBuildFile; fileRef = C6711813136368330034379A /* AppKit.framework */; };
		83FA054E13B9DF940055A520 /* Sparkle.framework in Frameworks */ = {isa = PBXBuildFile; fileRef = 83FA054D13B9DF940055A520 /* Sparkle.framework */; };
		83FA055013B9E01B0055A520 /* Sparkle.framework in Copy Frameworks to App Frameworks */ = {isa = PBXBuildFile; fileRef = 83FA054D13B9DF940055A520 /* Sparkle.framework */; };
		83FBA36F14F2C62F001F1299 /* gamegear_library.png in Resources */ = {isa = PBXBuildFile; fileRef = 83FBA36E14F2C62F001F1299 /* gamegear_library.png */; };
		83FBA37114F2C672001F1299 /* neogeopocket_library.png in Resources */ = {isa = PBXBuildFile; fileRef = 83FBA37014F2C672001F1299 /* neogeopocket_library.png */; };
		83FBA37314F2C699001F1299 /* n64_library.png in Resources */ = {isa = PBXBuildFile; fileRef = 83FBA37214F2C699001F1299 /* n64_library.png */; };
		83FBA37914F2C795001F1299 /* sms_library.png in Resources */ = {isa = PBXBuildFile; fileRef = 83FBA37814F2C795001F1299 /* sms_library.png */; };
		83FBA37C14F2C7DB001F1299 /* snes_eujap_library.png in Resources */ = {isa = PBXBuildFile; fileRef = 83FBA37A14F2C7DB001F1299 /* snes_eujap_library.png */; };
		83FBA37D14F2C7DB001F1299 /* snes_usa_library.png in Resources */ = {isa = PBXBuildFile; fileRef = 83FBA37B14F2C7DB001F1299 /* snes_usa_library.png */; };
		83FBA37F14F2C81C001F1299 /* gameboy_library.png in Resources */ = {isa = PBXBuildFile; fileRef = 83FBA37E14F2C81C001F1299 /* gameboy_library.png */; };
		83FBA38114F2C857001F1299 /* genesis_library.png in Resources */ = {isa = PBXBuildFile; fileRef = 83FBA38014F2C857001F1299 /* genesis_library.png */; };
		83FBA38314F2C870001F1299 /* gba_library.png in Resources */ = {isa = PBXBuildFile; fileRef = 83FBA38214F2C870001F1299 /* gba_library.png */; };
		83FBA38414F2C89F001F1299 /* nes_library.png in Resources */ = {isa = PBXBuildFile; fileRef = 83FBA37414F2C747001F1299 /* nes_library.png */; };
		83FBA38514F2C8A8001F1299 /* famicom_library.png in Resources */ = {isa = PBXBuildFile; fileRef = 83FBA37614F2C752001F1299 /* famicom_library.png */; };
		83FFC069145819070077EC27 /* installer_backgroundSample.png in Resources */ = {isa = PBXBuildFile; fileRef = 83FFC068145819070077EC27 /* installer_backgroundSample.png */; };
		83FFC06D1458194E0077EC27 /* OESetupAssistantBox.m in Sources */ = {isa = PBXBuildFile; fileRef = 83FFC06C1458194E0077EC27 /* OESetupAssistantBox.m */; };
		83FFC078145823B00077EC27 /* OEGlossButton.m in Sources */ = {isa = PBXBuildFile; fileRef = 83FFC077145823B00077EC27 /* OEGlossButton.m */; };
		8D15AC2C0486D014006FF6A4 /* Credits.rtf in Resources */ = {isa = PBXBuildFile; fileRef = 2A37F4B9FDCFA73011CA2CEA /* Credits.rtf */; };
		8D15AC2F0486D014006FF6A4 /* InfoPlist.strings in Resources */ = {isa = PBXBuildFile; fileRef = 089C165FFE840EACC02AAC07 /* InfoPlist.strings */; };
		8D15AC310486D014006FF6A4 /* OEGameDocument.m in Sources */ = {isa = PBXBuildFile; fileRef = 2A37F4ACFDCFA73011CA2CEA /* OEGameDocument.m */; settings = {ATTRIBUTES = (); }; };
		8D15AC320486D014006FF6A4 /* main.m in Sources */ = {isa = PBXBuildFile; fileRef = 2A37F4B0FDCFA73011CA2CEA /* main.m */; settings = {ATTRIBUTES = (); }; };
		945E42FC1517F2B500057D08 /* Cocoa.framework in Frameworks */ = {isa = PBXBuildFile; fileRef = C6711810136368330034379A /* Cocoa.framework */; };
		945E43021517F2B500057D08 /* InfoPlist.strings in Resources */ = {isa = PBXBuildFile; fileRef = 945E43001517F2B500057D08 /* InfoPlist.strings */; };
		945E430D1517F59900057D08 /* OEArcadeSystemController.m in Sources */ = {isa = PBXBuildFile; fileRef = 945E43091517F59800057D08 /* OEArcadeSystemController.m */; };
		945E430E1517F59900057D08 /* OEArcadeSystemResponder.m in Sources */ = {isa = PBXBuildFile; fileRef = 945E430B1517F59900057D08 /* OEArcadeSystemResponder.m */; };
		945E43141517F5BC00057D08 /* arcade_library.png in Resources */ = {isa = PBXBuildFile; fileRef = 945E430F1517F5BC00057D08 /* arcade_library.png */; };
		945E43161517F5BC00057D08 /* controller_arcade_mask.png in Resources */ = {isa = PBXBuildFile; fileRef = 945E43111517F5BC00057D08 /* controller_arcade_mask.png */; };
		945E43171517F5BC00057D08 /* controller_arcade.png in Resources */ = {isa = PBXBuildFile; fileRef = 945E43121517F5BC00057D08 /* controller_arcade.png */; };
		945E43181517F5BC00057D08 /* Controller-Preferences-Info.plist in Resources */ = {isa = PBXBuildFile; fileRef = 945E43131517F5BC00057D08 /* Controller-Preferences-Info.plist */; };
		945E431B1517F64800057D08 /* OpenEmuSystem.framework in Frameworks */ = {isa = PBXBuildFile; fileRef = C6711807136367240034379A /* OpenEmuSystem.framework */; };
		948E540E1571D78D002D26E0 /* SegaMasterSystem.oesystemplugin in Copy System Plugins to App PlugIns */ = {isa = PBXBuildFile; fileRef = C671180F136368330034379A /* SegaMasterSystem.oesystemplugin */; };
		948E540F1571D78D002D26E0 /* NES.oesystemplugin in Copy System Plugins to App PlugIns */ = {isa = PBXBuildFile; fileRef = C64BB08D136478E600C1AB23 /* NES.oesystemplugin */; };
		948E54101571D78D002D26E0 /* SuperNES.oesystemplugin in Copy System Plugins to App PlugIns */ = {isa = PBXBuildFile; fileRef = C6480FC113648F670094FA33 /* SuperNES.oesystemplugin */; };
		948E54111571D78D002D26E0 /* GameBoy.oesystemplugin in Copy System Plugins to App PlugIns */ = {isa = PBXBuildFile; fileRef = C6B947AF1364ECA600A425F0 /* GameBoy.oesystemplugin */; };
		948E54121571D78D002D26E0 /* Genesis.oesystemplugin in Copy System Plugins to App PlugIns */ = {isa = PBXBuildFile; fileRef = C6B947E61365080B00A425F0 /* Genesis.oesystemplugin */; };
		948E54131571D78D002D26E0 /* GameBoy Advance.oesystemplugin in Copy System Plugins to App PlugIns */ = {isa = PBXBuildFile; fileRef = C646574813771F12002A4F70 /* GameBoy Advance.oesystemplugin */; };
		948E54141571D78D002D26E0 /* NeoGeo Pocket.oesystemplugin in Copy System Plugins to App PlugIns */ = {isa = PBXBuildFile; fileRef = 820EB74A1483F9A2008EC398 /* NeoGeo Pocket.oesystemplugin */; };
		948E54151571D78D002D26E0 /* GameGear.oesystemplugin in Copy System Plugins to App PlugIns */ = {isa = PBXBuildFile; fileRef = 8227754F148946DF00B19E27 /* GameGear.oesystemplugin */; };
		94D7E8CA15073BA000FBDD85 /* Cocoa.framework in Frameworks */ = {isa = PBXBuildFile; fileRef = C6711810136368330034379A /* Cocoa.framework */; };
		94D7E8D015073BA000FBDD85 /* InfoPlist.strings in Resources */ = {isa = PBXBuildFile; fileRef = 94D7E8CE15073BA000FBDD85 /* InfoPlist.strings */; };
		94D7E8DA15073DB000FBDD85 /* controller_nds_mask.png in Resources */ = {isa = PBXBuildFile; fileRef = 94D7E8D615073DB000FBDD85 /* controller_nds_mask.png */; };
		94D7E8DB15073DB000FBDD85 /* controller_nds.png in Resources */ = {isa = PBXBuildFile; fileRef = 94D7E8D715073DB000FBDD85 /* controller_nds.png */; };
		94D7E8DC15073DB000FBDD85 /* Controller-Preferences-Info.plist in Resources */ = {isa = PBXBuildFile; fileRef = 94D7E8D815073DB000FBDD85 /* Controller-Preferences-Info.plist */; };
		94D7E8DD15073DB000FBDD85 /* nds_library.png in Resources */ = {isa = PBXBuildFile; fileRef = 94D7E8D915073DB000FBDD85 /* nds_library.png */; };
		94D7E8E315073E3900FBDD85 /* OENDSSystemController.m in Sources */ = {isa = PBXBuildFile; fileRef = 94D7E8DF15073E3800FBDD85 /* OENDSSystemController.m */; };
		94D7E8E415073E3900FBDD85 /* OENDSSystemResponder.m in Sources */ = {isa = PBXBuildFile; fileRef = 94D7E8E115073E3800FBDD85 /* OENDSSystemResponder.m */; };
		94D7E8E71507413D00FBDD85 /* OpenEmuSystem.framework in Frameworks */ = {isa = PBXBuildFile; fileRef = C6711807136367240034379A /* OpenEmuSystem.framework */; };
		C61C98C40F58308C007F4242 /* OEGameCoreController.h in Headers */ = {isa = PBXBuildFile; fileRef = C60BF0350F5709FC000D94F6 /* OEGameCoreController.h */; settings = {ATTRIBUTES = (Public, ); }; };
		C6252DA814E71D0500350A13 /* controller_fc.png in Resources */ = {isa = PBXBuildFile; fileRef = C6252DA914E71D0500350A13 /* controller_fc.png */; };
		C6252DAC14E752E300350A13 /* Controller-Preferences-Info.plist in Resources */ = {isa = PBXBuildFile; fileRef = C6252DAA14E752E300350A13 /* Controller-Preferences-Info.plist */; };
		C6252DAE14E7556800350A13 /* Controller-Preferences-Info.plist in Resources */ = {isa = PBXBuildFile; fileRef = C6252DAD14E7556800350A13 /* Controller-Preferences-Info.plist */; };
		C6252DB214E7566600350A13 /* Controller-Preferences-Info.plist in Resources */ = {isa = PBXBuildFile; fileRef = C6252DB114E7566600350A13 /* Controller-Preferences-Info.plist */; };
		C6252DB414E7572C00350A13 /* Controller-Preferences-Info.plist in Resources */ = {isa = PBXBuildFile; fileRef = C6252DB314E7572C00350A13 /* Controller-Preferences-Info.plist */; };
		C6252DB614E7578D00350A13 /* Controller-Preferences-Info.plist in Resources */ = {isa = PBXBuildFile; fileRef = C6252DB514E7578D00350A13 /* Controller-Preferences-Info.plist */; };
		C6252DB814E7590C00350A13 /* Controller-Preferences-Info.plist in Resources */ = {isa = PBXBuildFile; fileRef = C6252DB714E7590C00350A13 /* Controller-Preferences-Info.plist */; };
		C6252DBA14E759DB00350A13 /* Controller-Preferences-Info.plist in Resources */ = {isa = PBXBuildFile; fileRef = C6252DB914E759DB00350A13 /* Controller-Preferences-Info.plist */; };
		C6252DBC14E75A4800350A13 /* Controller-Preferences-Info.plist in Resources */ = {isa = PBXBuildFile; fileRef = C6252DBB14E75A4800350A13 /* Controller-Preferences-Info.plist */; };
		C6252DBE14E75AE700350A13 /* Controller-Preferences-Info.plist in Resources */ = {isa = PBXBuildFile; fileRef = C6252DBD14E75AE700350A13 /* Controller-Preferences-Info.plist */; };
		C6252DC114E79EFB00350A13 /* Controller-Preferences-Info-JAP.plist in Resources */ = {isa = PBXBuildFile; fileRef = C6252DBF14E79EF900350A13 /* Controller-Preferences-Info-JAP.plist */; };
		C6252DC214E79EFB00350A13 /* Controller-Preferences-Info-NA.plist in Resources */ = {isa = PBXBuildFile; fileRef = C6252DC014E79EFA00350A13 /* Controller-Preferences-Info-NA.plist */; };
		C6252DC414E7A00000350A13 /* Controller-Preferences-Info-JAP.plist in Resources */ = {isa = PBXBuildFile; fileRef = C6252DC314E7A00000350A13 /* Controller-Preferences-Info-JAP.plist */; };
		C6252DC814E7A38000350A13 /* OEControlsSetupView.m in Sources */ = {isa = PBXBuildFile; fileRef = C6AFE0D50FED6FDF00AC0CCF /* OEControlsSetupView.m */; };
		C6289C32135B215B00EEE97C /* OESystemPlugin.m in Sources */ = {isa = PBXBuildFile; fileRef = C6289C31135B215B00EEE97C /* OESystemPlugin.m */; };
		C62D53050FFB51D6007C2649 /* OECompositionPlugin.m in Sources */ = {isa = PBXBuildFile; fileRef = C62D53040FFB51D6007C2649 /* OECompositionPlugin.m */; };
		C62F54710FE6ADC500DF15BA /* OEPlugin.m in Sources */ = {isa = PBXBuildFile; fileRef = C62F54700FE6ADC500DF15BA /* OEPlugin.m */; };
		C62F549B0FE6CC1500DF15BA /* OECorePlugin.m in Sources */ = {isa = PBXBuildFile; fileRef = C62F549A0FE6CC1500DF15BA /* OECorePlugin.m */; };
		C63AF5A60FE41E90009856D4 /* OpenEmuBase.framework in Frameworks */ = {isa = PBXBuildFile; fileRef = 82444BA10F51256C007C171B /* OpenEmuBase.framework */; };
		C646574913771F12002A4F70 /* Cocoa.framework in Frameworks */ = {isa = PBXBuildFile; fileRef = C6711810136368330034379A /* Cocoa.framework */; };
		C646574F13771F12002A4F70 /* InfoPlist.strings in Resources */ = {isa = PBXBuildFile; fileRef = C646574D13771F12002A4F70 /* InfoPlist.strings */; };
		C646575613771F38002A4F70 /* OpenEmuSystem.framework in Frameworks */ = {isa = PBXBuildFile; fileRef = C6711807136367240034379A /* OpenEmuSystem.framework */; };
		C6465764137721D5002A4F70 /* OEGBASystemController.m in Sources */ = {isa = PBXBuildFile; fileRef = C6465763137721D5002A4F70 /* OEGBASystemController.m */; };
		C646576713772251002A4F70 /* OEGBASystemResponder.m in Sources */ = {isa = PBXBuildFile; fileRef = C646576613772251002A4F70 /* OEGBASystemResponder.m */; };
		C6480FC213648F670094FA33 /* Cocoa.framework in Frameworks */ = {isa = PBXBuildFile; fileRef = C6711810136368330034379A /* Cocoa.framework */; };
		C6480FC813648F670094FA33 /* InfoPlist.strings in Resources */ = {isa = PBXBuildFile; fileRef = C6480FC613648F670094FA33 /* InfoPlist.strings */; };
		C6480FCD13648F870094FA33 /* OpenEmuSystem.framework in Frameworks */ = {isa = PBXBuildFile; fileRef = C6711807136367240034379A /* OpenEmuSystem.framework */; };
		C6480FD4136490250094FA33 /* OESNESSystemController.m in Sources */ = {isa = PBXBuildFile; fileRef = C6480FD0136490250094FA33 /* OESNESSystemController.m */; };
		C6480FD5136490250094FA33 /* OESNESSystemResponder.m in Sources */ = {isa = PBXBuildFile; fileRef = C6480FD1136490250094FA33 /* OESNESSystemResponder.m */; };
		C64BB08E136478E600C1AB23 /* Cocoa.framework in Frameworks */ = {isa = PBXBuildFile; fileRef = C6711810136368330034379A /* Cocoa.framework */; };
		C64BB094136478E600C1AB23 /* InfoPlist.strings in Resources */ = {isa = PBXBuildFile; fileRef = C64BB092136478E600C1AB23 /* InfoPlist.strings */; };
		C64BB09B1364798E00C1AB23 /* OpenEmuSystem.framework in Frameworks */ = {isa = PBXBuildFile; fileRef = C6711807136367240034379A /* OpenEmuSystem.framework */; };
		C64BB09E13647AEF00C1AB23 /* OENESSystemController.m in Sources */ = {isa = PBXBuildFile; fileRef = C64BB09D13647AEF00C1AB23 /* OENESSystemController.m */; };
		C64BB0A113647B3500C1AB23 /* OENESSystemResponder.m in Sources */ = {isa = PBXBuildFile; fileRef = C64BB0A013647B3500C1AB23 /* OENESSystemResponder.m */; };
		C64CBD4F1363DC5100BEE4F3 /* OEMap.h in Headers */ = {isa = PBXBuildFile; fileRef = 82AD1B2F0FD1BD2A00B3A8A9 /* OEMap.h */; settings = {ATTRIBUTES = (Public, ); }; };
		C64CBD551363E40B00BEE4F3 /* OESMSSystemResponder.m in Sources */ = {isa = PBXBuildFile; fileRef = C6711826136369DE0034379A /* OESMSSystemResponder.m */; };
		C6640E031363F04100ECCAA5 /* NSUserDefaultsController+OEEventAdditions.m in Sources */ = {isa = PBXBuildFile; fileRef = C6D268D9135BD95A00154550 /* NSUserDefaultsController+OEEventAdditions.m */; };
		C67117EF136367240034379A /* OEHIDDeviceHandler.m in Sources */ = {isa = PBXBuildFile; fileRef = C6C989C60F557D9200116EA2 /* OEHIDDeviceHandler.m */; };
		C67117F0136367240034379A /* OEHIDManager.m in Sources */ = {isa = PBXBuildFile; fileRef = 93B479F712BAB576008618A7 /* OEHIDManager.m */; };
		C67117F1136367240034379A /* OEHIDEvent.m in Sources */ = {isa = PBXBuildFile; fileRef = C6C98B840F55B7A800116EA2 /* OEHIDEvent.m */; };
		C67117F2136367240034379A /* OESystemController.m in Sources */ = {isa = PBXBuildFile; fileRef = C6289C35135B27C100EEE97C /* OESystemController.m */; };
		C67117F3136367240034379A /* OESystemResponder.m in Sources */ = {isa = PBXBuildFile; fileRef = C6D1596B135B34FD009D661C /* OESystemResponder.m */; };
		C67117F6136367240034379A /* ForceFeedback.framework in Frameworks */ = {isa = PBXBuildFile; fileRef = C67B0CD01363389A00F18A5D /* ForceFeedback.framework */; };
		C67117FB136367240034379A /* OEHIDDeviceHandler.h in Headers */ = {isa = PBXBuildFile; fileRef = C6C989C50F557D9200116EA2 /* OEHIDDeviceHandler.h */; settings = {ATTRIBUTES = (Public, ); }; };
		C67117FC136367240034379A /* OEHIDManager.h in Headers */ = {isa = PBXBuildFile; fileRef = 93B479F612BAB576008618A7 /* OEHIDManager.h */; settings = {ATTRIBUTES = (Public, ); }; };
		C67117FD136367240034379A /* OEHIDEvent.h in Headers */ = {isa = PBXBuildFile; fileRef = C6C98B830F55B7A800116EA2 /* OEHIDEvent.h */; settings = {ATTRIBUTES = (Public, ); }; };
		C67117FE136367240034379A /* OEHIDUsageToVK.h in Headers */ = {isa = PBXBuildFile; fileRef = 82DD2B8C1236D0C400B58A8F /* OEHIDUsageToVK.h */; settings = {ATTRIBUTES = (Public, ); }; };
		C67117FF136367240034379A /* OESystemController.h in Headers */ = {isa = PBXBuildFile; fileRef = C6289C34135B27C100EEE97C /* OESystemController.h */; settings = {ATTRIBUTES = (Public, ); }; };
		C6711800136367240034379A /* OESystemResponder.h in Headers */ = {isa = PBXBuildFile; fileRef = C6D1596A135B34FD009D661C /* OESystemResponder.h */; settings = {ATTRIBUTES = (Public, ); }; };
		C6711803136367240034379A /* InfoPlist.strings in Resources */ = {isa = PBXBuildFile; fileRef = C67B0CB81363370B00F18A5D /* InfoPlist.strings */; };
		C671180A1363679F0034379A /* OpenEmuSystem.framework in Frameworks */ = {isa = PBXBuildFile; fileRef = C6711807136367240034379A /* OpenEmuSystem.framework */; };
		C6711811136368330034379A /* Cocoa.framework in Frameworks */ = {isa = PBXBuildFile; fileRef = C6711810136368330034379A /* Cocoa.framework */; };
		C671181B136368330034379A /* InfoPlist.strings in Resources */ = {isa = PBXBuildFile; fileRef = C6711819136368330034379A /* InfoPlist.strings */; };
		C6711824136369020034379A /* OESMSSystemController.m in Sources */ = {isa = PBXBuildFile; fileRef = C6711823136369020034379A /* OESMSSystemController.m */; };
		C671182A13636A080034379A /* OpenEmuSystem.framework in Frameworks */ = {isa = PBXBuildFile; fileRef = C6711807136367240034379A /* OpenEmuSystem.framework */; };
		C671182C13636A300034379A /* OpenEmuSystem.h in Headers */ = {isa = PBXBuildFile; fileRef = C671182B13636A300034379A /* OpenEmuSystem.h */; settings = {ATTRIBUTES = (Public, ); }; };
		C67A36AA0FE7F1F500A665E2 /* OECorePluginIcon.icns in Resources */ = {isa = PBXBuildFile; fileRef = C67A36A90FE7F1F500A665E2 /* OECorePluginIcon.icns */; };
		C67D54BD138AC014004FCA0B /* OpenEmuSystem.framework in Copy Frameworks to App Frameworks */ = {isa = PBXBuildFile; fileRef = C6711807136367240034379A /* OpenEmuSystem.framework */; };
		C68624CA157252D700EFC972 /* SegaMasterSystem.oesystemplugin in Copy Systems Plugins */ = {isa = PBXBuildFile; fileRef = C671180F136368330034379A /* SegaMasterSystem.oesystemplugin */; };
		C68624CB157252D700EFC972 /* NES.oesystemplugin in Copy Systems Plugins */ = {isa = PBXBuildFile; fileRef = C64BB08D136478E600C1AB23 /* NES.oesystemplugin */; };
		C68624CC157252D700EFC972 /* SuperNES.oesystemplugin in Copy Systems Plugins */ = {isa = PBXBuildFile; fileRef = C6480FC113648F670094FA33 /* SuperNES.oesystemplugin */; };
		C68624CD157252D700EFC972 /* GameBoy.oesystemplugin in Copy Systems Plugins */ = {isa = PBXBuildFile; fileRef = C6B947AF1364ECA600A425F0 /* GameBoy.oesystemplugin */; };
		C68624CE157252D700EFC972 /* Genesis.oesystemplugin in Copy Systems Plugins */ = {isa = PBXBuildFile; fileRef = C6B947E61365080B00A425F0 /* Genesis.oesystemplugin */; };
		C68624CF157252D700EFC972 /* GameBoy Advance.oesystemplugin in Copy Systems Plugins */ = {isa = PBXBuildFile; fileRef = C646574813771F12002A4F70 /* GameBoy Advance.oesystemplugin */; };
		C68624D1157252D700EFC972 /* NeoGeo Pocket.oesystemplugin in Copy Systems Plugins */ = {isa = PBXBuildFile; fileRef = 820EB74A1483F9A2008EC398 /* NeoGeo Pocket.oesystemplugin */; };
		C68624D2157252D700EFC972 /* GameGear.oesystemplugin in Copy Systems Plugins */ = {isa = PBXBuildFile; fileRef = 8227754F148946DF00B19E27 /* GameGear.oesystemplugin */; };
		C6862573157268A500EFC972 /* N64.oesystemplugin in Copy Plugins To Application Support */ = {isa = PBXBuildFile; fileRef = 1415540F1442B3B300A01683 /* N64.oesystemplugin */; };
		C6862574157268A500EFC972 /* NDS.oesystemplugin in Copy Plugins To Application Support */ = {isa = PBXBuildFile; fileRef = 94D7E8C915073BA000FBDD85 /* NDS.oesystemplugin */; };
		C6862575157268A500EFC972 /* Arcade.oesystemplugin in Copy Plugins To Application Support */ = {isa = PBXBuildFile; fileRef = 945E42FB1517F2B500057D08 /* Arcade.oesystemplugin */; };
		C68A54E61516AD3C001053F2 /* OEDatabase.xcdatamodeld in Sources */ = {isa = PBXBuildFile; fileRef = C68A54E41516AD3C001053F2 /* OEDatabase.xcdatamodeld */; };
		C69259FC15045B03003E6FD3 /* OEEvent.h in Headers */ = {isa = PBXBuildFile; fileRef = C69259FA15045B03003E6FD3 /* OEEvent.h */; };
		C69259FD15045B03003E6FD3 /* OEEvent.m in Sources */ = {isa = PBXBuildFile; fileRef = C69259FB15045B03003E6FD3 /* OEEvent.m */; };
		C6953CA1117293760091276F /* OEGameView.m in Sources */ = {isa = PBXBuildFile; fileRef = C6953CA0117293760091276F /* OEGameView.m */; };
		C69DCCED0FE99415009AE5A6 /* OEFilterPluginIcon.icns in Resources */ = {isa = PBXBuildFile; fileRef = C69DCCEC0FE99415009AE5A6 /* OEFilterPluginIcon.icns */; };
		C69DCD010FE994A5009AE5A6 /* OEPluginDocument.m in Sources */ = {isa = PBXBuildFile; fileRef = C69DCD000FE994A5009AE5A6 /* OEPluginDocument.m */; };
		C6AC9D391190C6490083DDFD /* OpenEmuHelperAppMain.m in Sources */ = {isa = PBXBuildFile; fileRef = C6AC9D371190C5E60083DDFD /* OpenEmuHelperAppMain.m */; };
		C6AC9D4D1190C9AE0083DDFD /* OEGameCoreManager.m in Sources */ = {isa = PBXBuildFile; fileRef = C6AC9D4C1190C9AE0083DDFD /* OEGameCoreManager.m */; };
		C6AC9DEF1190E2C90083DDFD /* OpenEmuHelperApp.m in Sources */ = {isa = PBXBuildFile; fileRef = 1BEF2A7411682A330090F72B /* OpenEmuHelperApp.m */; };
		C6B947B01364ECA700A425F0 /* Cocoa.framework in Frameworks */ = {isa = PBXBuildFile; fileRef = C6711810136368330034379A /* Cocoa.framework */; };
		C6B947B61364ECA700A425F0 /* InfoPlist.strings in Resources */ = {isa = PBXBuildFile; fileRef = C6B947B41364ECA700A425F0 /* InfoPlist.strings */; };
		C6B947C01364EE6C00A425F0 /* OEGBSystemResponder.m in Sources */ = {isa = PBXBuildFile; fileRef = C6B947BB1364EE6C00A425F0 /* OEGBSystemResponder.m */; };
		C6B947C11364EE6C00A425F0 /* OEGBSystemController.m in Sources */ = {isa = PBXBuildFile; fileRef = C6B947BD1364EE6C00A425F0 /* OEGBSystemController.m */; };
		C6B947E11364FEB600A425F0 /* OpenEmuSystem.framework in Frameworks */ = {isa = PBXBuildFile; fileRef = C6711807136367240034379A /* OpenEmuSystem.framework */; };
		C6B947E71365080B00A425F0 /* Cocoa.framework in Frameworks */ = {isa = PBXBuildFile; fileRef = C6711810136368330034379A /* Cocoa.framework */; };
		C6B947ED1365080B00A425F0 /* InfoPlist.strings in Resources */ = {isa = PBXBuildFile; fileRef = C6B947EB1365080B00A425F0 /* InfoPlist.strings */; };
		C6B948101365096800A425F0 /* OEGenesisSystemResponder.m in Sources */ = {isa = PBXBuildFile; fileRef = C6B9480B1365096800A425F0 /* OEGenesisSystemResponder.m */; };
		C6B948111365096800A425F0 /* OEGenesisSystemController.m in Sources */ = {isa = PBXBuildFile; fileRef = C6B9480D1365096800A425F0 /* OEGenesisSystemController.m */; };
		C6B94814136511E100A425F0 /* OpenEmuSystem.framework in Frameworks */ = {isa = PBXBuildFile; fileRef = C6711807136367240034379A /* OpenEmuSystem.framework */; };
		C6BFB29F0F7CC8E700040FFA /* Localizable.strings in Resources */ = {isa = PBXBuildFile; fileRef = C6BFB29E0F7CC8E700040FFA /* Localizable.strings */; };
		C6D268D6135BCE4900154550 /* NSString+OEAdditions.h in Headers */ = {isa = PBXBuildFile; fileRef = C6D268D4135BCE4900154550 /* NSString+OEAdditions.h */; settings = {ATTRIBUTES = (Public, ); }; };
		C6D268D7135BCE4900154550 /* NSString+OEAdditions.m in Sources */ = {isa = PBXBuildFile; fileRef = C6D268D5135BCE4900154550 /* NSString+OEAdditions.m */; };
		C6D6FA7E14E2264C0083C75D /* NSViewController+OEAdditions.m in Sources */ = {isa = PBXBuildFile; fileRef = C6D6FA7D14E2264C0083C75D /* NSViewController+OEAdditions.m */; settings = {COMPILER_FLAGS = "-fno-objc-arc"; }; };
		C6E542C31363D96F0075BA8C /* OEBasicSystemResponder.h in Headers */ = {isa = PBXBuildFile; fileRef = C6E542C01363D2D90075BA8C /* OEBasicSystemResponder.h */; settings = {ATTRIBUTES = (Public, ); }; };
		C6E542C41363D9760075BA8C /* OEBasicSystemResponder.m in Sources */ = {isa = PBXBuildFile; fileRef = C6E542C11363D2D90075BA8C /* OEBasicSystemResponder.m */; };
		C6E542C51363D9BD0075BA8C /* OEMap.m in Sources */ = {isa = PBXBuildFile; fileRef = 82AD1B300FD1BD2A00B3A8A9 /* OEMap.m */; };
		C6EB73FC136DF5C200B39A6F /* OEPluginController.h in Headers */ = {isa = PBXBuildFile; fileRef = C67B0D5E136352A300F18A5D /* OEPluginController.h */; settings = {ATTRIBUTES = (Public, ); }; };
		C6EB73FF136DF60100B39A6F /* OpenEmuBase.h in Headers */ = {isa = PBXBuildFile; fileRef = C6EB73FD136DF5FC00B39A6F /* OpenEmuBase.h */; settings = {ATTRIBUTES = (Public, ); }; };
		C6FC4C920FD2C5C3007CCD32 /* OEGameCore.m in Sources */ = {isa = PBXBuildFile; fileRef = C6FC4C900FD2C5C3007CCD32 /* OEGameCore.m */; };
		EF2FDBE514CFFBB8002A64F2 /* OEGameViewController.h in Headers */ = {isa = PBXBuildFile; fileRef = 830155791456BF7A0093D681 /* OEGameViewController.h */; settings = {ATTRIBUTES = (Public, ); }; };
		EF2FDBEA14CFFD39002A64F2 /* OEGameCoreController.m in Sources */ = {isa = PBXBuildFile; fileRef = C60BF0360F5709FC000D94F6 /* OEGameCoreController.m */; };
		EF2FDBEB14CFFE06002A64F2 /* OEControlsKeyButton.m in Sources */ = {isa = PBXBuildFile; fileRef = 8396CC5514068DA90096F791 /* OEControlsKeyButton.m */; };
		EF2FDBEC14CFFE11002A64F2 /* OEControlsKeyLabelCell.m in Sources */ = {isa = PBXBuildFile; fileRef = 8396CC5B140693830096F791 /* OEControlsKeyLabelCell.m */; };
		EF2FDBED14CFFE1B002A64F2 /* OEControlsKeySeparatorView.m in Sources */ = {isa = PBXBuildFile; fileRef = 83D9991E146F40DA004409DC /* OEControlsKeySeparatorView.m */; };
		EF2FDBEE14D0025D002A64F2 /* OEPreferenceViewController.h in Headers */ = {isa = PBXBuildFile; fileRef = C67DCEF00FC5FB5A0038A56E /* OEPreferenceViewController.h */; };
		EF2FDBEF14D00261002A64F2 /* OEPreferenceViewController.m in Sources */ = {isa = PBXBuildFile; fileRef = C67DCEF10FC5FB5A0038A56E /* OEPreferenceViewController.m */; };
		EF2FDBF214D00AB3002A64F2 /* NSApplication+OEHIDAdditions.h in Headers */ = {isa = PBXBuildFile; fileRef = C6B7AB740FB5AF94004385F5 /* NSApplication+OEHIDAdditions.h */; settings = {ATTRIBUTES = (Public, ); }; };
		EF2FDBF314D00AB9002A64F2 /* NSApplication+OEHIDAdditions.m in Sources */ = {isa = PBXBuildFile; fileRef = C6B7AB750FB5AF94004385F5 /* NSApplication+OEHIDAdditions.m */; };
		EF2FDBF814D00BB6002A64F2 /* OESystemResponderClient.h in Headers */ = {isa = PBXBuildFile; fileRef = C63E7C11136298F4001CC78B /* OESystemResponderClient.h */; settings = {ATTRIBUTES = (Public, ); }; };
		EF2FDBF914D00C1C002A64F2 /* OELocalizationHelper.m in Sources */ = {isa = PBXBuildFile; fileRef = 83B6E43E143E090800BCDB7A /* OELocalizationHelper.m */; };
		EF2FDBFA14D00C22002A64F2 /* OELocalizationHelper.h in Headers */ = {isa = PBXBuildFile; fileRef = 83B6E43D143E090800BCDB7A /* OELocalizationHelper.h */; settings = {ATTRIBUTES = (Public, ); }; };
		EFBD5D7814EFE19A00FBD1E0 /* NSColor+OEAdditions.m in Sources */ = {isa = PBXBuildFile; fileRef = EFBD5D7714EFE19A00FBD1E0 /* NSColor+OEAdditions.m */; settings = {COMPILER_FLAGS = "-fno-objc-arc"; }; };
		EFBD5D7E14EFE26300FBD1E0 /* OEGridLayer.m in Sources */ = {isa = PBXBuildFile; fileRef = EFBD5D7A14EFE26300FBD1E0 /* OEGridLayer.m */; };
		EFBD5D7F14EFE26300FBD1E0 /* OEGridView.m in Sources */ = {isa = PBXBuildFile; fileRef = EFBD5D7C14EFE26300FBD1E0 /* OEGridView.m */; };
		EFBD5D8314EFE27500FBD1E0 /* OEGridViewCell.m in Sources */ = {isa = PBXBuildFile; fileRef = EFBD5D8114EFE27500FBD1E0 /* OEGridViewCell.m */; };
		EFBD5D8614EFE27F00FBD1E0 /* OEGridViewLayoutManager.m in Sources */ = {isa = PBXBuildFile; fileRef = EFBD5D8514EFE27E00FBD1E0 /* OEGridViewLayoutManager.m */; };
		EFBD5D8B14EFE29500FBD1E0 /* OECoverGridViewCell.m in Sources */ = {isa = PBXBuildFile; fileRef = EFBD5D8814EFE29500FBD1E0 /* OECoverGridViewCell.m */; };
		EFBD5D8C14EFE29500FBD1E0 /* OECoverGridViewCellRatingLayer.m in Sources */ = {isa = PBXBuildFile; fileRef = EFBD5D8A14EFE29500FBD1E0 /* OECoverGridViewCellRatingLayer.m */; };
		EFBD5D8F14F1398400FBD1E0 /* OECoverGridViewCellIndicationLayer.m in Sources */ = {isa = PBXBuildFile; fileRef = EFBD5D8E14F1398300FBD1E0 /* OECoverGridViewCellIndicationLayer.m */; };
/* End PBXBuildFile section */

/* Begin PBXContainerItemProxy section */
		1415542A1442C4B700A01683 /* PBXContainerItemProxy */ = {
			isa = PBXContainerItemProxy;
			containerPortal = 2A37F4A9FDCFA73011CA2CEA /* Project object */;
			proxyType = 1;
			remoteGlobalIDString = 1415540E1442B3B300A01683;
			remoteInfo = N64;
		};
		1B6A25011430F8FB009F1CE1 /* PBXContainerItemProxy */ = {
			isa = PBXContainerItemProxy;
			containerPortal = 2A37F4A9FDCFA73011CA2CEA /* Project object */;
			proxyType = 1;
			remoteGlobalIDString = 83F37141140BB166005A7353;
			remoteInfo = "Build SystemPlugins";
		};
		1BFC26CE116C1C9900B95689 /* PBXContainerItemProxy */ = {
			isa = PBXContainerItemProxy;
			containerPortal = 2A37F4A9FDCFA73011CA2CEA /* Project object */;
			proxyType = 1;
			remoteGlobalIDString = 82444BA00F51256C007C171B;
			remoteInfo = OpenEmuBase;
		};
		37C80304101564A800356EF3 /* PBXContainerItemProxy */ = {
			isa = PBXContainerItemProxy;
			containerPortal = 2A37F4A9FDCFA73011CA2CEA /* Project object */;
			proxyType = 1;
			remoteGlobalIDString = 82444BA00F51256C007C171B;
			remoteInfo = OpenEmuBase;
		};
		3DAA589914464890001C09A8 /* PBXContainerItemProxy */ = {
			isa = PBXContainerItemProxy;
			containerPortal = 2A37F4A9FDCFA73011CA2CEA /* Project object */;
			proxyType = 1;
			remoteGlobalIDString = 1BEF2A9311682A530090F72B;
			remoteInfo = OpenEmuHelperApp;
		};
		3DFAAFD514464234005EF0C3 /* PBXContainerItemProxy */ = {
			isa = PBXContainerItemProxy;
			containerPortal = 2A37F4A9FDCFA73011CA2CEA /* Project object */;
			proxyType = 1;
			remoteGlobalIDString = 82444BA00F51256C007C171B;
			remoteInfo = OpenEmuBase;
		};
		820EB73B1483F9A2008EC398 /* PBXContainerItemProxy */ = {
			isa = PBXContainerItemProxy;
			containerPortal = 2A37F4A9FDCFA73011CA2CEA /* Project object */;
			proxyType = 1;
			remoteGlobalIDString = C67117ED136367240034379A;
			remoteInfo = OpenEmuSystem;
		};
		820EB7621483FBEF008EC398 /* PBXContainerItemProxy */ = {
			isa = PBXContainerItemProxy;
			containerPortal = 2A37F4A9FDCFA73011CA2CEA /* Project object */;
			proxyType = 1;
			remoteGlobalIDString = 820EB7391483F9A2008EC398;
			remoteInfo = NeoGeoPocket;
		};
		82277540148946DF00B19E27 /* PBXContainerItemProxy */ = {
			isa = PBXContainerItemProxy;
			containerPortal = 2A37F4A9FDCFA73011CA2CEA /* Project object */;
			proxyType = 1;
			remoteGlobalIDString = C67117ED136367240034379A;
			remoteInfo = OpenEmuSystem;
		};
		8227756E14894A2100B19E27 /* PBXContainerItemProxy */ = {
			isa = PBXContainerItemProxy;
			containerPortal = 2A37F4A9FDCFA73011CA2CEA /* Project object */;
			proxyType = 1;
			remoteGlobalIDString = 8227753E148946DF00B19E27;
			remoteInfo = GameGear;
		};
		8291C4DF148958F500A72540 /* PBXContainerItemProxy */ = {
			isa = PBXContainerItemProxy;
			containerPortal = 2A37F4A9FDCFA73011CA2CEA /* Project object */;
			proxyType = 1;
			remoteGlobalIDString = C671180E136368330034379A;
			remoteInfo = SegaMasterSystem;
		};
		82C9C97D0F080C920071460B /* PBXContainerItemProxy */ = {
			isa = PBXContainerItemProxy;
			containerPortal = 2A37F4A9FDCFA73011CA2CEA /* Project object */;
			proxyType = 1;
			remoteGlobalIDString = 8D15AC270486D014006FF6A4;
			remoteInfo = OpenEmu;
		};
		83F37148140BB177005A7353 /* PBXContainerItemProxy */ = {
			isa = PBXContainerItemProxy;
			containerPortal = 2A37F4A9FDCFA73011CA2CEA /* Project object */;
			proxyType = 1;
			remoteGlobalIDString = C64BB08C136478E600C1AB23;
			remoteInfo = NES;
		};
		83F3714A140BB179005A7353 /* PBXContainerItemProxy */ = {
			isa = PBXContainerItemProxy;
			containerPortal = 2A37F4A9FDCFA73011CA2CEA /* Project object */;
			proxyType = 1;
			remoteGlobalIDString = C6480FC013648F670094FA33;
			remoteInfo = SuperNES;
		};
		83F3714C140BB17A005A7353 /* PBXContainerItemProxy */ = {
			isa = PBXContainerItemProxy;
			containerPortal = 2A37F4A9FDCFA73011CA2CEA /* Project object */;
			proxyType = 1;
			remoteGlobalIDString = C6B947E51365080B00A425F0;
			remoteInfo = Genesis;
		};
		83F3714E140BB17B005A7353 /* PBXContainerItemProxy */ = {
			isa = PBXContainerItemProxy;
			containerPortal = 2A37F4A9FDCFA73011CA2CEA /* Project object */;
			proxyType = 1;
			remoteGlobalIDString = C6B947AE1364ECA600A425F0;
			remoteInfo = GameBoy;
		};
		83F37150140BB17C005A7353 /* PBXContainerItemProxy */ = {
			isa = PBXContainerItemProxy;
			containerPortal = 2A37F4A9FDCFA73011CA2CEA /* Project object */;
			proxyType = 1;
			remoteGlobalIDString = C646574713771F12002A4F70;
			remoteInfo = "GameBoy Advance";
		};
		945E43191517F63B00057D08 /* PBXContainerItemProxy */ = {
			isa = PBXContainerItemProxy;
			containerPortal = 2A37F4A9FDCFA73011CA2CEA /* Project object */;
			proxyType = 1;
			remoteGlobalIDString = C67117ED136367240034379A;
			remoteInfo = OpenEmuSystem;
		};
		945E431E1517F75B00057D08 /* PBXContainerItemProxy */ = {
			isa = PBXContainerItemProxy;
			containerPortal = 2A37F4A9FDCFA73011CA2CEA /* Project object */;
			proxyType = 1;
			remoteGlobalIDString = 945E42FA1517F2B500057D08;
			remoteInfo = Arcade;
		};
		94D7E8E51507413400FBDD85 /* PBXContainerItemProxy */ = {
			isa = PBXContainerItemProxy;
			containerPortal = 2A37F4A9FDCFA73011CA2CEA /* Project object */;
			proxyType = 1;
			remoteGlobalIDString = C67117ED136367240034379A;
			remoteInfo = OpenEmuSystem;
		};
		94D7E8E8150741B500FBDD85 /* PBXContainerItemProxy */ = {
			isa = PBXContainerItemProxy;
			containerPortal = 2A37F4A9FDCFA73011CA2CEA /* Project object */;
			proxyType = 1;
			remoteGlobalIDString = 94D7E8C815073BA000FBDD85;
			remoteInfo = NDS;
		};
		C60FC00013522D9A00B53F64 /* PBXContainerItemProxy */ = {
			isa = PBXContainerItemProxy;
			containerPortal = 2A37F4A9FDCFA73011CA2CEA /* Project object */;
			proxyType = 1;
			remoteGlobalIDString = 82444BA00F51256C007C171B;
			remoteInfo = OpenEmuBase;
		};
		C646575413771F2C002A4F70 /* PBXContainerItemProxy */ = {
			isa = PBXContainerItemProxy;
			containerPortal = 2A37F4A9FDCFA73011CA2CEA /* Project object */;
			proxyType = 1;
			remoteGlobalIDString = C67117ED136367240034379A;
			remoteInfo = OpenEmuSystem;
		};
		C6480FCE13648F8C0094FA33 /* PBXContainerItemProxy */ = {
			isa = PBXContainerItemProxy;
			containerPortal = 2A37F4A9FDCFA73011CA2CEA /* Project object */;
			proxyType = 1;
			remoteGlobalIDString = C67117ED136367240034379A;
			remoteInfo = OpenEmuSystem;
		};
		C64BB0991364798900C1AB23 /* PBXContainerItemProxy */ = {
			isa = PBXContainerItemProxy;
			containerPortal = 2A37F4A9FDCFA73011CA2CEA /* Project object */;
			proxyType = 1;
			remoteGlobalIDString = C67117ED136367240034379A;
			remoteInfo = OpenEmuSystem;
		};
		C6711808136367920034379A /* PBXContainerItemProxy */ = {
			isa = PBXContainerItemProxy;
			containerPortal = 2A37F4A9FDCFA73011CA2CEA /* Project object */;
			proxyType = 1;
			remoteGlobalIDString = C67117ED136367240034379A;
			remoteInfo = OpenEmuSystem;
		};
		C671182813636A020034379A /* PBXContainerItemProxy */ = {
			isa = PBXContainerItemProxy;
			containerPortal = 2A37F4A9FDCFA73011CA2CEA /* Project object */;
			proxyType = 1;
			remoteGlobalIDString = C67117ED136367240034379A;
			remoteInfo = OpenEmuSystem;
		};
		C6B947DF1364FEAE00A425F0 /* PBXContainerItemProxy */ = {
			isa = PBXContainerItemProxy;
			containerPortal = 2A37F4A9FDCFA73011CA2CEA /* Project object */;
			proxyType = 1;
			remoteGlobalIDString = C67117ED136367240034379A;
			remoteInfo = OpenEmuSystem;
		};
		C6B94812136511DA00A425F0 /* PBXContainerItemProxy */ = {
			isa = PBXContainerItemProxy;
			containerPortal = 2A37F4A9FDCFA73011CA2CEA /* Project object */;
			proxyType = 1;
			remoteGlobalIDString = C67117ED136367240034379A;
			remoteInfo = OpenEmuSystem;
		};
/* End PBXContainerItemProxy section */

/* Begin PBXCopyFilesBuildPhase section */
		1B22406D100BD6C600F42067 /* Copy Filters Folder To App Resources */ = {
			isa = PBXCopyFilesBuildPhase;
			buildActionMask = 2147483647;
			dstPath = Filters;
			dstSubfolderSpec = 7;
			files = (
				1B6A24FF143072B0009F1CE1 /* TV.qtz in Copy Filters Folder To App Resources */,
			);
			name = "Copy Filters Folder To App Resources";
			runOnlyForDeploymentPostprocessing = 0;
		};
		828ED4F00E7D98F60059F397 /* Copy Frameworks to App Frameworks */ = {
			isa = PBXCopyFilesBuildPhase;
			buildActionMask = 2147483647;
			dstPath = "";
			dstSubfolderSpec = 10;
			files = (
				83FA055013B9E01B0055A520 /* Sparkle.framework in Copy Frameworks to App Frameworks */,
				82DE4B8010265600007184EB /* UniversalDetector.framework in Copy Frameworks to App Frameworks */,
				82DE4B7F102655FC007184EB /* XADMaster.framework in Copy Frameworks to App Frameworks */,
				1B224085100BD77800F42067 /* OpenEmuBase.framework in Copy Frameworks to App Frameworks */,
				C67D54BD138AC014004FCA0B /* OpenEmuSystem.framework in Copy Frameworks to App Frameworks */,
				1B42C66F14295130004691D7 /* Syphon.framework in Copy Frameworks to App Frameworks */,
			);
			name = "Copy Frameworks to App Frameworks";
			runOnlyForDeploymentPostprocessing = 0;
		};
		82CAFBAA0FEDAA1C00CCDC7E /* CopyFiles */ = {
			isa = PBXCopyFilesBuildPhase;
			buildActionMask = 2147483647;
			dstPath = "";
			dstSubfolderSpec = 16;
			files = (
				82CAFBBE0FEDAA4200CCDC7E /* config.yaml in CopyFiles */,
			);
			runOnlyForDeploymentPostprocessing = 0;
		};
		948E540C1571D739002D26E0 /* Copy System Plugins to App PlugIns */ = {
			isa = PBXCopyFilesBuildPhase;
			buildActionMask = 2147483647;
			dstPath = Systems;
			dstSubfolderSpec = 13;
			files = (
				948E540E1571D78D002D26E0 /* SegaMasterSystem.oesystemplugin in Copy System Plugins to App PlugIns */,
				948E540F1571D78D002D26E0 /* NES.oesystemplugin in Copy System Plugins to App PlugIns */,
				948E54101571D78D002D26E0 /* SuperNES.oesystemplugin in Copy System Plugins to App PlugIns */,
				948E54111571D78D002D26E0 /* GameBoy.oesystemplugin in Copy System Plugins to App PlugIns */,
				948E54121571D78D002D26E0 /* Genesis.oesystemplugin in Copy System Plugins to App PlugIns */,
				948E54131571D78D002D26E0 /* GameBoy Advance.oesystemplugin in Copy System Plugins to App PlugIns */,
				948E54141571D78D002D26E0 /* NeoGeo Pocket.oesystemplugin in Copy System Plugins to App PlugIns */,
				948E54151571D78D002D26E0 /* GameGear.oesystemplugin in Copy System Plugins to App PlugIns */,
			);
			name = "Copy System Plugins to App PlugIns";
			runOnlyForDeploymentPostprocessing = 0;
		};
		C68624C91572528D00EFC972 /* Copy Systems Plugins */ = {
			isa = PBXCopyFilesBuildPhase;
			buildActionMask = 2147483647;
			dstPath = Systems;
			dstSubfolderSpec = 13;
			files = (
				C68624CA157252D700EFC972 /* SegaMasterSystem.oesystemplugin in Copy Systems Plugins */,
				C68624CB157252D700EFC972 /* NES.oesystemplugin in Copy Systems Plugins */,
				C68624CC157252D700EFC972 /* SuperNES.oesystemplugin in Copy Systems Plugins */,
				C68624CD157252D700EFC972 /* GameBoy.oesystemplugin in Copy Systems Plugins */,
				C68624CE157252D700EFC972 /* Genesis.oesystemplugin in Copy Systems Plugins */,
				C68624CF157252D700EFC972 /* GameBoy Advance.oesystemplugin in Copy Systems Plugins */,
				C68624D1157252D700EFC972 /* NeoGeo Pocket.oesystemplugin in Copy Systems Plugins */,
				C68624D2157252D700EFC972 /* GameGear.oesystemplugin in Copy Systems Plugins */,
			);
			name = "Copy Systems Plugins";
			runOnlyForDeploymentPostprocessing = 0;
		};
		C68625721572686E00EFC972 /* Copy Plugins To Application Support */ = {
			isa = PBXCopyFilesBuildPhase;
			buildActionMask = 2147483647;
			dstPath = "~/Library/Application Support/OpenEmu/Systems";
			dstSubfolderSpec = 0;
			files = (
				C6862573157268A500EFC972 /* N64.oesystemplugin in Copy Plugins To Application Support */,
				C6862574157268A500EFC972 /* NDS.oesystemplugin in Copy Plugins To Application Support */,
				C6862575157268A500EFC972 /* Arcade.oesystemplugin in Copy Plugins To Application Support */,
			);
			name = "Copy Plugins To Application Support";
			runOnlyForDeploymentPostprocessing = 0;
		};
/* End PBXCopyFilesBuildPhase section */

/* Begin PBXFileReference section */
		089C1660FE840EACC02AAC07 /* English */ = {isa = PBXFileReference; fileEncoding = 10; lastKnownFileType = text.plist.strings; name = English; path = English.lproj/InfoPlist.strings; sourceTree = "<group>"; };
		1415540F1442B3B300A01683 /* N64.oesystemplugin */ = {isa = PBXFileReference; explicitFileType = wrapper.cfbundle; includeInIndex = 0; path = N64.oesystemplugin; sourceTree = BUILT_PRODUCTS_DIR; };
		141554131442B3B300A01683 /* N64-Info.plist */ = {isa = PBXFileReference; lastKnownFileType = text.plist.xml; path = "N64-Info.plist"; sourceTree = "<group>"; };
		141554151442B3B300A01683 /* en */ = {isa = PBXFileReference; lastKnownFileType = text.plist.strings; name = en; path = en.lproj/InfoPlist.strings; sourceTree = "<group>"; };
		1415541C1442B61700A01683 /* OEN64SystemController.h */ = {isa = PBXFileReference; fileEncoding = 4; lastKnownFileType = sourcecode.c.h; path = OEN64SystemController.h; sourceTree = "<group>"; };
		1415541D1442B61700A01683 /* OEN64SystemController.m */ = {isa = PBXFileReference; fileEncoding = 4; lastKnownFileType = sourcecode.c.objc; path = OEN64SystemController.m; sourceTree = "<group>"; };
		1415541F1442B7B100A01683 /* OEN64SystemResponder.h */ = {isa = PBXFileReference; fileEncoding = 4; lastKnownFileType = sourcecode.c.h; path = OEN64SystemResponder.h; sourceTree = "<group>"; };
		141554201442B7B100A01683 /* OEN64SystemResponder.m */ = {isa = PBXFileReference; fileEncoding = 4; lastKnownFileType = sourcecode.c.objc; path = OEN64SystemResponder.m; sourceTree = "<group>"; };
		141554221442B85000A01683 /* OEN64SystemResponderClient.h */ = {isa = PBXFileReference; fileEncoding = 4; lastKnownFileType = sourcecode.c.h; path = OEN64SystemResponderClient.h; sourceTree = "<group>"; };
		141554281442C12200A01683 /* controller_n64.png */ = {isa = PBXFileReference; lastKnownFileType = image.png; path = controller_n64.png; sourceTree = "<group>"; };
		1B223EFA100B89BE00F42067 /* CRTDisplace.vert */ = {isa = PBXFileReference; fileEncoding = 4; lastKnownFileType = text; path = CRTDisplace.vert; sourceTree = "<group>"; };
		1B223EFB100B89BE00F42067 /* CRTDisplace.frag */ = {isa = PBXFileReference; fileEncoding = 4; lastKnownFileType = text; path = CRTDisplace.frag; sourceTree = "<group>"; };
		1B224006100BD61D00F42067 /* Debug.qtz */ = {isa = PBXFileReference; lastKnownFileType = file.bplist; path = Debug.qtz; sourceTree = "<group>"; };
		1B224007100BD61D00F42067 /* Linear.qtz */ = {isa = PBXFileReference; lastKnownFileType = file.bplist; path = Linear.qtz; sourceTree = "<group>"; };
		1B224008100BD61D00F42067 /* Nearest Neighbor.qtz */ = {isa = PBXFileReference; lastKnownFileType = file.bplist; path = "Nearest Neighbor.qtz"; sourceTree = "<group>"; };
		1B224174100C049000F42067 /* CRT.qtz */ = {isa = PBXFileReference; lastKnownFileType = file.bplist; path = CRT.qtz; sourceTree = "<group>"; };
		1B224176100C049E00F42067 /* TV.qtz */ = {isa = PBXFileReference; lastKnownFileType = file.bplist; path = TV.qtz; sourceTree = "<group>"; };
		1B224229100CF18E00F42067 /* CRTMaskStraight.tiff */ = {isa = PBXFileReference; lastKnownFileType = image.tiff; path = CRTMaskStraight.tiff; sourceTree = "<group>"; };
		1B224267100D170F00F42067 /* CRTMaskStraightScanlineOnly.tiff */ = {isa = PBXFileReference; lastKnownFileType = image.tiff; path = CRTMaskStraightScanlineOnly.tiff; sourceTree = "<group>"; };
		1B224268100D170F00F42067 /* CRTMaskStaggeredScanlineOnly.tiff */ = {isa = PBXFileReference; lastKnownFileType = image.tiff; path = CRTMaskStaggeredScanlineOnly.tiff; sourceTree = "<group>"; };
		1B22429F100D7B3900F42067 /* CRTDirtyScanlines.frag */ = {isa = PBXFileReference; fileEncoding = 4; lastKnownFileType = text; path = CRTDirtyScanlines.frag; sourceTree = "<group>"; };
		1B2242A0100D7B3900F42067 /* CRTDirtyScanlines.vert */ = {isa = PBXFileReference; fileEncoding = 4; lastKnownFileType = text; path = CRTDirtyScanlines.vert; sourceTree = "<group>"; };
		1B2242EC100D9C7900F42067 /* CRTScanlines.frag */ = {isa = PBXFileReference; fileEncoding = 4; lastKnownFileType = text; path = CRTScanlines.frag; sourceTree = "<group>"; };
		1B2242ED100D9C7900F42067 /* CRTScanlines.vert */ = {isa = PBXFileReference; fileEncoding = 4; lastKnownFileType = text; path = CRTScanlines.vert; sourceTree = "<group>"; };
		1B2243AE100E92E700F42067 /* CRTMaskShadow.tiff */ = {isa = PBXFileReference; lastKnownFileType = image.tiff; path = CRTMaskShadow.tiff; sourceTree = "<group>"; };
		1B2B6D7314DB6363000D0BF7 /* Scale4xBR.frag */ = {isa = PBXFileReference; explicitFileType = sourcecode.glsl; fileEncoding = 4; path = Scale4xBR.frag; sourceTree = "<group>"; };
		1B2B6D7514DB6375000D0BF7 /* Scale4xBR.vert */ = {isa = PBXFileReference; explicitFileType = sourcecode.glsl; fileEncoding = 4; path = Scale4xBR.vert; sourceTree = "<group>"; };
		1B32151114DDD06500C5B50A /* OE Startup.qtz */ = {isa = PBXFileReference; lastKnownFileType = "video.quartz-composer"; name = "OE Startup.qtz"; path = "Setup Assistant Resources/OE Startup.qtz"; sourceTree = "<group>"; };
		1B32151214DDD06500C5B50A /* OpenEmu.dae */ = {isa = PBXFileReference; lastKnownFileType = text.xml; name = OpenEmu.dae; path = "Setup Assistant Resources/OpenEmu.dae"; sourceTree = "<group>"; };
		1B32151314DDD06500C5B50A /* OpenEmuText.dae */ = {isa = PBXFileReference; lastKnownFileType = text.xml; name = OpenEmuText.dae; path = "Setup Assistant Resources/OpenEmuText.dae"; sourceTree = "<group>"; };
		1B42C66C1429510A004691D7 /* Syphon.framework */ = {isa = PBXFileReference; lastKnownFileType = wrapper.framework; path = Syphon.framework; sourceTree = "<group>"; };
		1B47F103142F01E700EBC55B /* OESetupAssistant.h */ = {isa = PBXFileReference; fileEncoding = 4; lastKnownFileType = sourcecode.c.h; path = OESetupAssistant.h; sourceTree = "<group>"; };
		1B47F104142F01E700EBC55B /* OESetupAssistant.m */ = {isa = PBXFileReference; fileEncoding = 4; lastKnownFileType = sourcecode.c.objc; path = OESetupAssistant.m; sourceTree = "<group>"; };
		1B4B324C1009BC7500F36BB1 /* CRTMask.frag */ = {isa = PBXFileReference; fileEncoding = 4; lastKnownFileType = text; path = CRTMask.frag; sourceTree = "<group>"; };
		1B4B324D1009BC7500F36BB1 /* CRTMask.vert */ = {isa = PBXFileReference; fileEncoding = 4; lastKnownFileType = text; path = CRTMask.vert; sourceTree = "<group>"; };
		1B4B338E100A792500F36BB1 /* CRTPhosphorBlur.frag */ = {isa = PBXFileReference; fileEncoding = 4; lastKnownFileType = text; path = CRTPhosphorBlur.frag; sourceTree = "<group>"; };
		1B4B338F100A792500F36BB1 /* CRTPhosphorBlur.vert */ = {isa = PBXFileReference; fileEncoding = 4; lastKnownFileType = text; path = CRTPhosphorBlur.vert; sourceTree = "<group>"; };
		1B5B5FF7100986400043536B /* CRTMaskStaggered.tiff */ = {isa = PBXFileReference; lastKnownFileType = image.tiff; path = CRTMaskStaggered.tiff; sourceTree = "<group>"; };
		1B6DA4A714DDE6A40067F7F6 /* OESetupAssistantQCOpenGLLayer.h */ = {isa = PBXFileReference; fileEncoding = 4; lastKnownFileType = sourcecode.c.h; path = OESetupAssistantQCOpenGLLayer.h; sourceTree = "<group>"; };
		1B6DA4A814DDE6A40067F7F6 /* OESetupAssistantQCOpenGLLayer.m */ = {isa = PBXFileReference; fileEncoding = 4; lastKnownFileType = sourcecode.c.objc; path = OESetupAssistantQCOpenGLLayer.m; sourceTree = "<group>"; };
		1B7505100FEEB4F600B0D0AF /* About.png */ = {isa = PBXFileReference; lastKnownFileType = image.png; path = About.png; sourceTree = "<group>"; };
		1B885E080F085EA500770B6D /* Scale2xPlus.frag */ = {isa = PBXFileReference; explicitFileType = sourcecode.glsl; fileEncoding = 4; path = Scale2xPlus.frag; sourceTree = "<group>"; };
		1B885E090F085EA500770B6D /* Scale2xPlus.vert */ = {isa = PBXFileReference; explicitFileType = sourcecode.glsl; fileEncoding = 4; path = Scale2xPlus.vert; sourceTree = "<group>"; };
		1B885E3A0F089A4400770B6D /* Scale2xHQ.frag */ = {isa = PBXFileReference; explicitFileType = sourcecode.glsl; fileEncoding = 4; path = Scale2xHQ.frag; sourceTree = "<group>"; };
		1B885E3B0F089A4400770B6D /* Scale2xHQ.vert */ = {isa = PBXFileReference; explicitFileType = sourcecode.glsl; fileEncoding = 4; path = Scale2xHQ.vert; sourceTree = "<group>"; };
		1B885E8D0F089F1B00770B6D /* Scale2XSALSmart.frag */ = {isa = PBXFileReference; explicitFileType = sourcecode.glsl; fileEncoding = 4; path = Scale2XSALSmart.frag; sourceTree = "<group>"; };
		1B885E8E0F089F1B00770B6D /* Scale2XSALSmart.vert */ = {isa = PBXFileReference; explicitFileType = sourcecode.glsl; fileEncoding = 4; path = Scale2XSALSmart.vert; sourceTree = "<group>"; };
		1B885E910F089F8A00770B6D /* Scale4xHQ.vert */ = {isa = PBXFileReference; explicitFileType = sourcecode.glsl; fileEncoding = 4; path = Scale4xHQ.vert; sourceTree = "<group>"; };
		1B885E920F089F8A00770B6D /* Scale4xHQ.frag */ = {isa = PBXFileReference; explicitFileType = sourcecode.glsl; fileEncoding = 4; path = Scale4xHQ.frag; sourceTree = "<group>"; };
		1B885EC00F08A13500770B6D /* Scale4x.frag */ = {isa = PBXFileReference; explicitFileType = sourcecode.glsl; fileEncoding = 4; path = Scale4x.frag; sourceTree = "<group>"; };
		1B885EC10F08A13500770B6D /* Scale4x.vert */ = {isa = PBXFileReference; explicitFileType = sourcecode.glsl; fileEncoding = 4; path = Scale4x.vert; sourceTree = "<group>"; };
		1B98144D142F02FA00114A30 /* OESetupAssistant.xib */ = {isa = PBXFileReference; fileEncoding = 4; lastKnownFileType = file.xib; path = OESetupAssistant.xib; sourceTree = "<group>"; };
		1BA788FD0FF9C95A007CE5DB /* OEGameShader.h */ = {isa = PBXFileReference; fileEncoding = 4; lastKnownFileType = sourcecode.c.h; path = OEGameShader.h; sourceTree = "<group>"; };
		1BA788FE0FF9C95A007CE5DB /* OEGameShader.m */ = {isa = PBXFileReference; fileEncoding = 4; lastKnownFileType = sourcecode.c.objc; path = OEGameShader.m; sourceTree = "<group>"; };
		1BE3AB9A14DBAA4000D2F508 /* Scale2xBR.vert */ = {isa = PBXFileReference; explicitFileType = sourcecode.glsl; fileEncoding = 4; path = Scale2xBR.vert; sourceTree = "<group>"; };
		1BE3AB9D14DBAA5600D2F508 /* Scale2xBR.frag */ = {isa = PBXFileReference; explicitFileType = sourcecode.glsl; fileEncoding = 4; path = Scale2xBR.frag; sourceTree = "<group>"; };
		1BEF2A65116826BC0090F72B /* NSString+UUID.h */ = {isa = PBXFileReference; fileEncoding = 4; lastKnownFileType = sourcecode.c.h; path = "NSString+UUID.h"; sourceTree = "<group>"; };
		1BEF2A66116826BC0090F72B /* NSString+UUID.m */ = {isa = PBXFileReference; fileEncoding = 4; lastKnownFileType = sourcecode.c.objc; path = "NSString+UUID.m"; sourceTree = "<group>"; };
		1BEF2A7311682A330090F72B /* OpenEmuHelperApp.h */ = {isa = PBXFileReference; fileEncoding = 4; lastKnownFileType = sourcecode.c.h; path = OpenEmuHelperApp.h; sourceTree = "<group>"; };
		1BEF2A7411682A330090F72B /* OpenEmuHelperApp.m */ = {isa = PBXFileReference; fileEncoding = 4; lastKnownFileType = sourcecode.c.objc; lineEnding = 0; path = OpenEmuHelperApp.m; sourceTree = "<group>"; xcLanguageSpecificationIdentifier = xcode.lang.objc; };
		1BEF2A9411682A530090F72B /* OpenEmuHelperApp */ = {isa = PBXFileReference; explicitFileType = "compiled.mach-o.executable"; includeInIndex = 0; path = OpenEmuHelperApp; sourceTree = BUILT_PRODUCTS_DIR; };
		1BEF2AC311682A9D0090F72B /* IOSurface.framework */ = {isa = PBXFileReference; lastKnownFileType = wrapper.framework; name = IOSurface.framework; path = System/Library/Frameworks/IOSurface.framework; sourceTree = SDKROOT; };
		1BEF2C4711684AE90090F72B /* OEGameCoreHelper.h */ = {isa = PBXFileReference; fileEncoding = 4; lastKnownFileType = sourcecode.c.h; path = OEGameCoreHelper.h; sourceTree = "<group>"; };
		1BEF2CFF116854650090F72B /* OpenEmuDebugHelperAppApp-Info.plist */ = {isa = PBXFileReference; lastKnownFileType = text.plist.xml; path = "OpenEmuDebugHelperAppApp-Info.plist"; sourceTree = "<group>"; };
		1BEF2D13116855690090F72B /* OETaskWrapper.h */ = {isa = PBXFileReference; fileEncoding = 4; lastKnownFileType = sourcecode.c.h; path = OETaskWrapper.h; sourceTree = "<group>"; };
		1BEF2D14116855690090F72B /* OETaskWrapper.m */ = {isa = PBXFileReference; fileEncoding = 4; lastKnownFileType = sourcecode.c.objc; path = OETaskWrapper.m; sourceTree = "<group>"; };
		1E2F3DB910DEAB4C0019AA84 /* OEVersionMigrationController.h */ = {isa = PBXFileReference; fileEncoding = 4; lastKnownFileType = sourcecode.c.h; path = OEVersionMigrationController.h; sourceTree = "<group>"; };
		1E2F3DBA10DEAB4C0019AA84 /* OEVersionMigrationController.m */ = {isa = PBXFileReference; fileEncoding = 4; lastKnownFileType = sourcecode.c.objc; path = OEVersionMigrationController.m; sourceTree = "<group>"; };
		1E4B6AF310DEB02300B2CD45 /* SUStandardVersionComparator.h */ = {isa = PBXFileReference; fileEncoding = 4; lastKnownFileType = sourcecode.c.h; name = SUStandardVersionComparator.h; path = Sparkle.framework/Versions/A/Headers/SUStandardVersionComparator.h; sourceTree = "<group>"; };
		1E4B6B4C10DEBB4500B2CD45 /* SUVersionComparisonProtocol.h */ = {isa = PBXFileReference; fileEncoding = 4; lastKnownFileType = sourcecode.c.h; name = SUVersionComparisonProtocol.h; path = Sparkle.framework/Headers/SUVersionComparisonProtocol.h; sourceTree = "<group>"; };
		1EA4404711973E9C001D71CA /* OEGameQuickLookDocument.h */ = {isa = PBXFileReference; fileEncoding = 4; lastKnownFileType = sourcecode.c.h; path = OEGameQuickLookDocument.h; sourceTree = "<group>"; };
		1EA4404811973E9C001D71CA /* OEGameQuickLookDocument.m */ = {isa = PBXFileReference; fileEncoding = 4; lastKnownFileType = sourcecode.c.objc; path = OEGameQuickLookDocument.m; sourceTree = "<group>"; };
		2A37F4ACFDCFA73011CA2CEA /* OEGameDocument.m */ = {isa = PBXFileReference; fileEncoding = 4; lastKnownFileType = sourcecode.c.objc; path = OEGameDocument.m; sourceTree = "<group>"; };
		2A37F4AEFDCFA73011CA2CEA /* OEGameDocument.h */ = {isa = PBXFileReference; fileEncoding = 4; lastKnownFileType = sourcecode.c.h; path = OEGameDocument.h; sourceTree = "<group>"; };
		2A37F4B0FDCFA73011CA2CEA /* main.m */ = {isa = PBXFileReference; fileEncoding = 4; lastKnownFileType = sourcecode.c.objc; path = main.m; sourceTree = "<group>"; };
		2A37F4BAFDCFA73011CA2CEA /* English */ = {isa = PBXFileReference; lastKnownFileType = text.rtf; name = English; path = English.lproj/Credits.rtf; sourceTree = "<group>"; };
		2A37F4C5FDCFA73011CA2CEA /* Foundation.framework */ = {isa = PBXFileReference; lastKnownFileType = wrapper.framework; name = Foundation.framework; path = /System/Library/Frameworks/Foundation.framework; sourceTree = "<absolute>"; };
		32DBCF750370BD2300C91783 /* OpenEmu_Prefix.pch */ = {isa = PBXFileReference; fileEncoding = 4; lastKnownFileType = sourcecode.c.h; path = OpenEmu_Prefix.pch; sourceTree = "<group>"; };
		3707484A0F39089E00EFE066 /* OpenEmuQCIcon.icns */ = {isa = PBXFileReference; lastKnownFileType = image.icns; path = OpenEmuQCIcon.icns; sourceTree = "<group>"; };
		375903750FF82C4000135C45 /* openemuqc_pub.pem */ = {isa = PBXFileReference; fileEncoding = 4; lastKnownFileType = text; path = openemuqc_pub.pem; sourceTree = "<group>"; };
		37CC66190FF8379B00226BCB /* config_qc.yaml */ = {isa = PBXFileReference; fileEncoding = 4; lastKnownFileType = text; path = config_qc.yaml; sourceTree = "<group>"; };
		3887A7F61024D1F9000FC4CF /* OESaveStateQLPlugin.qlgenerator */ = {isa = PBXFileReference; explicitFileType = wrapper.cfbundle; includeInIndex = 0; path = OESaveStateQLPlugin.qlgenerator; sourceTree = BUILT_PRODUCTS_DIR; };
		3887A8021024D2BC000FC4CF /* GenerateThumbnailForURL.m */ = {isa = PBXFileReference; fileEncoding = 4; lastKnownFileType = sourcecode.c.objc; path = GenerateThumbnailForURL.m; sourceTree = "<group>"; };
		3887A8031024D2BC000FC4CF /* GeneratePreviewForURL.m */ = {isa = PBXFileReference; fileEncoding = 4; lastKnownFileType = sourcecode.c.objc; path = GeneratePreviewForURL.m; sourceTree = "<group>"; };
		3887A8041024D2BC000FC4CF /* main.c */ = {isa = PBXFileReference; fileEncoding = 4; lastKnownFileType = sourcecode.c.c; path = main.c; sourceTree = "<group>"; };
		3887A80D1024D377000FC4CF /* OESaveStateQLPlugin-Info.plist */ = {isa = PBXFileReference; fileEncoding = 4; lastKnownFileType = text.plist.xml; path = "OESaveStateQLPlugin-Info.plist"; sourceTree = "<group>"; };
		3887A8961024D796000FC4CF /* QuickLook.framework */ = {isa = PBXFileReference; lastKnownFileType = wrapper.framework; name = QuickLook.framework; path = System/Library/Frameworks/QuickLook.framework; sourceTree = SDKROOT; };
		3D15428014E20E22009C3DEE /* OENonARCHacks.m */ = {isa = PBXFileReference; fileEncoding = 4; lastKnownFileType = sourcecode.c.objc; path = OENonARCHacks.m; sourceTree = "<group>"; };
		3D711838150064F50056E3BF /* PSYBlockTimer.h */ = {isa = PBXFileReference; fileEncoding = 4; lastKnownFileType = sourcecode.c.h; path = PSYBlockTimer.h; sourceTree = "<group>"; };
		3D711839150064F50056E3BF /* PSYBlockTimer.m */ = {isa = PBXFileReference; fileEncoding = 4; lastKnownFileType = sourcecode.c.objc; path = PSYBlockTimer.m; sourceTree = "<group>"; };
		3DD90BA51500A6BF00FE5DFD /* OETimingUtils.h */ = {isa = PBXFileReference; fileEncoding = 4; lastKnownFileType = sourcecode.c.h; path = OETimingUtils.h; sourceTree = "<group>"; };
		3DD90BA61500A6BF00FE5DFD /* OETimingUtils.m */ = {isa = PBXFileReference; fileEncoding = 4; lastKnownFileType = sourcecode.c.objc; path = OETimingUtils.m; sourceTree = "<group>"; };
		53439A8A13B92C4A005C0CC8 /* OELibraryDatabase.h */ = {isa = PBXFileReference; fileEncoding = 4; lastKnownFileType = sourcecode.c.h; path = OELibraryDatabase.h; sourceTree = "<group>"; };
		53439A8B13B92C4A005C0CC8 /* OELibraryDatabase.m */ = {isa = PBXFileReference; fileEncoding = 4; lastKnownFileType = sourcecode.c.objc; path = OELibraryDatabase.m; sourceTree = "<group>"; };
		53439A8E13B92C68005C0CC8 /* OEDBDataSourceAdditions.h */ = {isa = PBXFileReference; fileEncoding = 4; lastKnownFileType = sourcecode.c.h; path = OEDBDataSourceAdditions.h; sourceTree = "<group>"; };
		53439A8F13B92C68005C0CC8 /* OEDBDataSourceAdditions.m */ = {isa = PBXFileReference; fileEncoding = 4; lastKnownFileType = sourcecode.c.objc; lineEnding = 0; path = OEDBDataSourceAdditions.m; sourceTree = "<group>"; xcLanguageSpecificationIdentifier = xcode.lang.objc; };
		53439A9213B92C97005C0CC8 /* OEDBAllGamesCollection.h */ = {isa = PBXFileReference; fileEncoding = 4; lastKnownFileType = sourcecode.c.h; path = OEDBAllGamesCollection.h; sourceTree = "<group>"; };
		53439A9313B92C97005C0CC8 /* OEDBAllGamesCollection.m */ = {isa = PBXFileReference; fileEncoding = 4; lastKnownFileType = sourcecode.c.objc; path = OEDBAllGamesCollection.m; sourceTree = "<group>"; };
		53439A9413B92C97005C0CC8 /* OEDBCollection.h */ = {isa = PBXFileReference; fileEncoding = 4; lastKnownFileType = sourcecode.c.h; path = OEDBCollection.h; sourceTree = "<group>"; };
		53439A9513B92C97005C0CC8 /* OEDBCollection.m */ = {isa = PBXFileReference; fileEncoding = 4; lastKnownFileType = sourcecode.c.objc; path = OEDBCollection.m; sourceTree = "<group>"; };
		53439A9613B92C97005C0CC8 /* OEDBCollectionFolder.h */ = {isa = PBXFileReference; fileEncoding = 4; lastKnownFileType = sourcecode.c.h; path = OEDBCollectionFolder.h; sourceTree = "<group>"; };
		53439A9713B92C97005C0CC8 /* OEDBCollectionFolder.m */ = {isa = PBXFileReference; fileEncoding = 4; lastKnownFileType = sourcecode.c.objc; path = OEDBCollectionFolder.m; sourceTree = "<group>"; };
		53439A9813B92C97005C0CC8 /* OEDBSmartCollection.h */ = {isa = PBXFileReference; fileEncoding = 4; lastKnownFileType = sourcecode.c.h; path = OEDBSmartCollection.h; sourceTree = "<group>"; };
		53439A9913B92C97005C0CC8 /* OEDBSmartCollection.m */ = {isa = PBXFileReference; fileEncoding = 4; lastKnownFileType = sourcecode.c.objc; path = OEDBSmartCollection.m; sourceTree = "<group>"; };
		53439A9E13B92C9D005C0CC8 /* OEDBGame.h */ = {isa = PBXFileReference; fileEncoding = 4; lastKnownFileType = sourcecode.c.h; path = OEDBGame.h; sourceTree = "<group>"; };
		53439A9F13B92C9D005C0CC8 /* OEDBGame.m */ = {isa = PBXFileReference; fileEncoding = 4; lastKnownFileType = sourcecode.c.objc; lineEnding = 0; path = OEDBGame.m; sourceTree = "<group>"; xcLanguageSpecificationIdentifier = xcode.lang.objc; };
		53439AA013B92C9D005C0CC8 /* OEDBSystem.h */ = {isa = PBXFileReference; fileEncoding = 4; lastKnownFileType = sourcecode.c.h; path = OEDBSystem.h; sourceTree = "<group>"; };
		53439AA113B92C9D005C0CC8 /* OEDBSystem.m */ = {isa = PBXFileReference; fileEncoding = 4; lastKnownFileType = sourcecode.c.objc; path = OEDBSystem.m; sourceTree = "<group>"; };
		53439AA413B92CC7005C0CC8 /* OELibraryController.h */ = {isa = PBXFileReference; fileEncoding = 4; lastKnownFileType = sourcecode.c.h; path = OELibraryController.h; sourceTree = "<group>"; };
		53439AA513B92CC7005C0CC8 /* OELibraryController.m */ = {isa = PBXFileReference; fileEncoding = 4; lastKnownFileType = sourcecode.c.objc; path = OELibraryController.m; sourceTree = "<group>"; };
		53439AA813B92CE5005C0CC8 /* OECollectionViewController.h */ = {isa = PBXFileReference; fileEncoding = 4; lastKnownFileType = sourcecode.c.h; path = OECollectionViewController.h; sourceTree = "<group>"; };
		53439AA913B92CE5005C0CC8 /* OECollectionViewController.m */ = {isa = PBXFileReference; fileEncoding = 4; lastKnownFileType = sourcecode.c.objc; lineEnding = 0; path = OECollectionViewController.m; sourceTree = "<group>"; xcLanguageSpecificationIdentifier = xcode.lang.objc; };
		53439AAA13B92CE5005C0CC8 /* OECollectionViewItemProtocol.h */ = {isa = PBXFileReference; fileEncoding = 4; lastKnownFileType = sourcecode.c.h; lineEnding = 0; path = OECollectionViewItemProtocol.h; sourceTree = "<group>"; xcLanguageSpecificationIdentifier = xcode.lang.objcpp; };
		53439AAF13B92D1A005C0CC8 /* OECoverFlowDataSourceItem.h */ = {isa = PBXFileReference; fileEncoding = 4; lastKnownFileType = sourcecode.c.h; path = OECoverFlowDataSourceItem.h; sourceTree = "<group>"; };
		53439AB113B92DA3005C0CC8 /* OECoverGridDataSourceItem.h */ = {isa = PBXFileReference; fileEncoding = 4; lastKnownFileType = sourcecode.c.h; path = OECoverGridDataSourceItem.h; sourceTree = "<group>"; };
		53439AD413B92E23005C0CC8 /* OECoverGridForegroundLayer.h */ = {isa = PBXFileReference; fileEncoding = 4; lastKnownFileType = sourcecode.c.h; path = OECoverGridForegroundLayer.h; sourceTree = "<group>"; };
		53439AD513B92E23005C0CC8 /* OECoverGridForegroundLayer.m */ = {isa = PBXFileReference; fileEncoding = 4; lastKnownFileType = sourcecode.c.objc; path = OECoverGridForegroundLayer.m; sourceTree = "<group>"; };
		53439AD813B92E59005C0CC8 /* OEListViewDataSourceItem.h */ = {isa = PBXFileReference; fileEncoding = 4; lastKnownFileType = sourcecode.c.h; path = OEListViewDataSourceItem.h; sourceTree = "<group>"; };
		53439AD913B92E59005C0CC8 /* OERatingCell.h */ = {isa = PBXFileReference; fileEncoding = 4; lastKnownFileType = sourcecode.c.h; path = OERatingCell.h; sourceTree = "<group>"; };
		53439ADA13B92E59005C0CC8 /* OERatingCell.m */ = {isa = PBXFileReference; fileEncoding = 4; lastKnownFileType = sourcecode.c.objc; path = OERatingCell.m; sourceTree = "<group>"; };
		53439ADB13B92E59005C0CC8 /* OETableCornerView.h */ = {isa = PBXFileReference; fileEncoding = 4; lastKnownFileType = sourcecode.c.h; path = OETableCornerView.h; sourceTree = "<group>"; };
		53439ADC13B92E59005C0CC8 /* OETableCornerView.m */ = {isa = PBXFileReference; fileEncoding = 4; lastKnownFileType = sourcecode.c.objc; path = OETableCornerView.m; sourceTree = "<group>"; };
		53439ADD13B92E59005C0CC8 /* OETableHeaderCell.h */ = {isa = PBXFileReference; fileEncoding = 4; lastKnownFileType = sourcecode.c.h; path = OETableHeaderCell.h; sourceTree = "<group>"; };
		53439ADE13B92E59005C0CC8 /* OETableHeaderCell.m */ = {isa = PBXFileReference; fileEncoding = 4; lastKnownFileType = sourcecode.c.objc; path = OETableHeaderCell.m; sourceTree = "<group>"; };
		53439ADF13B92E59005C0CC8 /* OETableHeaderView.h */ = {isa = PBXFileReference; fileEncoding = 4; lastKnownFileType = sourcecode.c.h; path = OETableHeaderView.h; sourceTree = "<group>"; };
		53439AE013B92E59005C0CC8 /* OETableHeaderView.m */ = {isa = PBXFileReference; fileEncoding = 4; lastKnownFileType = sourcecode.c.objc; path = OETableHeaderView.m; sourceTree = "<group>"; };
		53439AE113B92E59005C0CC8 /* OETableView.h */ = {isa = PBXFileReference; fileEncoding = 4; lastKnownFileType = sourcecode.c.h; path = OETableView.h; sourceTree = "<group>"; };
		53439AE213B92E59005C0CC8 /* OETableView.m */ = {isa = PBXFileReference; fileEncoding = 4; lastKnownFileType = sourcecode.c.objc; path = OETableView.m; sourceTree = "<group>"; };
		53439AE913B92E91005C0CC8 /* OELibrarySplitView.h */ = {isa = PBXFileReference; fileEncoding = 4; lastKnownFileType = sourcecode.c.h; path = OELibrarySplitView.h; sourceTree = "<group>"; };
		53439AEA13B92E91005C0CC8 /* OELibrarySplitView.m */ = {isa = PBXFileReference; fileEncoding = 4; lastKnownFileType = sourcecode.c.objc; path = OELibrarySplitView.m; sourceTree = "<group>"; };
		53439AEC13B92E9A005C0CC8 /* OEMainWindow.h */ = {isa = PBXFileReference; fileEncoding = 4; lastKnownFileType = sourcecode.c.h; path = OEMainWindow.h; sourceTree = "<group>"; };
		53439AED13B92E9A005C0CC8 /* OEMainWindow.m */ = {isa = PBXFileReference; fileEncoding = 4; lastKnownFileType = sourcecode.c.objc; path = OEMainWindow.m; sourceTree = "<group>"; };
		53439AEF13B92EA1005C0CC8 /* OEBackgroundColorView.h */ = {isa = PBXFileReference; fileEncoding = 4; lastKnownFileType = sourcecode.c.h; path = OEBackgroundColorView.h; sourceTree = "<group>"; };
		53439AF013B92EA1005C0CC8 /* OEBackgroundColorView.m */ = {isa = PBXFileReference; fileEncoding = 4; lastKnownFileType = sourcecode.c.objc; path = OEBackgroundColorView.m; sourceTree = "<group>"; };
		53439AF213B92EA8005C0CC8 /* OESearchFieldCell.h */ = {isa = PBXFileReference; fileEncoding = 4; lastKnownFileType = sourcecode.c.h; path = OESearchFieldCell.h; sourceTree = "<group>"; };
		53439AF313B92EA8005C0CC8 /* OESearchFieldCell.m */ = {isa = PBXFileReference; fileEncoding = 4; lastKnownFileType = sourcecode.c.objc; path = OESearchFieldCell.m; sourceTree = "<group>"; };
		53439AF513B92EAD005C0CC8 /* OESlider.h */ = {isa = PBXFileReference; fileEncoding = 4; lastKnownFileType = sourcecode.c.h; path = OESlider.h; sourceTree = "<group>"; };
		53439AF613B92EAD005C0CC8 /* OESlider.m */ = {isa = PBXFileReference; fileEncoding = 4; lastKnownFileType = sourcecode.c.objc; path = OESlider.m; sourceTree = "<group>"; };
		53439AF813B92EB3005C0CC8 /* OEImageButton.h */ = {isa = PBXFileReference; fileEncoding = 4; lastKnownFileType = sourcecode.c.h; path = OEImageButton.h; sourceTree = "<group>"; };
		53439AF913B92EB3005C0CC8 /* OEImageButton.m */ = {isa = PBXFileReference; fileEncoding = 4; lastKnownFileType = sourcecode.c.objc; path = OEImageButton.m; sourceTree = "<group>"; };
		53439AFB13B92EB9005C0CC8 /* OEScroller.h */ = {isa = PBXFileReference; fileEncoding = 4; lastKnownFileType = sourcecode.c.h; path = OEScroller.h; sourceTree = "<group>"; };
		53439AFC13B92EB9005C0CC8 /* OEScroller.m */ = {isa = PBXFileReference; fileEncoding = 4; lastKnownFileType = sourcecode.c.objc; path = OEScroller.m; sourceTree = "<group>"; };
		53439AFE13B92EC1005C0CC8 /* OEScrollView.h */ = {isa = PBXFileReference; fileEncoding = 4; lastKnownFileType = sourcecode.c.h; path = OEScrollView.h; sourceTree = "<group>"; };
		53439AFF13B92EC1005C0CC8 /* OEScrollView.m */ = {isa = PBXFileReference; fileEncoding = 4; lastKnownFileType = sourcecode.c.objc; path = OEScrollView.m; sourceTree = "<group>"; };
		53439B0113B92ED3005C0CC8 /* OECenteredTextFieldCell.h */ = {isa = PBXFileReference; fileEncoding = 4; lastKnownFileType = sourcecode.c.h; path = OECenteredTextFieldCell.h; sourceTree = "<group>"; };
		53439B0213B92ED3005C0CC8 /* OECenteredTextFieldCell.m */ = {isa = PBXFileReference; fileEncoding = 4; lastKnownFileType = sourcecode.c.objc; path = OECenteredTextFieldCell.m; sourceTree = "<group>"; };
		53439B0513B92EEC005C0CC8 /* OEGridViewFieldEditor.h */ = {isa = PBXFileReference; fileEncoding = 4; lastKnownFileType = sourcecode.c.h; path = OEGridViewFieldEditor.h; sourceTree = "<group>"; };
		53439B0613B92EEC005C0CC8 /* OEGridViewFieldEditor.m */ = {isa = PBXFileReference; fileEncoding = 4; lastKnownFileType = sourcecode.c.objc; path = OEGridViewFieldEditor.m; sourceTree = "<group>"; };
		53439B0813B92EF2005C0CC8 /* OEUIDrawingUtils.h */ = {isa = PBXFileReference; fileEncoding = 4; lastKnownFileType = sourcecode.c.h; path = OEUIDrawingUtils.h; sourceTree = "<group>"; };
		53439B0C13B92FFA005C0CC8 /* OESidebarCell.h */ = {isa = PBXFileReference; fileEncoding = 4; lastKnownFileType = sourcecode.c.h; path = OESidebarCell.h; sourceTree = "<group>"; };
		53439B0D13B92FFA005C0CC8 /* OESidebarCell.m */ = {isa = PBXFileReference; fileEncoding = 4; lastKnownFileType = sourcecode.c.objc; path = OESidebarCell.m; sourceTree = "<group>"; };
		53439B0E13B92FFA005C0CC8 /* OESidebarController.h */ = {isa = PBXFileReference; fileEncoding = 4; lastKnownFileType = sourcecode.c.h; path = OESidebarController.h; sourceTree = "<group>"; };
		53439B0F13B92FFA005C0CC8 /* OESidebarController.m */ = {isa = PBXFileReference; fileEncoding = 4; lastKnownFileType = sourcecode.c.objc; path = OESidebarController.m; sourceTree = "<group>"; };
		53439B1013B92FFA005C0CC8 /* OESideBarDataSourceItem.h */ = {isa = PBXFileReference; fileEncoding = 4; lastKnownFileType = sourcecode.c.h; path = OESideBarDataSourceItem.h; sourceTree = "<group>"; };
		53439B1113B92FFA005C0CC8 /* OESidebarFieldEditor.h */ = {isa = PBXFileReference; fileEncoding = 4; lastKnownFileType = sourcecode.c.h; path = OESidebarFieldEditor.h; sourceTree = "<group>"; };
		53439B1213B92FFA005C0CC8 /* OESidebarFieldEditor.m */ = {isa = PBXFileReference; fileEncoding = 4; lastKnownFileType = sourcecode.c.objc; path = OESidebarFieldEditor.m; sourceTree = "<group>"; };
		53439B1313B92FFA005C0CC8 /* OESideBarGroupItem.h */ = {isa = PBXFileReference; fileEncoding = 4; lastKnownFileType = sourcecode.c.h; path = OESideBarGroupItem.h; sourceTree = "<group>"; };
		53439B1413B92FFA005C0CC8 /* OESidebarGroupItem.m */ = {isa = PBXFileReference; fileEncoding = 4; lastKnownFileType = sourcecode.c.objc; path = OESidebarGroupItem.m; sourceTree = "<group>"; };
		53439B1513B92FFA005C0CC8 /* OESidebarOutlineView.h */ = {isa = PBXFileReference; fileEncoding = 4; lastKnownFileType = sourcecode.c.h; path = OESidebarOutlineView.h; sourceTree = "<group>"; };
		53439B1613B92FFA005C0CC8 /* OESidebarOutlineView.m */ = {isa = PBXFileReference; fileEncoding = 4; lastKnownFileType = sourcecode.c.objc; path = OESidebarOutlineView.m; sourceTree = "<group>"; };
		53439B1D13B93078005C0CC8 /* OEMenu.h */ = {isa = PBXFileReference; fileEncoding = 4; lastKnownFileType = sourcecode.c.h; path = OEMenu.h; sourceTree = "<group>"; };
		53439B1E13B93078005C0CC8 /* OEMenu.m */ = {isa = PBXFileReference; fileEncoding = 4; lastKnownFileType = sourcecode.c.objc; path = OEMenu.m; sourceTree = "<group>"; };
		53439B2413B930A1005C0CC8 /* OEPrefCoreSliderLabelCell.h */ = {isa = PBXFileReference; fileEncoding = 4; lastKnownFileType = sourcecode.c.h; path = OEPrefCoreSliderLabelCell.h; sourceTree = "<group>"; };
		53439B2513B930A1005C0CC8 /* OEPrefCoreSliderLabelCell.m */ = {isa = PBXFileReference; fileEncoding = 4; lastKnownFileType = sourcecode.c.objc; path = OEPrefCoreSliderLabelCell.m; sourceTree = "<group>"; };
		53439B2613B930A1005C0CC8 /* OEPrefCtrlHeadlineLabelCell.h */ = {isa = PBXFileReference; fileEncoding = 4; lastKnownFileType = sourcecode.c.h; path = OEPrefCtrlHeadlineLabelCell.h; sourceTree = "<group>"; };
		53439B2713B930A1005C0CC8 /* OEPrefCtrlHeadlineLabelCell.m */ = {isa = PBXFileReference; fileEncoding = 4; lastKnownFileType = sourcecode.c.objc; path = OEPrefCtrlHeadlineLabelCell.m; sourceTree = "<group>"; };
		53439B2813B930A1005C0CC8 /* OEPrefCtrlLabelCell.h */ = {isa = PBXFileReference; fileEncoding = 4; lastKnownFileType = sourcecode.c.h; path = OEPrefCtrlLabelCell.h; sourceTree = "<group>"; };
		53439B2913B930A1005C0CC8 /* OEPrefCtrlLabelCell.m */ = {isa = PBXFileReference; fileEncoding = 4; lastKnownFileType = sourcecode.c.objc; path = OEPrefCtrlLabelCell.m; sourceTree = "<group>"; };
		53439B2A13B930A1005C0CC8 /* OEPrefHeadlineLabelCell.h */ = {isa = PBXFileReference; fileEncoding = 4; lastKnownFileType = sourcecode.c.h; path = OEPrefHeadlineLabelCell.h; sourceTree = "<group>"; };
		53439B2B13B930A1005C0CC8 /* OEPrefHeadlineLabelCell.m */ = {isa = PBXFileReference; fileEncoding = 4; lastKnownFileType = sourcecode.c.objc; path = OEPrefHeadlineLabelCell.m; sourceTree = "<group>"; };
		53439B2C13B930A1005C0CC8 /* OEPrefLabelCell.h */ = {isa = PBXFileReference; fileEncoding = 4; lastKnownFileType = sourcecode.c.h; path = OEPrefLabelCell.h; sourceTree = "<group>"; };
		53439B2D13B930A1005C0CC8 /* OEPrefLabelCell.m */ = {isa = PBXFileReference; fileEncoding = 4; lastKnownFileType = sourcecode.c.objc; path = OEPrefLabelCell.m; sourceTree = "<group>"; };
		53439B3713B930E0005C0CC8 /* OEHorizontalLine.h */ = {isa = PBXFileReference; fileEncoding = 4; lastKnownFileType = sourcecode.c.h; path = OEHorizontalLine.h; sourceTree = "<group>"; };
		53439B3813B930E0005C0CC8 /* OEHorizontalLine.m */ = {isa = PBXFileReference; fileEncoding = 4; lastKnownFileType = sourcecode.c.objc; path = OEHorizontalLine.m; sourceTree = "<group>"; };
		53439B3C13B93119005C0CC8 /* OECheckBox.h */ = {isa = PBXFileReference; fileEncoding = 4; lastKnownFileType = sourcecode.c.h; path = OECheckBox.h; sourceTree = "<group>"; };
		53439B3D13B93119005C0CC8 /* OECheckBox.m */ = {isa = PBXFileReference; fileEncoding = 4; lastKnownFileType = sourcecode.c.objc; path = OECheckBox.m; sourceTree = "<group>"; };
		53439B3E13B93119005C0CC8 /* OEPopupButton.h */ = {isa = PBXFileReference; fileEncoding = 4; lastKnownFileType = sourcecode.c.h; path = OEPopupButton.h; sourceTree = "<group>"; };
		53439B3F13B93119005C0CC8 /* OEPopupButton.m */ = {isa = PBXFileReference; fileEncoding = 4; lastKnownFileType = sourcecode.c.objc; path = OEPopupButton.m; sourceTree = "<group>"; };
		53439B4213B93138005C0CC8 /* OECoreSliderCell.h */ = {isa = PBXFileReference; fileEncoding = 4; lastKnownFileType = sourcecode.c.h; path = OECoreSliderCell.h; sourceTree = "<group>"; };
		53439B4313B93138005C0CC8 /* OECoreSliderCell.m */ = {isa = PBXFileReference; fileEncoding = 4; lastKnownFileType = sourcecode.c.objc; path = OECoreSliderCell.m; sourceTree = "<group>"; };
		53439B4413B93138005C0CC8 /* OEControlsPopupButtonCell.h */ = {isa = PBXFileReference; fileEncoding = 4; lastKnownFileType = sourcecode.c.h; path = OEControlsPopupButtonCell.h; sourceTree = "<group>"; };
		53439B4513B93138005C0CC8 /* OEControlsPopupButtonCell.m */ = {isa = PBXFileReference; fileEncoding = 4; lastKnownFileType = sourcecode.c.objc; path = OEControlsPopupButtonCell.m; sourceTree = "<group>"; };
		53439B4613B93138005C0CC8 /* OEPopupButtonCell.h */ = {isa = PBXFileReference; fileEncoding = 4; lastKnownFileType = sourcecode.c.h; path = OEPopupButtonCell.h; sourceTree = "<group>"; };
		53439B4713B93138005C0CC8 /* OEPopupButtonCell.m */ = {isa = PBXFileReference; fileEncoding = 4; lastKnownFileType = sourcecode.c.objc; path = OEPopupButtonCell.m; sourceTree = "<group>"; };
		53439B4813B93138005C0CC8 /* OEPreferencesButtonCell.h */ = {isa = PBXFileReference; fileEncoding = 4; lastKnownFileType = sourcecode.c.h; path = OEPreferencesButtonCell.h; sourceTree = "<group>"; };
		53439B4913B93138005C0CC8 /* OEPreferencesButtonCell.m */ = {isa = PBXFileReference; fileEncoding = 4; lastKnownFileType = sourcecode.c.objc; path = OEPreferencesButtonCell.m; sourceTree = "<group>"; };
		53439B4F13B9316F005C0CC8 /* OEPreferencesControlsBox.h */ = {isa = PBXFileReference; fileEncoding = 4; lastKnownFileType = sourcecode.c.h; path = OEPreferencesControlsBox.h; sourceTree = "<group>"; };
		53439B5013B9316F005C0CC8 /* OEPreferencesControlsBox.m */ = {isa = PBXFileReference; fileEncoding = 4; lastKnownFileType = sourcecode.c.objc; path = OEPreferencesControlsBox.m; sourceTree = "<group>"; };
		53439B5113B9316F005C0CC8 /* OEPreferencesDarkBox.h */ = {isa = PBXFileReference; fileEncoding = 4; lastKnownFileType = sourcecode.c.h; path = OEPreferencesDarkBox.h; sourceTree = "<group>"; };
		53439B5213B9316F005C0CC8 /* OEPreferencesDarkBox.m */ = {isa = PBXFileReference; fileEncoding = 4; lastKnownFileType = sourcecode.c.objc; path = OEPreferencesDarkBox.m; sourceTree = "<group>"; };
		53439B5313B9316F005C0CC8 /* OEPreferencesPlainBox.h */ = {isa = PBXFileReference; fileEncoding = 4; lastKnownFileType = sourcecode.c.h; path = OEPreferencesPlainBox.h; sourceTree = "<group>"; };
		53439B5413B9316F005C0CC8 /* OEPreferencesPlainBox.m */ = {isa = PBXFileReference; fileEncoding = 4; lastKnownFileType = sourcecode.c.objc; path = OEPreferencesPlainBox.m; sourceTree = "<group>"; };
		53439B5813B93255005C0CC8 /* OEAttributedTextFieldCell.h */ = {isa = PBXFileReference; fileEncoding = 4; lastKnownFileType = sourcecode.c.h; path = OEAttributedTextFieldCell.h; sourceTree = "<group>"; };
		53439B5913B93255005C0CC8 /* OEAttributedTextFieldCell.m */ = {isa = PBXFileReference; fileEncoding = 4; lastKnownFileType = sourcecode.c.objc; path = OEAttributedTextFieldCell.m; sourceTree = "<group>"; };
		53439B5B13B9326D005C0CC8 /* INAppStoreWindow.h */ = {isa = PBXFileReference; fileEncoding = 4; lastKnownFileType = sourcecode.c.h; path = INAppStoreWindow.h; sourceTree = "<group>"; };
		53439B5C13B9326D005C0CC8 /* INAppStoreWindow.m */ = {isa = PBXFileReference; fileEncoding = 4; lastKnownFileType = sourcecode.c.objc; path = INAppStoreWindow.m; sourceTree = "<group>"; };
		53439B5F13B93281005C0CC8 /* OEToolbarView.h */ = {isa = PBXFileReference; fileEncoding = 4; lastKnownFileType = sourcecode.c.h; lineEnding = 0; path = OEToolbarView.h; sourceTree = "<group>"; xcLanguageSpecificationIdentifier = xcode.lang.objcpp; };
		53439B6013B93281005C0CC8 /* OEToolbarView.m */ = {isa = PBXFileReference; fileEncoding = 4; lastKnownFileType = sourcecode.c.objc; lineEnding = 0; path = OEToolbarView.m; sourceTree = "<group>"; xcLanguageSpecificationIdentifier = xcode.lang.objc; };
		53439B6213B932A1005C0CC8 /* OEBackgroundGradientView.h */ = {isa = PBXFileReference; fileEncoding = 4; lastKnownFileType = sourcecode.c.h; path = OEBackgroundGradientView.h; sourceTree = "<group>"; };
		53439B6313B932A1005C0CC8 /* OEBackgroundGradientView.m */ = {isa = PBXFileReference; fileEncoding = 4; lastKnownFileType = sourcecode.c.objc; path = OEBackgroundGradientView.m; sourceTree = "<group>"; };
		53439B6413B932A1005C0CC8 /* OEBackgroundImageView.h */ = {isa = PBXFileReference; fileEncoding = 4; lastKnownFileType = sourcecode.c.h; path = OEBackgroundImageView.h; sourceTree = "<group>"; };
		53439B6513B932A1005C0CC8 /* OEBackgroundImageView.m */ = {isa = PBXFileReference; fileEncoding = 4; lastKnownFileType = sourcecode.c.objc; path = OEBackgroundImageView.m; sourceTree = "<group>"; };
		53439B6813B932C5005C0CC8 /* OEPreferencePane.h */ = {isa = PBXFileReference; fileEncoding = 4; lastKnownFileType = sourcecode.c.h; path = OEPreferencePane.h; sourceTree = "<group>"; };
		53439B6913B932CE005C0CC8 /* OEPreferencesController.h */ = {isa = PBXFileReference; fileEncoding = 4; lastKnownFileType = sourcecode.c.h; path = OEPreferencesController.h; sourceTree = "<group>"; };
		53439B6A13B932CE005C0CC8 /* OEPreferencesController.m */ = {isa = PBXFileReference; fileEncoding = 4; lastKnownFileType = sourcecode.c.objc; lineEnding = 0; path = OEPreferencesController.m; sourceTree = "<group>"; xcLanguageSpecificationIdentifier = xcode.lang.objc; };
		53439B6C13B932DB005C0CC8 /* OEPrefLibraryController.h */ = {isa = PBXFileReference; fileEncoding = 4; lastKnownFileType = sourcecode.c.h; path = OEPrefLibraryController.h; sourceTree = "<group>"; };
		53439B6D13B932DB005C0CC8 /* OEPrefLibraryController.m */ = {isa = PBXFileReference; fileEncoding = 4; lastKnownFileType = sourcecode.c.objc; path = OEPrefLibraryController.m; sourceTree = "<group>"; };
		53439B6F13B932ED005C0CC8 /* OEPrefGameplayController.h */ = {isa = PBXFileReference; fileEncoding = 4; lastKnownFileType = sourcecode.c.h; path = OEPrefGameplayController.h; sourceTree = "<group>"; };
		53439B7013B932ED005C0CC8 /* OEPrefGameplayController.m */ = {isa = PBXFileReference; fileEncoding = 4; lastKnownFileType = sourcecode.c.objc; path = OEPrefGameplayController.m; sourceTree = "<group>"; };
		53439B7213B932FA005C0CC8 /* OEPrefControlsController.h */ = {isa = PBXFileReference; fileEncoding = 4; lastKnownFileType = sourcecode.c.h; path = OEPrefControlsController.h; sourceTree = "<group>"; };
		53439B7313B932FA005C0CC8 /* OEPrefControlsController.m */ = {isa = PBXFileReference; fileEncoding = 4; lastKnownFileType = sourcecode.c.objc; path = OEPrefControlsController.m; sourceTree = "<group>"; };
		53439B7513B93303005C0CC8 /* OEPrefCoresController.h */ = {isa = PBXFileReference; fileEncoding = 4; lastKnownFileType = sourcecode.c.h; path = OEPrefCoresController.h; sourceTree = "<group>"; };
		53439B7613B93303005C0CC8 /* OEPrefCoresController.m */ = {isa = PBXFileReference; fileEncoding = 4; lastKnownFileType = sourcecode.c.objc; path = OEPrefCoresController.m; sourceTree = "<group>"; };
		53439B7813B933B8005C0CC8 /* OEGameControlsBar.h */ = {isa = PBXFileReference; fileEncoding = 4; lastKnownFileType = sourcecode.c.h; path = OEGameControlsBar.h; sourceTree = "<group>"; };
		53439B7913B933B8005C0CC8 /* OEGameControlsBar.m */ = {isa = PBXFileReference; fileEncoding = 4; lastKnownFileType = sourcecode.c.objc; path = OEGameControlsBar.m; sourceTree = "<group>"; };
		53439B7C13B933D0005C0CC8 /* OEHUDSlider.h */ = {isa = PBXFileReference; fileEncoding = 4; lastKnownFileType = sourcecode.c.h; path = OEHUDSlider.h; sourceTree = "<group>"; };
		53439B7D13B933D0005C0CC8 /* OEHUDSlider.m */ = {isa = PBXFileReference; fileEncoding = 4; lastKnownFileType = sourcecode.c.objc; path = OEHUDSlider.m; sourceTree = "<group>"; };
		53439B8013B933E9005C0CC8 /* OEHUDWindow.h */ = {isa = PBXFileReference; fileEncoding = 4; lastKnownFileType = sourcecode.c.h; path = OEHUDWindow.h; sourceTree = "<group>"; };
		53439B8113B933E9005C0CC8 /* OEHUDWindow.m */ = {isa = PBXFileReference; fileEncoding = 4; lastKnownFileType = sourcecode.c.objc; path = OEHUDWindow.m; sourceTree = "<group>"; };
		53439B8313B9342F005C0CC8 /* OEHUDButtonCell.h */ = {isa = PBXFileReference; fileEncoding = 4; lastKnownFileType = sourcecode.c.h; path = OEHUDButtonCell.h; sourceTree = "<group>"; };
		53439B8413B9342F005C0CC8 /* OEHUDButtonCell.m */ = {isa = PBXFileReference; fileEncoding = 4; lastKnownFileType = sourcecode.c.objc; path = OEHUDButtonCell.m; sourceTree = "<group>"; };
		53439B8613B934DB005C0CC8 /* ImageKit.framework */ = {isa = PBXFileReference; lastKnownFileType = wrapper.framework; name = ImageKit.framework; path = /System/Library/Frameworks/Quartz.framework/Versions/A/Frameworks/ImageKit.framework; sourceTree = "<absolute>"; };
		53439B8813B936DA005C0CC8 /* CollectionView.xib */ = {isa = PBXFileReference; fileEncoding = 4; lastKnownFileType = file.xib; path = CollectionView.xib; sourceTree = "<group>"; };
		53439B8A13B936E1005C0CC8 /* Library.xib */ = {isa = PBXFileReference; fileEncoding = 4; lastKnownFileType = file.xib; path = Library.xib; sourceTree = "<group>"; };
		53439B8C13B936EA005C0CC8 /* Preferences.xib */ = {isa = PBXFileReference; fileEncoding = 4; lastKnownFileType = file.xib; path = Preferences.xib; sourceTree = "<group>"; };
		53439B8E13B937DB005C0CC8 /* NSImage+OEHighlight.h */ = {isa = PBXFileReference; fileEncoding = 4; lastKnownFileType = sourcecode.c.h; path = "NSImage+OEHighlight.h"; sourceTree = "<group>"; };
		53439B8F13B937DB005C0CC8 /* NSImage+OEHighlight.m */ = {isa = PBXFileReference; fileEncoding = 4; lastKnownFileType = sourcecode.c.objc; path = "NSImage+OEHighlight.m"; sourceTree = "<group>"; };
		53439B9113B937EA005C0CC8 /* NSImage+OEDrawingAdditions.h */ = {isa = PBXFileReference; fileEncoding = 4; lastKnownFileType = sourcecode.c.h; path = "NSImage+OEDrawingAdditions.h"; sourceTree = "<group>"; };
		53439B9213B937EA005C0CC8 /* NSImage+OEDrawingAdditions.m */ = {isa = PBXFileReference; fileEncoding = 4; lastKnownFileType = sourcecode.c.objc; path = "NSImage+OEDrawingAdditions.m"; sourceTree = "<group>"; };
		53439B9413B937F5005C0CC8 /* NSURL+OELibraryAdditions.h */ = {isa = PBXFileReference; fileEncoding = 4; lastKnownFileType = sourcecode.c.h; path = "NSURL+OELibraryAdditions.h"; sourceTree = "<group>"; };
		53439B9513B937F5005C0CC8 /* NSURL+OELibraryAdditions.m */ = {isa = PBXFileReference; fileEncoding = 4; lastKnownFileType = sourcecode.c.objc; path = "NSURL+OELibraryAdditions.m"; sourceTree = "<group>"; };
		53439B9E13B93920005C0CC8 /* arrow_down.png */ = {isa = PBXFileReference; lastKnownFileType = image.png; path = arrow_down.png; sourceTree = "<group>"; };
		53439B9F13B93920005C0CC8 /* arrow_left.png */ = {isa = PBXFileReference; lastKnownFileType = image.png; path = arrow_left.png; sourceTree = "<group>"; };
		53439BA013B93920005C0CC8 /* arrow_right.png */ = {isa = PBXFileReference; lastKnownFileType = image.png; path = arrow_right.png; sourceTree = "<group>"; };
		53439BA113B93920005C0CC8 /* arrow_up.png */ = {isa = PBXFileReference; lastKnownFileType = image.png; path = arrow_up.png; sourceTree = "<group>"; };
		53439BA213B93920005C0CC8 /* background_lighting.png */ = {isa = PBXFileReference; lastKnownFileType = image.png; path = background_lighting.png; sourceTree = "<group>"; };
		53439BA313B93920005C0CC8 /* badge_1.png */ = {isa = PBXFileReference; lastKnownFileType = image.png; path = badge_1.png; sourceTree = "<group>"; };
		53439BA413B93920005C0CC8 /* badge_2.png */ = {isa = PBXFileReference; lastKnownFileType = image.png; path = badge_2.png; sourceTree = "<group>"; };
		53439BA513B93920005C0CC8 /* badge_3.png */ = {isa = PBXFileReference; lastKnownFileType = image.png; path = badge_3.png; sourceTree = "<group>"; };
		53439BA613B93920005C0CC8 /* box_gloss.pdf */ = {isa = PBXFileReference; lastKnownFileType = image.pdf; path = box_gloss.pdf; sourceTree = "<group>"; };
		53439BA713B93920005C0CC8 /* collections.png */ = {isa = PBXFileReference; lastKnownFileType = image.png; path = collections.png; sourceTree = "<group>"; };
		53439BAA13B93920005C0CC8 /* hud_bar.png */ = {isa = PBXFileReference; lastKnownFileType = image.png; path = hud_bar.png; sourceTree = "<group>"; };
		53439BAB13B93920005C0CC8 /* hud_button.png */ = {isa = PBXFileReference; lastKnownFileType = image.png; path = hud_button.png; sourceTree = "<group>"; };
		53439BAC13B93920005C0CC8 /* hud_close_button.png */ = {isa = PBXFileReference; lastKnownFileType = image.png; path = hud_close_button.png; sourceTree = "<group>"; };
		53439BAD13B93920005C0CC8 /* hud_fullscreen_glyph.png */ = {isa = PBXFileReference; lastKnownFileType = image.png; path = hud_fullscreen_glyph.png; sourceTree = "<group>"; };
		53439BAE13B93920005C0CC8 /* hud_glyphs.png */ = {isa = PBXFileReference; lastKnownFileType = image.png; path = hud_glyphs.png; sourceTree = "<group>"; };
		53439BAF13B93920005C0CC8 /* hud_slider_level.png */ = {isa = PBXFileReference; lastKnownFileType = image.png; path = hud_slider_level.png; sourceTree = "<group>"; };
		53439BB013B93920005C0CC8 /* hud_slider_thumb.png */ = {isa = PBXFileReference; lastKnownFileType = image.png; path = hud_slider_thumb.png; sourceTree = "<group>"; };
		53439BB113B93920005C0CC8 /* hud_slider_track.png */ = {isa = PBXFileReference; lastKnownFileType = image.png; path = hud_slider_track.png; sourceTree = "<group>"; };
		53439BB213B93920005C0CC8 /* hud_volume.png */ = {isa = PBXFileReference; lastKnownFileType = image.png; path = hud_volume.png; sourceTree = "<group>"; };
		53439BB313B93920005C0CC8 /* hud_window.png */ = {isa = PBXFileReference; lastKnownFileType = image.png; path = hud_window.png; sourceTree = "<group>"; };
		53439BB413B93920005C0CC8 /* grid_rating.png */ = {isa = PBXFileReference; lastKnownFileType = image.png; path = grid_rating.png; sourceTree = "<group>"; };
		53439BB513B93920005C0CC8 /* grid_slider_large.png */ = {isa = PBXFileReference; lastKnownFileType = image.png; path = grid_slider_large.png; sourceTree = "<group>"; };
		53439BB613B93920005C0CC8 /* grid_slider_small.png */ = {isa = PBXFileReference; lastKnownFileType = image.png; path = grid_slider_small.png; sourceTree = "<group>"; };
		53439BB713B93920005C0CC8 /* grid_slider_thumb.png */ = {isa = PBXFileReference; lastKnownFileType = image.png; path = grid_slider_thumb.png; sourceTree = "<group>"; };
		53439BB813B93920005C0CC8 /* grid_slider_track.png */ = {isa = PBXFileReference; lastKnownFileType = image.png; path = grid_slider_track.png; sourceTree = "<group>"; };
		53439BB913B93920005C0CC8 /* knob_horizontal.png */ = {isa = PBXFileReference; lastKnownFileType = image.png; path = knob_horizontal.png; sourceTree = "<group>"; };
		53439BBA13B93920005C0CC8 /* knob_vertical.png */ = {isa = PBXFileReference; lastKnownFileType = image.png; path = knob_vertical.png; sourceTree = "<group>"; };
		53439BBB13B93920005C0CC8 /* list_indicators.png */ = {isa = PBXFileReference; lastKnownFileType = image.png; path = list_indicators.png; sourceTree = "<group>"; };
		53439BBC13B93920005C0CC8 /* list_rating.png */ = {isa = PBXFileReference; lastKnownFileType = image.png; path = list_rating.png; sourceTree = "<group>"; };
		53439BBD13B93920005C0CC8 /* missing_artwork.pdf */ = {isa = PBXFileReference; lastKnownFileType = image.pdf; path = missing_artwork.pdf; sourceTree = "<group>"; };
		53439BBE13B93920005C0CC8 /* missing_rom.pdf */ = {isa = PBXFileReference; lastKnownFileType = image.pdf; path = missing_rom.pdf; sourceTree = "<group>"; };
		53439BBF13B93920005C0CC8 /* noise.png */ = {isa = PBXFileReference; lastKnownFileType = image.png; path = noise.png; sourceTree = "<group>"; };
		53439BC813B93920005C0CC8 /* controls_background.jpg */ = {isa = PBXFileReference; lastKnownFileType = image.jpeg; path = controls_background.jpg; sourceTree = "<group>"; };
		53439BC913B93920005C0CC8 /* controls_tab_icon.png */ = {isa = PBXFileReference; lastKnownFileType = image.png; path = controls_tab_icon.png; sourceTree = "<group>"; };
		53439BCA13B93920005C0CC8 /* core_triangle.png */ = {isa = PBXFileReference; lastKnownFileType = image.png; path = core_triangle.png; sourceTree = "<group>"; };
		53439BCB13B93920005C0CC8 /* cores_tab_icon.png */ = {isa = PBXFileReference; lastKnownFileType = image.png; path = cores_tab_icon.png; sourceTree = "<group>"; };
		53439BCC13B93920005C0CC8 /* dark_box.png */ = {isa = PBXFileReference; lastKnownFileType = image.png; path = dark_box.png; sourceTree = "<group>"; };
		53439BCD13B93920005C0CC8 /* dark_button.png */ = {isa = PBXFileReference; lastKnownFileType = image.png; path = dark_button.png; sourceTree = "<group>"; };
		53439BCE13B93920005C0CC8 /* dark_checkbox.png */ = {isa = PBXFileReference; lastKnownFileType = image.png; path = dark_checkbox.png; sourceTree = "<group>"; };
		53439BCF13B93920005C0CC8 /* dark_inset_box.png */ = {isa = PBXFileReference; lastKnownFileType = image.png; path = dark_inset_box.png; sourceTree = "<group>"; };
		53439BD213B93920005C0CC8 /* dark_popup_button.png */ = {isa = PBXFileReference; lastKnownFileType = image.png; path = dark_popup_button.png; sourceTree = "<group>"; };
		53439BD413B93920005C0CC8 /* gameplay_tab_icon.png */ = {isa = PBXFileReference; lastKnownFileType = image.png; path = gameplay_tab_icon.png; sourceTree = "<group>"; };
		53439BDC13B93920005C0CC8 /* library_tab_icon.png */ = {isa = PBXFileReference; lastKnownFileType = image.png; path = library_tab_icon.png; sourceTree = "<group>"; };
		53439BDD13B93920005C0CC8 /* mark_slider_thumb.png */ = {isa = PBXFileReference; lastKnownFileType = image.png; path = mark_slider_thumb.png; sourceTree = "<group>"; };
		53439BDE13B93920005C0CC8 /* mark_slider_track.png */ = {isa = PBXFileReference; lastKnownFileType = image.png; path = mark_slider_track.png; sourceTree = "<group>"; };
		53439BDF13B93920005C0CC8 /* tab_selector.png */ = {isa = PBXFileReference; lastKnownFileType = image.png; path = tab_selector.png; sourceTree = "<group>"; };
		53439BE013B93920005C0CC8 /* wood_inset_box.png */ = {isa = PBXFileReference; lastKnownFileType = image.png; path = wood_inset_box.png; sourceTree = "<group>"; };
		53439BE113B93920005C0CC8 /* wood_popup_button.png */ = {isa = PBXFileReference; lastKnownFileType = image.png; path = wood_popup_button.png; sourceTree = "<group>"; };
		53439BE213B93920005C0CC8 /* resizer.png */ = {isa = PBXFileReference; lastKnownFileType = image.png; path = resizer.png; sourceTree = "<group>"; };
		53439BE313B93920005C0CC8 /* scrollbar_corner.png */ = {isa = PBXFileReference; lastKnownFileType = image.png; path = scrollbar_corner.png; sourceTree = "<group>"; };
		53439BE413B93920005C0CC8 /* search_cancel.png */ = {isa = PBXFileReference; lastKnownFileType = image.png; path = search_cancel.png; sourceTree = "<group>"; };
		53439BE513B93920005C0CC8 /* search_field.png */ = {isa = PBXFileReference; lastKnownFileType = image.png; path = search_field.png; sourceTree = "<group>"; };
		53439BE613B93920005C0CC8 /* search_loupe.png */ = {isa = PBXFileReference; lastKnownFileType = image.png; path = search_loupe.png; sourceTree = "<group>"; };
		53439BE713B93920005C0CC8 /* selector_ring.png */ = {isa = PBXFileReference; lastKnownFileType = image.png; path = selector_ring.png; sourceTree = "<group>"; };
		53439BE813B93920005C0CC8 /* sort_arrow.png */ = {isa = PBXFileReference; lastKnownFileType = image.png; path = sort_arrow.png; sourceTree = "<group>"; };
		53439BE913B93920005C0CC8 /* spinner.pdf */ = {isa = PBXFileReference; lastKnownFileType = image.pdf; path = spinner.pdf; sourceTree = "<group>"; };
		53439BEA13B93920005C0CC8 /* table_header.png */ = {isa = PBXFileReference; lastKnownFileType = image.png; path = table_header.png; sourceTree = "<group>"; };
		53439BEB13B93920005C0CC8 /* toolbar_add_button.png */ = {isa = PBXFileReference; lastKnownFileType = image.png; path = toolbar_add_button.png; sourceTree = "<group>"; };
		53439BEC13B93920005C0CC8 /* toolbar_sidebar_button.png */ = {isa = PBXFileReference; lastKnownFileType = image.png; path = toolbar_sidebar_button.png; sourceTree = "<group>"; };
		53439BED13B93920005C0CC8 /* toolbar_view_buttons.png */ = {isa = PBXFileReference; lastKnownFileType = image.png; path = toolbar_view_buttons.png; sourceTree = "<group>"; };
		53439BEE13B93920005C0CC8 /* track_horizontal.png */ = {isa = PBXFileReference; lastKnownFileType = image.png; path = track_horizontal.png; sourceTree = "<group>"; };
		53439BEF13B93920005C0CC8 /* track_horizontal_spacer.png */ = {isa = PBXFileReference; lastKnownFileType = image.png; path = track_horizontal_spacer.png; sourceTree = "<group>"; };
		53439BF013B93920005C0CC8 /* track_vertical.png */ = {isa = PBXFileReference; lastKnownFileType = image.png; path = track_vertical.png; sourceTree = "<group>"; };
		53439BF113B93920005C0CC8 /* track_vertical_spacer.png */ = {isa = PBXFileReference; lastKnownFileType = image.png; path = track_vertical_spacer.png; sourceTree = "<group>"; };
		5380E82313B9596500E76DEF /* IOKit.framework */ = {isa = PBXFileReference; lastKnownFileType = wrapper.framework; name = IOKit.framework; path = System/Library/Frameworks/IOKit.framework; sourceTree = SDKROOT; };
		5380E83013B95C7C00E76DEF /* OpenGL.framework */ = {isa = PBXFileReference; lastKnownFileType = wrapper.framework; name = OpenGL.framework; path = System/Library/Frameworks/OpenGL.framework; sourceTree = SDKROOT; };
		53D32E3113B95E2800A6ACE0 /* AudioUnit.framework */ = {isa = PBXFileReference; lastKnownFileType = wrapper.framework; name = AudioUnit.framework; path = System/Library/Frameworks/AudioUnit.framework; sourceTree = SDKROOT; };
		53D32E3213B95E2800A6ACE0 /* CoreAudio.framework */ = {isa = PBXFileReference; lastKnownFileType = wrapper.framework; name = CoreAudio.framework; path = System/Library/Frameworks/CoreAudio.framework; sourceTree = SDKROOT; };
		53D32E3813B95E6500A6ACE0 /* CoreVideo.framework */ = {isa = PBXFileReference; lastKnownFileType = wrapper.framework; name = CoreVideo.framework; path = System/Library/Frameworks/CoreVideo.framework; sourceTree = SDKROOT; };
		53D32E3B13B95EAB00A6ACE0 /* AudioToolbox.framework */ = {isa = PBXFileReference; lastKnownFileType = wrapper.framework; name = AudioToolbox.framework; path = System/Library/Frameworks/AudioToolbox.framework; sourceTree = SDKROOT; };
		53D32E4513B95F0800A6ACE0 /* Quartz.framework */ = {isa = PBXFileReference; lastKnownFileType = wrapper.framework; name = Quartz.framework; path = System/Library/Frameworks/Quartz.framework; sourceTree = SDKROOT; };
		53D32E4B13B95F5400A6ACE0 /* QTKit.framework */ = {isa = PBXFileReference; lastKnownFileType = wrapper.framework; name = QTKit.framework; path = System/Library/Frameworks/QTKit.framework; sourceTree = SDKROOT; };
		820EB74A1483F9A2008EC398 /* NeoGeo Pocket.oesystemplugin */ = {isa = PBXFileReference; explicitFileType = wrapper.cfbundle; includeInIndex = 0; path = "NeoGeo Pocket.oesystemplugin"; sourceTree = BUILT_PRODUCTS_DIR; };
		820EB74E1483F9D3008EC398 /* controller_sms.png */ = {isa = PBXFileReference; lastKnownFileType = image.png; path = controller_sms.png; sourceTree = "<group>"; };
		820EB7511483F9D3008EC398 /* en */ = {isa = PBXFileReference; lastKnownFileType = text.plist.strings; name = en; path = en.lproj/InfoPlist.strings; sourceTree = "<group>"; };
		820EB7541483F9D3008EC398 /* OENGPSystemController.h */ = {isa = PBXFileReference; fileEncoding = 4; lastKnownFileType = sourcecode.c.h; path = OENGPSystemController.h; sourceTree = "<group>"; };
		820EB7551483F9D3008EC398 /* OENGPSystemController.m */ = {isa = PBXFileReference; fileEncoding = 4; lastKnownFileType = sourcecode.c.objc; path = OENGPSystemController.m; sourceTree = "<group>"; };
		820EB7561483F9D3008EC398 /* OENGPSystemResponder.h */ = {isa = PBXFileReference; fileEncoding = 4; lastKnownFileType = sourcecode.c.h; path = OENGPSystemResponder.h; sourceTree = "<group>"; };
		820EB7571483F9D3008EC398 /* OENGPSystemResponder.m */ = {isa = PBXFileReference; fileEncoding = 4; lastKnownFileType = sourcecode.c.objc; path = OENGPSystemResponder.m; sourceTree = "<group>"; };
		820EB7581483F9D3008EC398 /* OENGPSystemResponderClient.h */ = {isa = PBXFileReference; fileEncoding = 4; lastKnownFileType = sourcecode.c.h; path = OENGPSystemResponderClient.h; sourceTree = "<group>"; };
		820EB7591483F9D3008EC398 /* NeoGeoPocket-Info.plist */ = {isa = PBXFileReference; fileEncoding = 4; lastKnownFileType = text.plist.xml; path = "NeoGeoPocket-Info.plist"; sourceTree = "<group>"; };
		82242D4E0FF7055000FBD432 /* NSAttributedString+Hyperlink.m */ = {isa = PBXFileReference; fileEncoding = 4; lastKnownFileType = sourcecode.c.objc; path = "NSAttributedString+Hyperlink.m"; sourceTree = "<group>"; };
		82242DA10FF70B5900FBD432 /* NSAttributedString+Hyperlink.h */ = {isa = PBXFileReference; fileEncoding = 4; lastKnownFileType = sourcecode.c.h; path = "NSAttributedString+Hyperlink.h"; sourceTree = "<group>"; };
		8227754F148946DF00B19E27 /* GameGear.oesystemplugin */ = {isa = PBXFileReference; explicitFileType = wrapper.cfbundle; includeInIndex = 0; path = GameGear.oesystemplugin; sourceTree = BUILT_PRODUCTS_DIR; };
		822775531489471A00B19E27 /* controller_sms.png */ = {isa = PBXFileReference; lastKnownFileType = image.png; path = controller_sms.png; sourceTree = "<group>"; };
		822775561489471A00B19E27 /* en */ = {isa = PBXFileReference; lastKnownFileType = text.plist.strings; name = en; path = en.lproj/InfoPlist.strings; sourceTree = "<group>"; };
		822775591489471A00B19E27 /* OEGGSystemController.h */ = {isa = PBXFileReference; fileEncoding = 4; lastKnownFileType = sourcecode.c.h; path = OEGGSystemController.h; sourceTree = "<group>"; };
		8227755A1489471A00B19E27 /* OEGGSystemController.m */ = {isa = PBXFileReference; fileEncoding = 4; lastKnownFileType = sourcecode.c.objc; path = OEGGSystemController.m; sourceTree = "<group>"; };
		8227755B1489471A00B19E27 /* OEGGSystemResponder.h */ = {isa = PBXFileReference; fileEncoding = 4; lastKnownFileType = sourcecode.c.h; path = OEGGSystemResponder.h; sourceTree = "<group>"; };
		8227755C1489471A00B19E27 /* OEGGSystemResponder.m */ = {isa = PBXFileReference; fileEncoding = 4; lastKnownFileType = sourcecode.c.objc; path = OEGGSystemResponder.m; sourceTree = "<group>"; };
		8227755D1489471A00B19E27 /* OEGGSystemResponderClient.h */ = {isa = PBXFileReference; fileEncoding = 4; lastKnownFileType = sourcecode.c.h; path = OEGGSystemResponderClient.h; sourceTree = "<group>"; };
		8227755E1489471A00B19E27 /* GameGear-Info.plist */ = {isa = PBXFileReference; fileEncoding = 4; lastKnownFileType = text.plist.xml; path = "GameGear-Info.plist"; sourceTree = "<group>"; };
		82444BA10F51256C007C171B /* OpenEmuBase.framework */ = {isa = PBXFileReference; explicitFileType = wrapper.framework; includeInIndex = 0; path = OpenEmuBase.framework; sourceTree = BUILT_PRODUCTS_DIR; };
		82444BA20F51256C007C171B /* OpenEmuBase-Info.plist */ = {isa = PBXFileReference; lastKnownFileType = text.plist.xml; path = "OpenEmuBase-Info.plist"; sourceTree = "<group>"; };
		825CC280148C13750063A9B5 /* OpenEmu-Info.plist */ = {isa = PBXFileReference; lastKnownFileType = text.plist.xml; path = "OpenEmu-Info.plist"; sourceTree = "<group>"; };
		826844C31022A0630019C7B0 /* smaller.tif */ = {isa = PBXFileReference; lastKnownFileType = image.tiff; path = smaller.tif; sourceTree = "<group>"; };
		826844C41022A0630019C7B0 /* larger.tif */ = {isa = PBXFileReference; lastKnownFileType = image.tiff; path = larger.tif; sourceTree = "<group>"; };
		828389A80E6CF3A500A96E2C /* OEGameCore.h */ = {isa = PBXFileReference; fileEncoding = 4; lastKnownFileType = sourcecode.c.h; path = OEGameCore.h; sourceTree = "<group>"; };
		828ED4D50E7D98940059F397 /* OEGamePickerController.h */ = {isa = PBXFileReference; fileEncoding = 4; lastKnownFileType = sourcecode.c.h; path = OEGamePickerController.h; sourceTree = "<group>"; };
		828ED4D60E7D98940059F397 /* OEGamePickerController.m */ = {isa = PBXFileReference; fileEncoding = 4; lastKnownFileType = sourcecode.c.objc; path = OEGamePickerController.m; sourceTree = "<group>"; };
		828ED4D90E7D98A10059F397 /* English */ = {isa = PBXFileReference; lastKnownFileType = file.xib; name = English; path = English.lproj/GameFilePicker.xib; sourceTree = "<group>"; };
		829022A80F47F90D00BB7AB7 /* OEGameQTRecorder.h */ = {isa = PBXFileReference; fileEncoding = 4; lastKnownFileType = sourcecode.c.h; path = OEGameQTRecorder.h; sourceTree = "<group>"; };
		829022A90F47F90D00BB7AB7 /* OEGameQTRecorder.m */ = {isa = PBXFileReference; fileEncoding = 4; lastKnownFileType = sourcecode.c.objc; path = OEGameQTRecorder.m; sourceTree = "<group>"; };
		82965F841041DC3200F30B74 /* OECorePicker.xib */ = {isa = PBXFileReference; lastKnownFileType = file.xib; path = OECorePicker.xib; sourceTree = "<group>"; };
		82965F861041DC4600F30B74 /* OECorePickerController.h */ = {isa = PBXFileReference; fileEncoding = 4; lastKnownFileType = sourcecode.c.h; path = OECorePickerController.h; sourceTree = "<group>"; };
		82965F871041DC4600F30B74 /* OECorePickerController.m */ = {isa = PBXFileReference; fileEncoding = 4; lastKnownFileType = sourcecode.c.objc; path = OECorePickerController.m; sourceTree = "<group>"; };
		829779320E743F2A00631240 /* OEGameAudio.h */ = {isa = PBXFileReference; fileEncoding = 4; lastKnownFileType = sourcecode.c.h; path = OEGameAudio.h; sourceTree = "<group>"; };
		829779330E743F2A00631240 /* OEGameAudio.m */ = {isa = PBXFileReference; fileEncoding = 4; lastKnownFileType = sourcecode.c.objc; path = OEGameAudio.m; sourceTree = "<group>"; };
		82AD1B2F0FD1BD2A00B3A8A9 /* OEMap.h */ = {isa = PBXFileReference; fileEncoding = 4; lastKnownFileType = sourcecode.c.h; path = OEMap.h; sourceTree = "<group>"; };
		82AD1B300FD1BD2A00B3A8A9 /* OEMap.m */ = {isa = PBXFileReference; fileEncoding = 4; lastKnownFileType = sourcecode.c.objc; path = OEMap.m; sourceTree = "<group>"; };
		82AFA6670FDDC03500531EE3 /* OERingBuffer.h */ = {isa = PBXFileReference; fileEncoding = 4; lastKnownFileType = sourcecode.c.h; path = OERingBuffer.h; sourceTree = "<group>"; };
		82AFA6680FDDC03500531EE3 /* OERingBuffer.m */ = {isa = PBXFileReference; fileEncoding = 4; lastKnownFileType = sourcecode.c.objc; path = OERingBuffer.m; sourceTree = "<group>"; };
		82C42C8410CAFB480046D1A3 /* download_arrow_down.png */ = {isa = PBXFileReference; lastKnownFileType = image.png; path = download_arrow_down.png; sourceTree = "<group>"; };
		82C42C8510CAFB480046D1A3 /* download_arrow_up.png */ = {isa = PBXFileReference; lastKnownFileType = image.png; path = download_arrow_up.png; sourceTree = "<group>"; };
		82C434120EE393530037C54B /* icon.icns */ = {isa = PBXFileReference; lastKnownFileType = image.icns; path = icon.icns; sourceTree = "<group>"; };
		82C5EFAB1237E76C001262F7 /* AsyncUdpSocket.h */ = {isa = PBXFileReference; fileEncoding = 4; lastKnownFileType = sourcecode.c.h; path = AsyncUdpSocket.h; sourceTree = "<group>"; };
		82C5EFAC1237E76C001262F7 /* AsyncUdpSocket.m */ = {isa = PBXFileReference; fileEncoding = 4; lastKnownFileType = sourcecode.c.objc; path = AsyncUdpSocket.m; sourceTree = "<group>"; };
		82C5EFB11237E7E1001262F7 /* OENetServer.h */ = {isa = PBXFileReference; fileEncoding = 4; lastKnownFileType = sourcecode.c.h; path = OENetServer.h; sourceTree = "<group>"; };
		82C5EFB21237E7E1001262F7 /* OENetServer.m */ = {isa = PBXFileReference; fileEncoding = 4; lastKnownFileType = sourcecode.c.objc; path = OENetServer.m; sourceTree = "<group>"; };
		82C9B3FA14F75CB700D7E795 /* TPCircularBuffer.c */ = {isa = PBXFileReference; explicitFileType = sourcecode.c.objc; fileEncoding = 4; path = TPCircularBuffer.c; sourceTree = "<group>"; };
		82C9B3FD14F75CD900D7E795 /* TPCircularBuffer.h */ = {isa = PBXFileReference; fileEncoding = 4; lastKnownFileType = sourcecode.c.h; path = TPCircularBuffer.h; sourceTree = "<group>"; };
		82C9C96C0F080BD30071460B /* dsa_pub.pem */ = {isa = PBXFileReference; fileEncoding = 4; lastKnownFileType = text; path = dsa_pub.pem; sourceTree = "<group>"; };
		82CAFBB70FEDAA3D00CCDC7E /* config.yaml */ = {isa = PBXFileReference; fileEncoding = 4; lastKnownFileType = text; path = config.yaml; sourceTree = "<group>"; };
		82DD29DA12369F1100B58A8F /* KeyboardUsages.plist */ = {isa = PBXFileReference; fileEncoding = 4; lastKnownFileType = text.plist.xml; path = KeyboardUsages.plist; sourceTree = "<group>"; };
		82DD2B1D1236CF0200B58A8F /* Carbon.framework */ = {isa = PBXFileReference; lastKnownFileType = wrapper.framework; name = Carbon.framework; path = System/Library/Frameworks/Carbon.framework; sourceTree = SDKROOT; };
		82DD2B8C1236D0C400B58A8F /* OEHIDUsageToVK.h */ = {isa = PBXFileReference; fileEncoding = 4; lastKnownFileType = sourcecode.c.h; path = OEHIDUsageToVK.h; sourceTree = "<group>"; };
		82DE446510252F2F007184EB /* IKImageFlowView.h */ = {isa = PBXFileReference; fileEncoding = 4; lastKnownFileType = sourcecode.c.h; path = IKImageFlowView.h; sourceTree = "<group>"; };
		82DE4AEE1026533E007184EB /* UniversalDetector.framework */ = {isa = PBXFileReference; lastKnownFileType = wrapper.framework; path = UniversalDetector.framework; sourceTree = "<group>"; };
		82DE4AEF1026533E007184EB /* XADMaster.framework */ = {isa = PBXFileReference; lastKnownFileType = wrapper.framework; path = XADMaster.framework; sourceTree = "<group>"; };
		82FC495B102123D100408B4F /* OEFrameEncodeOperation.h */ = {isa = PBXFileReference; fileEncoding = 4; lastKnownFileType = sourcecode.c.h; path = OEFrameEncodeOperation.h; sourceTree = "<group>"; };
		82FC495C102123D100408B4F /* OEFrameEncodeOperation.m */ = {isa = PBXFileReference; fileEncoding = 4; lastKnownFileType = sourcecode.c.objc; path = OEFrameEncodeOperation.m; sourceTree = "<group>"; };
		830155791456BF7A0093D681 /* OEGameViewController.h */ = {isa = PBXFileReference; fileEncoding = 4; lastKnownFileType = sourcecode.c.h; path = OEGameViewController.h; sourceTree = "<group>"; };
		8301557A1456BF7A0093D681 /* OEGameViewController.m */ = {isa = PBXFileReference; fileEncoding = 4; lastKnownFileType = sourcecode.c.objc; path = OEGameViewController.m; sourceTree = "<group>"; };
		83025E5E146BDD5E00A06EF9 /* OECoreTableButtonCell.h */ = {isa = PBXFileReference; fileEncoding = 4; lastKnownFileType = sourcecode.c.h; path = OECoreTableButtonCell.h; sourceTree = "<group>"; };
		83025E5F146BDD5E00A06EF9 /* OECoreTableButtonCell.m */ = {isa = PBXFileReference; fileEncoding = 4; lastKnownFileType = sourcecode.c.objc; path = OECoreTableButtonCell.m; sourceTree = "<group>"; };
		83025E62146BDD9400A06EF9 /* slim_dark_pill_button.png */ = {isa = PBXFileReference; lastKnownFileType = image.png; path = slim_dark_pill_button.png; sourceTree = "<group>"; };
		83025E64146BE68D00A06EF9 /* OECoreTableProgressCell.h */ = {isa = PBXFileReference; fileEncoding = 4; lastKnownFileType = sourcecode.c.h; path = OECoreTableProgressCell.h; sourceTree = "<group>"; };
		83025E65146BE68D00A06EF9 /* OECoreTableProgressCell.m */ = {isa = PBXFileReference; fileEncoding = 4; lastKnownFileType = sourcecode.c.objc; path = OECoreTableProgressCell.m; sourceTree = "<group>"; };
		83025E67146BE71600A06EF9 /* install_progress_bar_track.png */ = {isa = PBXFileReference; lastKnownFileType = image.png; path = install_progress_bar_track.png; sourceTree = "<group>"; };
		83025E68146BE71600A06EF9 /* install_progress_bar.png */ = {isa = PBXFileReference; lastKnownFileType = image.png; path = install_progress_bar.png; sourceTree = "<group>"; };
		8303BBFF14E318C200FCD701 /* dark_arrows_menu_body.png */ = {isa = PBXFileReference; lastKnownFileType = image.png; path = dark_arrows_menu_body.png; sourceTree = "<group>"; };
		8303BC0014E318C200FCD701 /* dark_menu_body.png */ = {isa = PBXFileReference; lastKnownFileType = image.png; path = dark_menu_body.png; sourceTree = "<group>"; };
		8303BC0114E318C200FCD701 /* dark_menu_popover_arrow.png */ = {isa = PBXFileReference; lastKnownFileType = image.png; path = dark_menu_popover_arrow.png; sourceTree = "<group>"; };
		8303BC0214E318C200FCD701 /* dark_submenu_body.png */ = {isa = PBXFileReference; lastKnownFileType = image.png; path = dark_submenu_body.png; sourceTree = "<group>"; };
		8303BC0314E318C200FCD701 /* light_arrows_menu_body.png */ = {isa = PBXFileReference; lastKnownFileType = image.png; path = light_arrows_menu_body.png; sourceTree = "<group>"; };
		8303BC0414E318C200FCD701 /* light_menu_body.png */ = {isa = PBXFileReference; lastKnownFileType = image.png; path = light_menu_body.png; sourceTree = "<group>"; };
		8303BC0514E318C200FCD701 /* light_submenu_body.png */ = {isa = PBXFileReference; lastKnownFileType = image.png; path = light_submenu_body.png; sourceTree = "<group>"; };
		8303BC0614E318C200FCD701 /* tick_mark.png */ = {isa = PBXFileReference; lastKnownFileType = image.png; path = tick_mark.png; sourceTree = "<group>"; };
		8304D0AC155C28FC000E3B1B /* ArchiveVG.h */ = {isa = PBXFileReference; fileEncoding = 4; lastKnownFileType = sourcecode.c.h; path = ArchiveVG.h; sourceTree = "<group>"; };
		8304D0AD155C28FC000E3B1B /* ArchiveVG.m */ = {isa = PBXFileReference; fileEncoding = 4; lastKnownFileType = sourcecode.c.objc; path = ArchiveVG.m; sourceTree = "<group>"; };
		8304D0B2155C3D63000E3B1B /* ArchiveVGXMLParser.h */ = {isa = PBXFileReference; fileEncoding = 4; lastKnownFileType = sourcecode.c.h; path = ArchiveVGXMLParser.h; sourceTree = "<group>"; };
		8304D0B3155C3D63000E3B1B /* ArchiveVGXMLParser.m */ = {isa = PBXFileReference; fileEncoding = 4; lastKnownFileType = sourcecode.c.objc; path = ArchiveVGXMLParser.m; sourceTree = "<group>"; };
		8305267413FBC999006179C6 /* Security.framework */ = {isa = PBXFileReference; lastKnownFileType = wrapper.framework; name = Security.framework; path = System/Library/Frameworks/Security.framework; sourceTree = SDKROOT; };
		83096F0114E98FC000F7EBC2 /* NSFileManager+OEHashingAdditions.h */ = {isa = PBXFileReference; fileEncoding = 4; lastKnownFileType = sourcecode.c.h; path = "NSFileManager+OEHashingAdditions.h"; sourceTree = "<group>"; };
		83096F0214E98FC000F7EBC2 /* NSFileManager+OEHashingAdditions.m */ = {isa = PBXFileReference; fileEncoding = 4; lastKnownFileType = sourcecode.c.objc; path = "NSFileManager+OEHashingAdditions.m"; sourceTree = "<group>"; };
		830BC86714D5E1E6000826E2 /* controller_snes_mask.png */ = {isa = PBXFileReference; lastKnownFileType = image.png; path = controller_snes_mask.png; sourceTree = "<group>"; };
		830BC86A14D5F1A5000826E2 /* controller_gba_mask.png */ = {isa = PBXFileReference; lastKnownFileType = image.png; path = controller_gba_mask.png; sourceTree = "<group>"; };
		830EF6CB146C590D00B0C8B0 /* blank_slate_core_icon.png */ = {isa = PBXFileReference; lastKnownFileType = image.png; path = blank_slate_core_icon.png; sourceTree = "<group>"; };
		830EF6CE146C5D5D00B0C8B0 /* open_weblink_arrow.png */ = {isa = PBXFileReference; lastKnownFileType = image.png; path = open_weblink_arrow.png; sourceTree = "<group>"; };
		8310446F13BE419000B283B0 /* OEHorizontalSplitView.h */ = {isa = PBXFileReference; fileEncoding = 4; lastKnownFileType = sourcecode.c.h; path = OEHorizontalSplitView.h; sourceTree = "<group>"; };
		8310447013BE419000B283B0 /* OEHorizontalSplitView.m */ = {isa = PBXFileReference; fileEncoding = 4; lastKnownFileType = sourcecode.c.objc; path = OEHorizontalSplitView.m; sourceTree = "<group>"; };
		8314A98A155410EF00DF13B5 /* OEDBItem.h */ = {isa = PBXFileReference; fileEncoding = 4; lastKnownFileType = sourcecode.c.h; path = OEDBItem.h; sourceTree = "<group>"; };
		8314A98B155410EF00DF13B5 /* OEDBItem.m */ = {isa = PBXFileReference; fileEncoding = 4; lastKnownFileType = sourcecode.c.objc; path = OEDBItem.m; sourceTree = "<group>"; };
		83199720142741790068C865 /* OEROMImporter.h */ = {isa = PBXFileReference; fileEncoding = 4; lastKnownFileType = sourcecode.c.h; path = OEROMImporter.h; sourceTree = "<group>"; };
		83199721142741790068C865 /* OEROMImporter.m */ = {isa = PBXFileReference; fileEncoding = 4; lastKnownFileType = sourcecode.c.objc; path = OEROMImporter.m; sourceTree = "<group>"; };
		831C2AE2144F41E4009533C0 /* OEApplicationDelegate.h */ = {isa = PBXFileReference; fileEncoding = 4; lastKnownFileType = sourcecode.c.h; path = OEApplicationDelegate.h; sourceTree = "<group>"; };
		831C2AE3144F41E4009533C0 /* OEApplicationDelegate.m */ = {isa = PBXFileReference; fileEncoding = 4; lastKnownFileType = sourcecode.c.objc; path = OEApplicationDelegate.m; sourceTree = "<group>"; };
		831C2AE8144F453C009533C0 /* MainMenu.xib */ = {isa = PBXFileReference; fileEncoding = 4; lastKnownFileType = file.xib; path = MainMenu.xib; sourceTree = "<group>"; };
		831C9924147BBDAE00F422A5 /* OEHUDTextFieldCell.h */ = {isa = PBXFileReference; fileEncoding = 4; lastKnownFileType = sourcecode.c.h; path = OEHUDTextFieldCell.h; sourceTree = "<group>"; };
		831C9925147BBDAE00F422A5 /* OEHUDTextFieldCell.m */ = {isa = PBXFileReference; fileEncoding = 4; lastKnownFileType = sourcecode.c.objc; path = OEHUDTextFieldCell.m; sourceTree = "<group>"; };
		831E95D614705D8C008487A6 /* OEControlsScrollView.h */ = {isa = PBXFileReference; fileEncoding = 4; lastKnownFileType = sourcecode.c.h; path = OEControlsScrollView.h; sourceTree = "<group>"; };
		831E95D714705D8C008487A6 /* OEControlsScrollView.m */ = {isa = PBXFileReference; fileEncoding = 4; lastKnownFileType = sourcecode.c.objc; path = OEControlsScrollView.m; sourceTree = "<group>"; };
		8322D746156A973400FC0E81 /* IOBluetooth.framework */ = {isa = PBXFileReference; lastKnownFileType = wrapper.framework; name = IOBluetooth.framework; path = System/Library/Frameworks/IOBluetooth.framework; sourceTree = SDKROOT; };
		8322D748156A99CA00FC0E81 /* Wiimote.h */ = {isa = PBXFileReference; fileEncoding = 4; lastKnownFileType = sourcecode.c.h; path = Wiimote.h; sourceTree = "<group>"; };
		8322D749156A99CA00FC0E81 /* Wiimote.m */ = {isa = PBXFileReference; fileEncoding = 4; lastKnownFileType = sourcecode.c.objc; path = Wiimote.m; sourceTree = "<group>"; };
		8322D74A156A99CA00FC0E81 /* WiimoteBrowser.h */ = {isa = PBXFileReference; fileEncoding = 4; lastKnownFileType = sourcecode.c.h; path = WiimoteBrowser.h; sourceTree = "<group>"; };
		8322D74B156A99CB00FC0E81 /* WiimoteBrowser.m */ = {isa = PBXFileReference; fileEncoding = 4; lastKnownFileType = sourcecode.c.objc; path = WiimoteBrowser.m; sourceTree = "<group>"; };
		8328D9E313C75CAE0026D2A7 /* OEDBImage.h */ = {isa = PBXFileReference; fileEncoding = 4; lastKnownFileType = sourcecode.c.h; lineEnding = 0; path = OEDBImage.h; sourceTree = "<group>"; xcLanguageSpecificationIdentifier = xcode.lang.objcpp; };
		8328D9E413C75CAE0026D2A7 /* OEDBImage.m */ = {isa = PBXFileReference; fileEncoding = 4; lastKnownFileType = sourcecode.c.objc; lineEnding = 0; path = OEDBImage.m; sourceTree = "<group>"; xcLanguageSpecificationIdentifier = xcode.lang.objc; };
		832D293E1451A68700BDF950 /* OEMainWindowController.h */ = {isa = PBXFileReference; fileEncoding = 4; lastKnownFileType = sourcecode.c.h; path = OEMainWindowController.h; sourceTree = "<group>"; };
		832D293F1451A68700BDF950 /* OEMainWindowController.m */ = {isa = PBXFileReference; fileEncoding = 4; lastKnownFileType = sourcecode.c.objc; path = OEMainWindowController.m; sourceTree = "<group>"; };
		832D29421451ACF200BDF950 /* MainWindow.xib */ = {isa = PBXFileReference; fileEncoding = 4; lastKnownFileType = file.xib; path = MainWindow.xib; sourceTree = "<group>"; };
		832FA87E1455526E00BBBD94 /* NSControl+OEAdditions.h */ = {isa = PBXFileReference; fileEncoding = 4; lastKnownFileType = sourcecode.c.h; path = "NSControl+OEAdditions.h"; sourceTree = "<group>"; };
		832FA87F1455526E00BBBD94 /* NSControl+OEAdditions.m */ = {isa = PBXFileReference; fileEncoding = 4; lastKnownFileType = sourcecode.c.objc; path = "NSControl+OEAdditions.m"; sourceTree = "<group>"; };
		8343CCFF1553E2C30080A6BE /* OEDBImageThumbnail.h */ = {isa = PBXFileReference; fileEncoding = 4; lastKnownFileType = sourcecode.c.h; path = OEDBImageThumbnail.h; sourceTree = "<group>"; };
		8343CD001553E2C30080A6BE /* OEDBImageThumbnail.m */ = {isa = PBXFileReference; fileEncoding = 4; lastKnownFileType = sourcecode.c.objc; path = OEDBImageThumbnail.m; sourceTree = "<group>"; };
		83507245142F6029005D9033 /* OEControllerImageView.h */ = {isa = PBXFileReference; fileEncoding = 4; lastKnownFileType = sourcecode.c.h; path = OEControllerImageView.h; sourceTree = "<group>"; };
		83507246142F6029005D9033 /* OEControllerImageView.m */ = {isa = PBXFileReference; fileEncoding = 4; lastKnownFileType = sourcecode.c.objc; path = OEControllerImageView.m; sourceTree = "<group>"; };
		8353CE761561C0DE0045A3DD /* OEWiimoteHandler.h */ = {isa = PBXFileReference; fileEncoding = 4; lastKnownFileType = sourcecode.c.h; path = OEWiimoteHandler.h; sourceTree = "<group>"; };
		8353CE771561C0DE0045A3DD /* OEWiimoteHandler.m */ = {isa = PBXFileReference; fileEncoding = 4; lastKnownFileType = sourcecode.c.objc; path = OEWiimoteHandler.m; sourceTree = "<group>"; };
		836291FC1515F30700192116 /* OEFSWatcher.h */ = {isa = PBXFileReference; fileEncoding = 4; lastKnownFileType = sourcecode.c.h; path = OEFSWatcher.h; sourceTree = "<group>"; };
		836291FD1515F30700192116 /* OEFSWatcher.m */ = {isa = PBXFileReference; fileEncoding = 4; lastKnownFileType = sourcecode.c.objc; path = OEFSWatcher.m; sourceTree = "<group>"; };
		83691815147FE3EF00F28231 /* NSWindow+OECustomWindow.h */ = {isa = PBXFileReference; fileEncoding = 4; lastKnownFileType = sourcecode.c.h; path = "NSWindow+OECustomWindow.h"; sourceTree = "<group>"; };
		83691816147FE3EF00F28231 /* NSWindow+OECustomWindow.m */ = {isa = PBXFileReference; fileEncoding = 4; lastKnownFileType = sourcecode.c.objc; path = "NSWindow+OECustomWindow.m"; sourceTree = "<group>"; };
		836CFD6114709D3C00397683 /* wood_arrow_down.png */ = {isa = PBXFileReference; lastKnownFileType = image.png; path = wood_arrow_down.png; sourceTree = "<group>"; };
		836CFD6214709D3C00397683 /* wood_arrow_up.png */ = {isa = PBXFileReference; lastKnownFileType = image.png; path = wood_arrow_up.png; sourceTree = "<group>"; };
		836CFD6314709D3C00397683 /* wood_knob_vertical.png */ = {isa = PBXFileReference; lastKnownFileType = image.png; path = wood_knob_vertical.png; sourceTree = "<group>"; };
		836CFD6414709D3C00397683 /* wood_track_vertical_spacer.png */ = {isa = PBXFileReference; lastKnownFileType = image.png; path = wood_track_vertical_spacer.png; sourceTree = "<group>"; };
		836CFD6514709D3C00397683 /* wood_track_vertical.png */ = {isa = PBXFileReference; lastKnownFileType = image.png; path = wood_track_vertical.png; sourceTree = "<group>"; };
		83703B3D140E4F9100EC27A7 /* Linear.png */ = {isa = PBXFileReference; lastKnownFileType = image.png; path = Linear.png; sourceTree = "<group>"; };
		83703B3E140E4F9100EC27A7 /* Nearest Neighbor.png */ = {isa = PBXFileReference; lastKnownFileType = image.png; path = "Nearest Neighbor.png"; sourceTree = "<group>"; };
		83703B3F140E4F9100EC27A7 /* Scale2xHQ.png */ = {isa = PBXFileReference; lastKnownFileType = image.png; path = Scale2xHQ.png; sourceTree = "<group>"; };
		83703B40140E4F9100EC27A7 /* Scale2xPlus.png */ = {isa = PBXFileReference; lastKnownFileType = image.png; path = Scale2xPlus.png; sourceTree = "<group>"; };
		83703B41140E4F9100EC27A7 /* Scale4x.png */ = {isa = PBXFileReference; lastKnownFileType = image.png; path = Scale4x.png; sourceTree = "<group>"; };
		83703B42140E4F9100EC27A7 /* Scale4xHQ.png */ = {isa = PBXFileReference; lastKnownFileType = image.png; path = Scale4xHQ.png; sourceTree = "<group>"; };
		83753F1514F537C400D708A7 /* OEPrefDebugController.h */ = {isa = PBXFileReference; fileEncoding = 4; lastKnownFileType = sourcecode.c.h; path = OEPrefDebugController.h; sourceTree = "<group>"; };
		83753F1614F537C400D708A7 /* OEPrefDebugController.m */ = {isa = PBXFileReference; fileEncoding = 4; lastKnownFileType = sourcecode.c.objc; path = OEPrefDebugController.m; sourceTree = "<group>"; };
		83753F1914F5383F00D708A7 /* OEPrefDebugController.xib */ = {isa = PBXFileReference; fileEncoding = 4; lastKnownFileType = file.xib; path = OEPrefDebugController.xib; sourceTree = "<group>"; };
		8375696715125A1F00795226 /* dark_menu_scroll_arrows.png */ = {isa = PBXFileReference; lastKnownFileType = image.png; path = dark_menu_scroll_arrows.png; sourceTree = "<group>"; };
		8375696815125A1F00795226 /* light_menu_scroll_arrows.png */ = {isa = PBXFileReference; lastKnownFileType = image.png; path = light_menu_scroll_arrows.png; sourceTree = "<group>"; };
		8375E14D1477FC0D0018DA1F /* OECoreUpdater.h */ = {isa = PBXFileReference; fileEncoding = 4; lastKnownFileType = sourcecode.c.h; path = OECoreUpdater.h; sourceTree = "<group>"; };
		8375E14E1477FC0D0018DA1F /* OECoreUpdater.m */ = {isa = PBXFileReference; fileEncoding = 4; lastKnownFileType = sourcecode.c.objc; path = OECoreUpdater.m; sourceTree = "<group>"; };
		837777B7147A8E730091A896 /* OEHUDProgressbar.h */ = {isa = PBXFileReference; fileEncoding = 4; lastKnownFileType = sourcecode.c.h; path = OEHUDProgressbar.h; sourceTree = "<group>"; };
		837777B8147A8E730091A896 /* OEHUDProgressbar.m */ = {isa = PBXFileReference; fileEncoding = 4; lastKnownFileType = sourcecode.c.objc; path = OEHUDProgressbar.m; sourceTree = "<group>"; };
		837777BA147A8F6A0091A896 /* hud_progress_bar_track.png */ = {isa = PBXFileReference; lastKnownFileType = image.png; path = hud_progress_bar_track.png; sourceTree = "<group>"; };
		837777BB147A8F6A0091A896 /* hud_progress_bar.png */ = {isa = PBXFileReference; lastKnownFileType = image.png; path = hud_progress_bar.png; sourceTree = "<group>"; };
		83802E69142F6FF900130517 /* controls_highlight.png */ = {isa = PBXFileReference; lastKnownFileType = image.png; path = controls_highlight.png; sourceTree = "<group>"; };
		8382D22E13C5C5BB00906221 /* OEPrefCoresController.xib */ = {isa = PBXFileReference; fileEncoding = 4; lastKnownFileType = file.xib; path = OEPrefCoresController.xib; sourceTree = "<group>"; };
		8382D22F13C5C5BB00906221 /* OEPrefGameplayController.xib */ = {isa = PBXFileReference; fileEncoding = 4; lastKnownFileType = file.xib; path = OEPrefGameplayController.xib; sourceTree = "<group>"; };
		8382D23013C5C5BB00906221 /* OEPrefLibraryController.xib */ = {isa = PBXFileReference; fileEncoding = 4; lastKnownFileType = file.xib; path = OEPrefLibraryController.xib; sourceTree = "<group>"; };
		8382D23413C5C5E100906221 /* OEPrefControlsController.xib */ = {isa = PBXFileReference; fileEncoding = 4; lastKnownFileType = file.xib; path = OEPrefControlsController.xib; sourceTree = "<group>"; };
		838AC27E14434EED00AC74C3 /* OEDBRom.h */ = {isa = PBXFileReference; fileEncoding = 4; lastKnownFileType = sourcecode.c.h; path = OEDBRom.h; sourceTree = "<group>"; };
		838AC27F14434EED00AC74C3 /* OEDBRom.m */ = {isa = PBXFileReference; fileEncoding = 4; lastKnownFileType = sourcecode.c.objc; path = OEDBRom.m; sourceTree = "<group>"; };
		838FE6811458277B00185117 /* OEGlossCheckBox.h */ = {isa = PBXFileReference; fileEncoding = 4; lastKnownFileType = sourcecode.c.h; path = OEGlossCheckBox.h; sourceTree = "<group>"; };
		838FE6821458277B00185117 /* OEGlossCheckBox.m */ = {isa = PBXFileReference; fileEncoding = 4; lastKnownFileType = sourcecode.c.objc; path = OEGlossCheckBox.m; sourceTree = "<group>"; };
		838FE6851458342600185117 /* OESetupAssistantKeyMapView.h */ = {isa = PBXFileReference; fileEncoding = 4; lastKnownFileType = sourcecode.c.h; path = OESetupAssistantKeyMapView.h; sourceTree = "<group>"; };
		838FE6861458342600185117 /* OESetupAssistantKeyMapView.m */ = {isa = PBXFileReference; fileEncoding = 4; lastKnownFileType = sourcecode.c.objc; path = OESetupAssistantKeyMapView.m; sourceTree = "<group>"; };
		83920CD9147E5BA300D219EA /* OESidebarScrollView.h */ = {isa = PBXFileReference; fileEncoding = 4; lastKnownFileType = sourcecode.c.h; path = OESidebarScrollView.h; sourceTree = "<group>"; };
		83920CDA147E5BA300D219EA /* OESidebarScrollView.m */ = {isa = PBXFileReference; fileEncoding = 4; lastKnownFileType = sourcecode.c.objc; path = OESidebarScrollView.m; sourceTree = "<group>"; };
		83920CDC147E675C00D219EA /* hud_alert_window.png */ = {isa = PBXFileReference; lastKnownFileType = image.png; path = hud_alert_window.png; sourceTree = "<group>"; };
		839310BA147802380020058E /* OECoreDownload.h */ = {isa = PBXFileReference; fileEncoding = 4; lastKnownFileType = sourcecode.c.h; path = OECoreDownload.h; sourceTree = "<group>"; };
		839310BB147802380020058E /* OECoreDownload.m */ = {isa = PBXFileReference; fileEncoding = 4; lastKnownFileType = sourcecode.c.objc; path = OECoreDownload.m; sourceTree = "<group>"; };
		8396CC51140687EE0096F791 /* wood_textfield.png */ = {isa = PBXFileReference; lastKnownFileType = image.png; path = wood_textfield.png; sourceTree = "<group>"; };
		8396CC5414068DA90096F791 /* OEControlsKeyButton.h */ = {isa = PBXFileReference; fileEncoding = 4; lastKnownFileType = sourcecode.c.h; path = OEControlsKeyButton.h; sourceTree = "<group>"; };
		8396CC5514068DA90096F791 /* OEControlsKeyButton.m */ = {isa = PBXFileReference; fileEncoding = 4; lastKnownFileType = sourcecode.c.objc; path = OEControlsKeyButton.m; sourceTree = "<group>"; };
		8396CC5A140693830096F791 /* OEControlsKeyLabelCell.h */ = {isa = PBXFileReference; fileEncoding = 4; lastKnownFileType = sourcecode.c.h; path = OEControlsKeyLabelCell.h; sourceTree = "<group>"; };
		8396CC5B140693830096F791 /* OEControlsKeyLabelCell.m */ = {isa = PBXFileReference; fileEncoding = 4; lastKnownFileType = sourcecode.c.objc; path = OEControlsKeyLabelCell.m; sourceTree = "<group>"; };
		83977F611408FE4700175858 /* controller_snes_eu.png */ = {isa = PBXFileReference; lastKnownFileType = image.png; path = controller_snes_eu.png; sourceTree = "<group>"; };
		83977F621408FE4700175858 /* controller_snes_jap.png */ = {isa = PBXFileReference; lastKnownFileType = image.png; path = controller_snes_jap.png; sourceTree = "<group>"; };
		83977F631408FE4700175858 /* controller_snes_usa.png */ = {isa = PBXFileReference; lastKnownFileType = image.png; path = controller_snes_usa.png; sourceTree = "<group>"; };
		83977F671408FE6700175858 /* controller_gb.png */ = {isa = PBXFileReference; lastKnownFileType = image.png; path = controller_gb.png; sourceTree = "<group>"; };
		83977F6A1408FE8E00175858 /* controller_nes.png */ = {isa = PBXFileReference; lastKnownFileType = image.png; path = controller_nes.png; sourceTree = "<group>"; };
		83977F6D1408FEA800175858 /* controller_sms.png */ = {isa = PBXFileReference; lastKnownFileType = image.png; path = controller_sms.png; sourceTree = "<group>"; };
		839CA80214477DD8006AF845 /* OEMenuItem.h */ = {isa = PBXFileReference; fileEncoding = 4; lastKnownFileType = sourcecode.c.h; path = OEMenuItem.h; sourceTree = "<group>"; };
		839CA80314477DD8006AF845 /* OEMenuItem.m */ = {isa = PBXFileReference; fileEncoding = 4; lastKnownFileType = sourcecode.c.objc; path = OEMenuItem.m; sourceTree = "<group>"; };
		83A9E151144723E20051AF1D /* hud_power_glyph.png */ = {isa = PBXFileReference; lastKnownFileType = image.png; path = hud_power_glyph.png; sourceTree = "<group>"; };
		83AAC32714581699005ADD16 /* OESetupAssistantBackgroundView.h */ = {isa = PBXFileReference; fileEncoding = 4; lastKnownFileType = sourcecode.c.h; path = OESetupAssistantBackgroundView.h; sourceTree = "<group>"; };
		83AAC32814581699005ADD16 /* OESetupAssistantBackgroundView.m */ = {isa = PBXFileReference; fileEncoding = 4; lastKnownFileType = sourcecode.c.objc; path = OESetupAssistantBackgroundView.m; sourceTree = "<group>"; };
		83AAC32B1458172C005ADD16 /* gloss_button.png */ = {isa = PBXFileReference; lastKnownFileType = image.png; path = gloss_button.png; sourceTree = "<group>"; };
		83AAC32C1458172C005ADD16 /* gloss_checkbox.png */ = {isa = PBXFileReference; lastKnownFileType = image.png; path = gloss_checkbox.png; sourceTree = "<group>"; };
		83AAC32D1458172C005ADD16 /* installer_dark_inset_box.png */ = {isa = PBXFileReference; lastKnownFileType = image.png; path = installer_dark_inset_box.png; sourceTree = "<group>"; };
		83AAC32E1458172C005ADD16 /* installer_gamepad_graphics.png */ = {isa = PBXFileReference; lastKnownFileType = image.png; path = installer_gamepad_graphics.png; sourceTree = "<group>"; };
		83AE9F0A14B271E200E91BD8 /* controller_genesis.png */ = {isa = PBXFileReference; lastKnownFileType = image.png; path = controller_genesis.png; sourceTree = "<group>"; };
		83AEF937140B78B6007803D7 /* filter_effect_frame.png */ = {isa = PBXFileReference; lastKnownFileType = image.png; path = filter_effect_frame.png; sourceTree = "<group>"; };
		83AF88C0155C616400428BD5 /* ArchiveVGJSONParser.h */ = {isa = PBXFileReference; fileEncoding = 4; lastKnownFileType = sourcecode.c.h; path = ArchiveVGJSONParser.h; sourceTree = "<group>"; };
		83AF88C1155C616400428BD5 /* ArchiveVGJSONParser.m */ = {isa = PBXFileReference; fileEncoding = 4; lastKnownFileType = sourcecode.c.objc; path = ArchiveVGJSONParser.m; sourceTree = "<group>"; };
		83AF88C3155C618300428BD5 /* ArchiveVGYAMLParser.h */ = {isa = PBXFileReference; fileEncoding = 4; lastKnownFileType = sourcecode.c.h; path = ArchiveVGYAMLParser.h; sourceTree = "<group>"; };
		83AF88C4155C618300428BD5 /* ArchiveVGYAMLParser.m */ = {isa = PBXFileReference; fileEncoding = 4; lastKnownFileType = sourcecode.c.objc; path = ArchiveVGYAMLParser.m; sourceTree = "<group>"; };
		83B1E1C814FE734E00AA652F /* mixed_state.png */ = {isa = PBXFileReference; lastKnownFileType = image.png; path = mixed_state.png; sourceTree = "<group>"; };
		83B6E43D143E090800BCDB7A /* OELocalizationHelper.h */ = {isa = PBXFileReference; fileEncoding = 4; lastKnownFileType = sourcecode.c.h; path = OELocalizationHelper.h; sourceTree = "<group>"; };
		83B6E43E143E090800BCDB7A /* OELocalizationHelper.m */ = {isa = PBXFileReference; fileEncoding = 4; lastKnownFileType = sourcecode.c.objc; path = OELocalizationHelper.m; sourceTree = "<group>"; };
		83B72F4F15024B1E0052BCA0 /* OEAppStoreWindow.h */ = {isa = PBXFileReference; fileEncoding = 4; lastKnownFileType = sourcecode.c.h; path = OEAppStoreWindow.h; sourceTree = "<group>"; };
		83B72F5015024B1E0052BCA0 /* OEAppStoreWindow.m */ = {isa = PBXFileReference; fileEncoding = 4; lastKnownFileType = sourcecode.c.objc; path = OEAppStoreWindow.m; sourceTree = "<group>"; };
		83BABBEC1458978B0097F6B2 /* OESetupAssistantTableView.h */ = {isa = PBXFileReference; fileEncoding = 4; lastKnownFileType = sourcecode.c.h; path = OESetupAssistantTableView.h; sourceTree = "<group>"; };
		83BABBED1458978B0097F6B2 /* OESetupAssistantTableView.m */ = {isa = PBXFileReference; fileEncoding = 4; lastKnownFileType = sourcecode.c.objc; path = OESetupAssistantTableView.m; sourceTree = "<group>"; };
		83BC345C1516455F00F05A2B /* OEHUDAlert+DefaultAlertsAdditions.h */ = {isa = PBXFileReference; fileEncoding = 4; lastKnownFileType = sourcecode.c.h; path = "OEHUDAlert+DefaultAlertsAdditions.h"; sourceTree = "<group>"; };
		83BC345D1516455F00F05A2B /* OEHUDAlert+DefaultAlertsAdditions.m */ = {isa = PBXFileReference; fileEncoding = 4; lastKnownFileType = sourcecode.c.objc; path = "OEHUDAlert+DefaultAlertsAdditions.m"; sourceTree = "<group>"; };
		83BF5291146C2F0A00B5F742 /* blank_slate_arrow.png */ = {isa = PBXFileReference; lastKnownFileType = image.png; path = blank_slate_arrow.png; sourceTree = "<group>"; };
		83BF5294146C2F4000B5F742 /* blank_slate_box.png */ = {isa = PBXFileReference; lastKnownFileType = image.png; path = blank_slate_box.png; sourceTree = "<group>"; };
		83BF5296146C370A00B5F742 /* OEGridBlankSlateView.h */ = {isa = PBXFileReference; fileEncoding = 4; lastKnownFileType = sourcecode.c.h; path = OEGridBlankSlateView.h; sourceTree = "<group>"; };
		83BF5297146C370A00B5F742 /* OEGridBlankSlateView.m */ = {isa = PBXFileReference; fileEncoding = 4; lastKnownFileType = sourcecode.c.objc; path = OEGridBlankSlateView.m; sourceTree = "<group>"; };
		83C0B36F14D6EF01007CAC00 /* OESidebarOutlineButtonCell.h */ = {isa = PBXFileReference; fileEncoding = 4; lastKnownFileType = sourcecode.c.h; path = OESidebarOutlineButtonCell.h; sourceTree = "<group>"; };
		83C0B37014D6EF01007CAC00 /* OESidebarOutlineButtonCell.m */ = {isa = PBXFileReference; fileEncoding = 4; lastKnownFileType = sourcecode.c.objc; path = OESidebarOutlineButtonCell.m; sourceTree = "<group>"; };
		83C0B37314D6FC58007CAC00 /* sidebar_triangle.png */ = {isa = PBXFileReference; lastKnownFileType = image.png; path = sidebar_triangle.png; sourceTree = "<group>"; };
		83C68ECF14483579000F720A /* OEHUDAlert.h */ = {isa = PBXFileReference; fileEncoding = 4; lastKnownFileType = sourcecode.c.h; path = OEHUDAlert.h; sourceTree = "<group>"; };
		83C68ED014483579000F720A /* OEHUDAlert.m */ = {isa = PBXFileReference; fileEncoding = 4; lastKnownFileType = sourcecode.c.objc; path = OEHUDAlert.m; sourceTree = "<group>"; };
		83CAD4D2147BB641004C0E9B /* NSClipView+OEAnimatedScrolling.h */ = {isa = PBXFileReference; fileEncoding = 4; lastKnownFileType = sourcecode.c.h; path = "NSClipView+OEAnimatedScrolling.h"; sourceTree = "<group>"; };
		83CAD4D3147BB641004C0E9B /* NSClipView+OEAnimatedScrolling.m */ = {isa = PBXFileReference; fileEncoding = 4; lastKnownFileType = sourcecode.c.objc; path = "NSClipView+OEAnimatedScrolling.m"; sourceTree = "<group>"; };
		83CC112E15776FF90064B8EF /* OEROMImporter+OESiebarAdditions.h */ = {isa = PBXFileReference; fileEncoding = 4; lastKnownFileType = sourcecode.c.h; path = "OEROMImporter+OESiebarAdditions.h"; sourceTree = "<group>"; };
		83CC112F15776FF90064B8EF /* OEROMImporter+OESiebarAdditions.m */ = {isa = PBXFileReference; fileEncoding = 4; lastKnownFileType = sourcecode.c.objc; path = "OEROMImporter+OESiebarAdditions.m"; sourceTree = "<group>"; };
		83CC7C2D155DCC7A00E9FFB1 /* ArchiveVGThrottling.h */ = {isa = PBXFileReference; fileEncoding = 4; lastKnownFileType = sourcecode.c.h; path = ArchiveVGThrottling.h; sourceTree = "<group>"; };
		83CC7C2E155DCC7A00E9FFB1 /* ArchiveVGThrottling.m */ = {isa = PBXFileReference; fileEncoding = 4; lastKnownFileType = sourcecode.c.objc; path = ArchiveVGThrottling.m; sourceTree = "<group>"; };
		83CD082B143DEF9A00B6A2E8 /* OEDBSaveState.h */ = {isa = PBXFileReference; fileEncoding = 4; lastKnownFileType = sourcecode.c.h; path = OEDBSaveState.h; sourceTree = "<group>"; };
		83CD082C143DEF9A00B6A2E8 /* OEDBSaveState.m */ = {isa = PBXFileReference; fileEncoding = 4; lastKnownFileType = sourcecode.c.objc; path = OEDBSaveState.m; sourceTree = "<group>"; };
		83CE3DC214C84EC10036DB28 /* beta_icon.png */ = {isa = PBXFileReference; lastKnownFileType = image.png; path = beta_icon.png; sourceTree = "<group>"; };
		83D435ED147187AB003FE856 /* OECenteredTextFieldWithWeblinkCell.h */ = {isa = PBXFileReference; fileEncoding = 4; lastKnownFileType = sourcecode.c.h; path = OECenteredTextFieldWithWeblinkCell.h; sourceTree = "<group>"; };
		83D435EE147187AB003FE856 /* OECenteredTextFieldWithWeblinkCell.m */ = {isa = PBXFileReference; fileEncoding = 4; lastKnownFileType = sourcecode.c.objc; path = OECenteredTextFieldWithWeblinkCell.m; sourceTree = "<group>"; };
		83D435F114718890003FE856 /* closed_weblink_arrow.png */ = {isa = PBXFileReference; lastKnownFileType = image.png; path = closed_weblink_arrow.png; sourceTree = "<group>"; };
		83D7F2F7147E3FEB004419A6 /* OEHUDTextFieldEditor.h */ = {isa = PBXFileReference; fileEncoding = 4; lastKnownFileType = sourcecode.c.h; path = OEHUDTextFieldEditor.h; sourceTree = "<group>"; };
		83D7F2F8147E3FEB004419A6 /* OEHUDTextFieldEditor.m */ = {isa = PBXFileReference; fileEncoding = 4; lastKnownFileType = sourcecode.c.objc; path = OEHUDTextFieldEditor.m; sourceTree = "<group>"; };
		83D9991D146F40DA004409DC /* OEControlsKeySeparatorView.h */ = {isa = PBXFileReference; fileEncoding = 4; lastKnownFileType = sourcecode.c.h; path = OEControlsKeySeparatorView.h; sourceTree = "<group>"; };
		83D9991E146F40DA004409DC /* OEControlsKeySeparatorView.m */ = {isa = PBXFileReference; fileEncoding = 4; lastKnownFileType = sourcecode.c.objc; path = OEControlsKeySeparatorView.m; sourceTree = "<group>"; };
		83DB70DE1442F40B00850CD8 /* OEControlsKeyHeadlineCell.h */ = {isa = PBXFileReference; fileEncoding = 4; lastKnownFileType = sourcecode.c.h; path = OEControlsKeyHeadlineCell.h; sourceTree = "<group>"; };
		83DB70DF1442F40B00850CD8 /* OEControlsKeyHeadlineCell.m */ = {isa = PBXFileReference; fileEncoding = 4; lastKnownFileType = sourcecode.c.objc; path = OEControlsKeyHeadlineCell.m; sourceTree = "<group>"; };
		83DC1FCA1470857900F3D77A /* controller_gba.png */ = {isa = PBXFileReference; lastKnownFileType = image.png; path = controller_gba.png; sourceTree = "<group>"; };
		83DDEE81156CDEEB009EB43D /* NSView+FadeImage.h */ = {isa = PBXFileReference; fileEncoding = 4; lastKnownFileType = sourcecode.c.h; path = "NSView+FadeImage.h"; sourceTree = "<group>"; };
		83DDEE82156CDEEB009EB43D /* NSView+FadeImage.m */ = {isa = PBXFileReference; fileEncoding = 4; lastKnownFileType = sourcecode.c.objc; path = "NSView+FadeImage.m"; sourceTree = "<group>"; };
		83DDEE85156CE2F0009EB43D /* OEFadeView.h */ = {isa = PBXFileReference; fileEncoding = 4; lastKnownFileType = sourcecode.c.h; path = OEFadeView.h; sourceTree = "<group>"; };
		83DDEE86156CE2F0009EB43D /* OEFadeView.m */ = {isa = PBXFileReference; fileEncoding = 4; lastKnownFileType = sourcecode.c.objc; path = OEFadeView.m; sourceTree = "<group>"; };
		83DDEE88156CFFE1009EB43D /* OEDistantViewController.h */ = {isa = PBXFileReference; fileEncoding = 4; lastKnownFileType = sourcecode.c.h; path = OEDistantViewController.h; sourceTree = "<group>"; };
		83DDEE89156CFFE1009EB43D /* OEDistantViewController.m */ = {isa = PBXFileReference; fileEncoding = 4; lastKnownFileType = sourcecode.c.objc; path = OEDistantViewController.m; sourceTree = "<group>"; };
		83DDEE8B156CFFF2009EB43D /* OEDistantView.h */ = {isa = PBXFileReference; fileEncoding = 4; lastKnownFileType = sourcecode.c.h; path = OEDistantView.h; sourceTree = "<group>"; };
		83DDEE8C156CFFF2009EB43D /* OEDistantView.m */ = {isa = PBXFileReference; fileEncoding = 4; lastKnownFileType = sourcecode.c.objc; path = OEDistantView.m; sourceTree = "<group>"; };
		83E25057147BC6BF0074EE14 /* hud_textfield.png */ = {isa = PBXFileReference; lastKnownFileType = image.png; path = hud_textfield.png; sourceTree = "<group>"; };
		83E41F27158546E90069B8AF /* OESystemPicker.h */ = {isa = PBXFileReference; fileEncoding = 4; lastKnownFileType = sourcecode.c.h; path = OESystemPicker.h; sourceTree = "<group>"; };
		83E41F28158546E90069B8AF /* OESystemPicker.m */ = {isa = PBXFileReference; fileEncoding = 4; lastKnownFileType = sourcecode.c.objc; path = OESystemPicker.m; sourceTree = "<group>"; };
		83E41F29158546E90069B8AF /* OESystemPicker.xib */ = {isa = PBXFileReference; fileEncoding = 4; lastKnownFileType = file.xib; path = OESystemPicker.xib; sourceTree = "<group>"; };
		83E8E828156A84060027B7A9 /* OEHIDWiimoteEvent.h */ = {isa = PBXFileReference; fileEncoding = 4; lastKnownFileType = sourcecode.c.h; path = OEHIDWiimoteEvent.h; sourceTree = "<group>"; };
		83E8E829156A84060027B7A9 /* OEHIDWiimoteEvent.m */ = {isa = PBXFileReference; fileEncoding = 4; lastKnownFileType = sourcecode.c.objc; path = OEHIDWiimoteEvent.m; sourceTree = "<group>"; };
		83EE16D0155E992D0063F9D3 /* ArchiveVGTypes.h */ = {isa = PBXFileReference; lastKnownFileType = sourcecode.c.h; path = ArchiveVGTypes.h; sourceTree = "<group>"; };
		83F298851458B66F00ECB4F4 /* installer_scrollview_box.png */ = {isa = PBXFileReference; lastKnownFileType = image.png; path = installer_scrollview_box.png; sourceTree = "<group>"; };
		83F298881458B6DC00ECB4F4 /* OESetupAssistantScrollView.h */ = {isa = PBXFileReference; fileEncoding = 4; lastKnownFileType = sourcecode.c.h; path = OESetupAssistantScrollView.h; sourceTree = "<group>"; };
		83F298891458B6DC00ECB4F4 /* OESetupAssistantScrollView.m */ = {isa = PBXFileReference; fileEncoding = 4; lastKnownFileType = sourcecode.c.objc; path = OESetupAssistantScrollView.m; sourceTree = "<group>"; };
		83F4700A15750497001931BD /* OEImportViewController.h */ = {isa = PBXFileReference; fileEncoding = 4; lastKnownFileType = sourcecode.c.h; path = OEImportViewController.h; sourceTree = "<group>"; };
		83F4700B15750497001931BD /* OEImportViewController.m */ = {isa = PBXFileReference; fileEncoding = 4; lastKnownFileType = sourcecode.c.objc; path = OEImportViewController.m; sourceTree = "<group>"; };
		83F4700D157504E3001931BD /* ImportView.xib */ = {isa = PBXFileReference; fileEncoding = 4; lastKnownFileType = file.xib; path = ImportView.xib; sourceTree = "<group>"; };
		83F4DE1114DFF9C200A82E36 /* OEInputLimitFormatter.h */ = {isa = PBXFileReference; fileEncoding = 4; lastKnownFileType = sourcecode.c.h; path = OEInputLimitFormatter.h; sourceTree = "<group>"; };
		83F4DE1214DFF9C200A82E36 /* OEInputLimitFormatter.m */ = {isa = PBXFileReference; fileEncoding = 4; lastKnownFileType = sourcecode.c.objc; path = OEInputLimitFormatter.m; sourceTree = "<group>"; };
		83F4DE1514E004ED00A82E36 /* controller_fc_mask.png */ = {isa = PBXFileReference; lastKnownFileType = image.png; path = controller_fc_mask.png; sourceTree = "<group>"; };
		83F4DE1814E0096500A82E36 /* controller_nes_mask.png */ = {isa = PBXFileReference; lastKnownFileType = image.png; path = controller_nes_mask.png; sourceTree = "<group>"; };
		83F4DE1B14E00C8600A82E36 /* controller_sms_mask.png */ = {isa = PBXFileReference; lastKnownFileType = image.png; path = controller_sms_mask.png; sourceTree = "<group>"; };
		83F4DE1E14E00ED100A82E36 /* controller_sms_mask.png */ = {isa = PBXFileReference; lastKnownFileType = image.png; path = controller_sms_mask.png; sourceTree = "<group>"; };
		83F4DE2114E00F8800A82E36 /* controller_sms_mask.png */ = {isa = PBXFileReference; lastKnownFileType = image.png; path = controller_sms_mask.png; sourceTree = "<group>"; };
		83F4DE2414E0130E00A82E36 /* controller_gb_mask.png */ = {isa = PBXFileReference; lastKnownFileType = image.png; path = controller_gb_mask.png; sourceTree = "<group>"; };
		83F4DE2714E0167C00A82E36 /* controller_genesis_mask.png */ = {isa = PBXFileReference; lastKnownFileType = image.png; path = controller_genesis_mask.png; sourceTree = "<group>"; };
		83F688BE13C6433600AA0F83 /* OEGridScrollView.h */ = {isa = PBXFileReference; fileEncoding = 4; lastKnownFileType = sourcecode.c.h; path = OEGridScrollView.h; sourceTree = "<group>"; };
		83F688BF13C6433600AA0F83 /* OEGridScrollView.m */ = {isa = PBXFileReference; fileEncoding = 4; lastKnownFileType = sourcecode.c.objc; path = OEGridScrollView.m; sourceTree = "<group>"; };
		83FA054D13B9DF940055A520 /* Sparkle.framework */ = {isa = PBXFileReference; lastKnownFileType = wrapper.framework; path = Sparkle.framework; sourceTree = SOURCE_ROOT; };
		83FBA36E14F2C62F001F1299 /* gamegear_library.png */ = {isa = PBXFileReference; lastKnownFileType = image.png; path = gamegear_library.png; sourceTree = "<group>"; };
		83FBA37014F2C672001F1299 /* neogeopocket_library.png */ = {isa = PBXFileReference; lastKnownFileType = image.png; path = neogeopocket_library.png; sourceTree = "<group>"; };
		83FBA37214F2C699001F1299 /* n64_library.png */ = {isa = PBXFileReference; lastKnownFileType = image.png; path = n64_library.png; sourceTree = "<group>"; };
		83FBA37414F2C747001F1299 /* nes_library.png */ = {isa = PBXFileReference; lastKnownFileType = image.png; path = nes_library.png; sourceTree = "<group>"; };
		83FBA37614F2C752001F1299 /* famicom_library.png */ = {isa = PBXFileReference; lastKnownFileType = image.png; path = famicom_library.png; sourceTree = "<group>"; };
		83FBA37814F2C795001F1299 /* sms_library.png */ = {isa = PBXFileReference; lastKnownFileType = image.png; path = sms_library.png; sourceTree = "<group>"; };
		83FBA37A14F2C7DB001F1299 /* snes_eujap_library.png */ = {isa = PBXFileReference; lastKnownFileType = image.png; path = snes_eujap_library.png; sourceTree = "<group>"; };
		83FBA37B14F2C7DB001F1299 /* snes_usa_library.png */ = {isa = PBXFileReference; lastKnownFileType = image.png; path = snes_usa_library.png; sourceTree = "<group>"; };
		83FBA37E14F2C81C001F1299 /* gameboy_library.png */ = {isa = PBXFileReference; lastKnownFileType = image.png; path = gameboy_library.png; sourceTree = "<group>"; };
		83FBA38014F2C857001F1299 /* genesis_library.png */ = {isa = PBXFileReference; lastKnownFileType = image.png; path = genesis_library.png; sourceTree = "<group>"; };
		83FBA38214F2C870001F1299 /* gba_library.png */ = {isa = PBXFileReference; lastKnownFileType = image.png; path = gba_library.png; sourceTree = "<group>"; };
		83FC3CC4156D155B00F0CDB6 /* OEMainWindowContentController.h */ = {isa = PBXFileReference; lastKnownFileType = sourcecode.c.h; path = OEMainWindowContentController.h; sourceTree = "<group>"; };
		83FFC068145819070077EC27 /* installer_backgroundSample.png */ = {isa = PBXFileReference; lastKnownFileType = image.png; path = installer_backgroundSample.png; sourceTree = "<group>"; };
		83FFC06B1458194E0077EC27 /* OESetupAssistantBox.h */ = {isa = PBXFileReference; fileEncoding = 4; lastKnownFileType = sourcecode.c.h; path = OESetupAssistantBox.h; sourceTree = "<group>"; };
		83FFC06C1458194E0077EC27 /* OESetupAssistantBox.m */ = {isa = PBXFileReference; fileEncoding = 4; lastKnownFileType = sourcecode.c.objc; path = OESetupAssistantBox.m; sourceTree = "<group>"; };
		83FFC076145823B00077EC27 /* OEGlossButton.h */ = {isa = PBXFileReference; fileEncoding = 4; lastKnownFileType = sourcecode.c.h; path = OEGlossButton.h; sourceTree = "<group>"; };
		83FFC077145823B00077EC27 /* OEGlossButton.m */ = {isa = PBXFileReference; fileEncoding = 4; lastKnownFileType = sourcecode.c.objc; path = OEGlossButton.m; sourceTree = "<group>"; };
		8D15AC370486D014006FF6A4 /* OpenEmu.app */ = {isa = PBXFileReference; explicitFileType = wrapper.application; includeInIndex = 0; path = OpenEmu.app; sourceTree = BUILT_PRODUCTS_DIR; };
		93B479F612BAB576008618A7 /* OEHIDManager.h */ = {isa = PBXFileReference; fileEncoding = 4; lastKnownFileType = sourcecode.c.h; path = OEHIDManager.h; sourceTree = "<group>"; };
		93B479F712BAB576008618A7 /* OEHIDManager.m */ = {isa = PBXFileReference; fileEncoding = 4; lastKnownFileType = sourcecode.c.objc; path = OEHIDManager.m; sourceTree = "<group>"; };
		945E42FB1517F2B500057D08 /* Arcade.oesystemplugin */ = {isa = PBXFileReference; explicitFileType = wrapper.cfbundle; includeInIndex = 0; path = Arcade.oesystemplugin; sourceTree = BUILT_PRODUCTS_DIR; };
		945E42FF1517F2B500057D08 /* Arcade-Info.plist */ = {isa = PBXFileReference; lastKnownFileType = text.plist.xml; path = "Arcade-Info.plist"; sourceTree = "<group>"; };
		945E43011517F2B500057D08 /* en */ = {isa = PBXFileReference; lastKnownFileType = text.plist.strings; name = en; path = en.lproj/InfoPlist.strings; sourceTree = "<group>"; };
		945E43081517F59800057D08 /* OEArcadeSystemController.h */ = {isa = PBXFileReference; fileEncoding = 4; lastKnownFileType = sourcecode.c.h; path = OEArcadeSystemController.h; sourceTree = "<group>"; };
		945E43091517F59800057D08 /* OEArcadeSystemController.m */ = {isa = PBXFileReference; fileEncoding = 4; lastKnownFileType = sourcecode.c.objc; path = OEArcadeSystemController.m; sourceTree = "<group>"; };
		945E430A1517F59900057D08 /* OEArcadeSystemResponder.h */ = {isa = PBXFileReference; fileEncoding = 4; lastKnownFileType = sourcecode.c.h; path = OEArcadeSystemResponder.h; sourceTree = "<group>"; };
		945E430B1517F59900057D08 /* OEArcadeSystemResponder.m */ = {isa = PBXFileReference; fileEncoding = 4; lastKnownFileType = sourcecode.c.objc; path = OEArcadeSystemResponder.m; sourceTree = "<group>"; };
		945E430C1517F59900057D08 /* OEArcadeSystemResponderClient.h */ = {isa = PBXFileReference; fileEncoding = 4; lastKnownFileType = sourcecode.c.h; path = OEArcadeSystemResponderClient.h; sourceTree = "<group>"; };
		945E430F1517F5BC00057D08 /* arcade_library.png */ = {isa = PBXFileReference; lastKnownFileType = image.png; path = arcade_library.png; sourceTree = "<group>"; };
		945E43111517F5BC00057D08 /* controller_arcade_mask.png */ = {isa = PBXFileReference; lastKnownFileType = image.png; path = controller_arcade_mask.png; sourceTree = "<group>"; };
		945E43121517F5BC00057D08 /* controller_arcade.png */ = {isa = PBXFileReference; lastKnownFileType = image.png; path = controller_arcade.png; sourceTree = "<group>"; };
		945E43131517F5BC00057D08 /* Controller-Preferences-Info.plist */ = {isa = PBXFileReference; fileEncoding = 4; lastKnownFileType = text.plist.xml; path = "Controller-Preferences-Info.plist"; sourceTree = "<group>"; };
		94D7E8C915073BA000FBDD85 /* NDS.oesystemplugin */ = {isa = PBXFileReference; explicitFileType = wrapper.cfbundle; includeInIndex = 0; path = NDS.oesystemplugin; sourceTree = BUILT_PRODUCTS_DIR; };
		94D7E8CD15073BA000FBDD85 /* NDS-Info.plist */ = {isa = PBXFileReference; lastKnownFileType = text.plist.xml; path = "NDS-Info.plist"; sourceTree = "<group>"; };
		94D7E8CF15073BA000FBDD85 /* en */ = {isa = PBXFileReference; lastKnownFileType = text.plist.strings; name = en; path = en.lproj/InfoPlist.strings; sourceTree = "<group>"; };
		94D7E8D615073DB000FBDD85 /* controller_nds_mask.png */ = {isa = PBXFileReference; lastKnownFileType = image.png; path = controller_nds_mask.png; sourceTree = "<group>"; };
		94D7E8D715073DB000FBDD85 /* controller_nds.png */ = {isa = PBXFileReference; lastKnownFileType = image.png; path = controller_nds.png; sourceTree = "<group>"; };
		94D7E8D815073DB000FBDD85 /* Controller-Preferences-Info.plist */ = {isa = PBXFileReference; fileEncoding = 4; lastKnownFileType = text.plist.xml; path = "Controller-Preferences-Info.plist"; sourceTree = "<group>"; };
		94D7E8D915073DB000FBDD85 /* nds_library.png */ = {isa = PBXFileReference; lastKnownFileType = image.png; path = nds_library.png; sourceTree = "<group>"; };
		94D7E8DE15073E3700FBDD85 /* OENDSSystemController.h */ = {isa = PBXFileReference; fileEncoding = 4; lastKnownFileType = sourcecode.c.h; path = OENDSSystemController.h; sourceTree = "<group>"; };
		94D7E8DF15073E3800FBDD85 /* OENDSSystemController.m */ = {isa = PBXFileReference; fileEncoding = 4; lastKnownFileType = sourcecode.c.objc; path = OENDSSystemController.m; sourceTree = "<group>"; };
		94D7E8E015073E3800FBDD85 /* OENDSSystemResponder.h */ = {isa = PBXFileReference; fileEncoding = 4; lastKnownFileType = sourcecode.c.h; path = OENDSSystemResponder.h; sourceTree = "<group>"; };
		94D7E8E115073E3800FBDD85 /* OENDSSystemResponder.m */ = {isa = PBXFileReference; fileEncoding = 4; lastKnownFileType = sourcecode.c.objc; path = OENDSSystemResponder.m; sourceTree = "<group>"; };
		94D7E8E215073E3800FBDD85 /* OENDSSystemResponderClient.h */ = {isa = PBXFileReference; fileEncoding = 4; lastKnownFileType = sourcecode.c.h; path = OENDSSystemResponderClient.h; sourceTree = "<group>"; };
		C60BF0350F5709FC000D94F6 /* OEGameCoreController.h */ = {isa = PBXFileReference; fileEncoding = 4; lastKnownFileType = sourcecode.c.h; path = OEGameCoreController.h; sourceTree = "<group>"; };
		C60BF0360F5709FC000D94F6 /* OEGameCoreController.m */ = {isa = PBXFileReference; fileEncoding = 4; lastKnownFileType = sourcecode.c.objc; path = OEGameCoreController.m; sourceTree = "<group>"; };
		C60CDDD611780DF100EB472F /* OpenGL Format Table.txt */ = {isa = PBXFileReference; fileEncoding = 4; lastKnownFileType = text; path = "OpenGL Format Table.txt"; sourceTree = "<group>"; };
		C6252DA914E71D0500350A13 /* controller_fc.png */ = {isa = PBXFileReference; lastKnownFileType = image.png; path = controller_fc.png; sourceTree = "<group>"; };
		C6252DAA14E752E300350A13 /* Controller-Preferences-Info.plist */ = {isa = PBXFileReference; fileEncoding = 4; lastKnownFileType = text.plist.xml; path = "Controller-Preferences-Info.plist"; sourceTree = "<group>"; };
		C6252DAD14E7556800350A13 /* Controller-Preferences-Info.plist */ = {isa = PBXFileReference; fileEncoding = 4; lastKnownFileType = text.plist.xml; path = "Controller-Preferences-Info.plist"; sourceTree = "<group>"; };
		C6252DB114E7566600350A13 /* Controller-Preferences-Info.plist */ = {isa = PBXFileReference; fileEncoding = 4; lastKnownFileType = text.plist.xml; path = "Controller-Preferences-Info.plist"; sourceTree = "<group>"; };
		C6252DB314E7572C00350A13 /* Controller-Preferences-Info.plist */ = {isa = PBXFileReference; fileEncoding = 4; lastKnownFileType = text.plist.xml; path = "Controller-Preferences-Info.plist"; sourceTree = "<group>"; };
		C6252DB514E7578D00350A13 /* Controller-Preferences-Info.plist */ = {isa = PBXFileReference; fileEncoding = 4; lastKnownFileType = text.plist.xml; path = "Controller-Preferences-Info.plist"; sourceTree = "<group>"; };
		C6252DB714E7590C00350A13 /* Controller-Preferences-Info.plist */ = {isa = PBXFileReference; fileEncoding = 4; lastKnownFileType = text.plist.xml; path = "Controller-Preferences-Info.plist"; sourceTree = "<group>"; };
		C6252DB914E759DB00350A13 /* Controller-Preferences-Info.plist */ = {isa = PBXFileReference; fileEncoding = 4; lastKnownFileType = text.plist.xml; path = "Controller-Preferences-Info.plist"; sourceTree = "<group>"; };
		C6252DBB14E75A4800350A13 /* Controller-Preferences-Info.plist */ = {isa = PBXFileReference; fileEncoding = 4; lastKnownFileType = text.plist.xml; path = "Controller-Preferences-Info.plist"; sourceTree = "<group>"; };
		C6252DBD14E75AE700350A13 /* Controller-Preferences-Info.plist */ = {isa = PBXFileReference; fileEncoding = 4; lastKnownFileType = text.plist.xml; path = "Controller-Preferences-Info.plist"; sourceTree = "<group>"; };
		C6252DBF14E79EF900350A13 /* Controller-Preferences-Info-JAP.plist */ = {isa = PBXFileReference; fileEncoding = 4; lastKnownFileType = text.plist.xml; path = "Controller-Preferences-Info-JAP.plist"; sourceTree = "<group>"; };
		C6252DC014E79EFA00350A13 /* Controller-Preferences-Info-NA.plist */ = {isa = PBXFileReference; fileEncoding = 4; lastKnownFileType = text.plist.xml; path = "Controller-Preferences-Info-NA.plist"; sourceTree = "<group>"; };
		C6252DC314E7A00000350A13 /* Controller-Preferences-Info-JAP.plist */ = {isa = PBXFileReference; fileEncoding = 4; lastKnownFileType = text.plist.xml; path = "Controller-Preferences-Info-JAP.plist"; sourceTree = "<group>"; };
		C6289C30135B215B00EEE97C /* OESystemPlugin.h */ = {isa = PBXFileReference; fileEncoding = 4; lastKnownFileType = sourcecode.c.h; path = OESystemPlugin.h; sourceTree = "<group>"; };
		C6289C31135B215B00EEE97C /* OESystemPlugin.m */ = {isa = PBXFileReference; fileEncoding = 4; lastKnownFileType = sourcecode.c.objc; path = OESystemPlugin.m; sourceTree = "<group>"; };
		C6289C34135B27C100EEE97C /* OESystemController.h */ = {isa = PBXFileReference; fileEncoding = 4; lastKnownFileType = sourcecode.c.h; path = OESystemController.h; sourceTree = "<group>"; };
		C6289C35135B27C100EEE97C /* OESystemController.m */ = {isa = PBXFileReference; fileEncoding = 4; lastKnownFileType = sourcecode.c.objc; path = OESystemController.m; sourceTree = "<group>"; };
		C62D53030FFB51D6007C2649 /* OECompositionPlugin.h */ = {isa = PBXFileReference; fileEncoding = 4; lastKnownFileType = sourcecode.c.h; path = OECompositionPlugin.h; sourceTree = "<group>"; };
		C62D53040FFB51D6007C2649 /* OECompositionPlugin.m */ = {isa = PBXFileReference; fileEncoding = 4; lastKnownFileType = sourcecode.c.objc; path = OECompositionPlugin.m; sourceTree = "<group>"; };
		C62F546F0FE6ADC500DF15BA /* OEPlugin.h */ = {isa = PBXFileReference; fileEncoding = 4; lastKnownFileType = sourcecode.c.h; path = OEPlugin.h; sourceTree = "<group>"; };
		C62F54700FE6ADC500DF15BA /* OEPlugin.m */ = {isa = PBXFileReference; fileEncoding = 4; lastKnownFileType = sourcecode.c.objc; path = OEPlugin.m; sourceTree = "<group>"; };
		C62F54990FE6CC1500DF15BA /* OECorePlugin.h */ = {isa = PBXFileReference; fileEncoding = 4; lastKnownFileType = sourcecode.c.h; path = OECorePlugin.h; sourceTree = "<group>"; };
		C62F549A0FE6CC1500DF15BA /* OECorePlugin.m */ = {isa = PBXFileReference; fileEncoding = 4; lastKnownFileType = sourcecode.c.objc; path = OECorePlugin.m; sourceTree = "<group>"; };
		C63E7C11136298F4001CC78B /* OESystemResponderClient.h */ = {isa = PBXFileReference; fileEncoding = 4; lastKnownFileType = sourcecode.c.h; path = OESystemResponderClient.h; sourceTree = "<group>"; };
		C646574813771F12002A4F70 /* GameBoy Advance.oesystemplugin */ = {isa = PBXFileReference; explicitFileType = wrapper.cfbundle; includeInIndex = 0; path = "GameBoy Advance.oesystemplugin"; sourceTree = BUILT_PRODUCTS_DIR; };
		C646574C13771F12002A4F70 /* GameBoy Advance-Info.plist */ = {isa = PBXFileReference; lastKnownFileType = text.plist.xml; path = "GameBoy Advance-Info.plist"; sourceTree = "<group>"; };
		C646574E13771F12002A4F70 /* en */ = {isa = PBXFileReference; lastKnownFileType = text.plist.strings; name = en; path = en.lproj/InfoPlist.strings; sourceTree = "<group>"; };
		C6465761137720D5002A4F70 /* OEGBASystemResponderClient.h */ = {isa = PBXFileReference; fileEncoding = 4; lastKnownFileType = sourcecode.c.h; path = OEGBASystemResponderClient.h; sourceTree = "<group>"; };
		C6465762137721D5002A4F70 /* OEGBASystemController.h */ = {isa = PBXFileReference; fileEncoding = 4; lastKnownFileType = sourcecode.c.h; path = OEGBASystemController.h; sourceTree = "<group>"; };
		C6465763137721D5002A4F70 /* OEGBASystemController.m */ = {isa = PBXFileReference; fileEncoding = 4; lastKnownFileType = sourcecode.c.objc; path = OEGBASystemController.m; sourceTree = "<group>"; };
		C646576513772251002A4F70 /* OEGBASystemResponder.h */ = {isa = PBXFileReference; fileEncoding = 4; lastKnownFileType = sourcecode.c.h; path = OEGBASystemResponder.h; sourceTree = "<group>"; };
		C646576613772251002A4F70 /* OEGBASystemResponder.m */ = {isa = PBXFileReference; fileEncoding = 4; lastKnownFileType = sourcecode.c.objc; path = OEGBASystemResponder.m; sourceTree = "<group>"; };
		C6480FC113648F670094FA33 /* SuperNES.oesystemplugin */ = {isa = PBXFileReference; explicitFileType = wrapper.cfbundle; includeInIndex = 0; path = SuperNES.oesystemplugin; sourceTree = BUILT_PRODUCTS_DIR; };
		C6480FC513648F670094FA33 /* SuperNES-Info.plist */ = {isa = PBXFileReference; lastKnownFileType = text.plist.xml; path = "SuperNES-Info.plist"; sourceTree = "<group>"; };
		C6480FC713648F670094FA33 /* en */ = {isa = PBXFileReference; lastKnownFileType = text.plist.strings; name = en; path = en.lproj/InfoPlist.strings; sourceTree = "<group>"; };
		C6480FD0136490250094FA33 /* OESNESSystemController.m */ = {isa = PBXFileReference; fileEncoding = 4; lastKnownFileType = sourcecode.c.objc; path = OESNESSystemController.m; sourceTree = "<group>"; };
		C6480FD1136490250094FA33 /* OESNESSystemResponder.m */ = {isa = PBXFileReference; fileEncoding = 4; lastKnownFileType = sourcecode.c.objc; path = OESNESSystemResponder.m; sourceTree = "<group>"; };
		C6480FD2136490250094FA33 /* OESNESSystemResponder.h */ = {isa = PBXFileReference; fileEncoding = 4; lastKnownFileType = sourcecode.c.h; path = OESNESSystemResponder.h; sourceTree = "<group>"; };
		C6480FD3136490250094FA33 /* OESNESSystemController.h */ = {isa = PBXFileReference; fileEncoding = 4; lastKnownFileType = sourcecode.c.h; path = OESNESSystemController.h; sourceTree = "<group>"; };
		C6480FF91364B18E0094FA33 /* OESNESSystemResponderClient.h */ = {isa = PBXFileReference; fileEncoding = 4; lastKnownFileType = sourcecode.c.h; path = OESNESSystemResponderClient.h; sourceTree = "<group>"; };
		C64BB08D136478E600C1AB23 /* NES.oesystemplugin */ = {isa = PBXFileReference; explicitFileType = wrapper.cfbundle; includeInIndex = 0; path = NES.oesystemplugin; sourceTree = BUILT_PRODUCTS_DIR; };
		C64BB091136478E600C1AB23 /* NES-Info.plist */ = {isa = PBXFileReference; lastKnownFileType = text.plist.xml; path = "NES-Info.plist"; sourceTree = "<group>"; };
		C64BB093136478E600C1AB23 /* en */ = {isa = PBXFileReference; lastKnownFileType = text.plist.strings; name = en; path = en.lproj/InfoPlist.strings; sourceTree = "<group>"; };
		C64BB09C13647AEF00C1AB23 /* OENESSystemController.h */ = {isa = PBXFileReference; fileEncoding = 4; lastKnownFileType = sourcecode.c.h; path = OENESSystemController.h; sourceTree = "<group>"; };
		C64BB09D13647AEF00C1AB23 /* OENESSystemController.m */ = {isa = PBXFileReference; fileEncoding = 4; lastKnownFileType = sourcecode.c.objc; path = OENESSystemController.m; sourceTree = "<group>"; };
		C64BB09F13647B3500C1AB23 /* OENESSystemResponder.h */ = {isa = PBXFileReference; fileEncoding = 4; lastKnownFileType = sourcecode.c.h; path = OENESSystemResponder.h; sourceTree = "<group>"; };
		C64BB0A013647B3500C1AB23 /* OENESSystemResponder.m */ = {isa = PBXFileReference; fileEncoding = 4; lastKnownFileType = sourcecode.c.objc; path = OENESSystemResponder.m; sourceTree = "<group>"; };
		C669163B0FC9BC3E007DE3D8 /* OEControlsSetupView.h */ = {isa = PBXFileReference; fileEncoding = 4; lastKnownFileType = sourcecode.c.h; path = OEControlsSetupView.h; sourceTree = "<group>"; };
		C66DFA3C0F51C1640080AA28 /* OEAbstractAdditions.h */ = {isa = PBXFileReference; fileEncoding = 4; lastKnownFileType = sourcecode.c.h; path = OEAbstractAdditions.h; sourceTree = "<group>"; };
		C66DFA3D0F51C1640080AA28 /* OEAbstractAdditions.m */ = {isa = PBXFileReference; fileEncoding = 4; lastKnownFileType = sourcecode.c.objc; path = OEAbstractAdditions.m; sourceTree = "<group>"; };
		C6711807136367240034379A /* OpenEmuSystem.framework */ = {isa = PBXFileReference; explicitFileType = wrapper.framework; includeInIndex = 0; path = OpenEmuSystem.framework; sourceTree = BUILT_PRODUCTS_DIR; };
		C671180F136368330034379A /* SegaMasterSystem.oesystemplugin */ = {isa = PBXFileReference; explicitFileType = wrapper.cfbundle; includeInIndex = 0; path = SegaMasterSystem.oesystemplugin; sourceTree = BUILT_PRODUCTS_DIR; };
		C6711810136368330034379A /* Cocoa.framework */ = {isa = PBXFileReference; lastKnownFileType = wrapper.framework; name = Cocoa.framework; path = System/Library/Frameworks/Cocoa.framework; sourceTree = SDKROOT; };
		C6711813136368330034379A /* AppKit.framework */ = {isa = PBXFileReference; lastKnownFileType = wrapper.framework; name = AppKit.framework; path = System/Library/Frameworks/AppKit.framework; sourceTree = SDKROOT; };
		C6711814136368330034379A /* CoreData.framework */ = {isa = PBXFileReference; lastKnownFileType = wrapper.framework; name = CoreData.framework; path = System/Library/Frameworks/CoreData.framework; sourceTree = SDKROOT; };
		C6711815136368330034379A /* Foundation.framework */ = {isa = PBXFileReference; lastKnownFileType = wrapper.framework; name = Foundation.framework; path = System/Library/Frameworks/Foundation.framework; sourceTree = SDKROOT; };
		C6711818136368330034379A /* SegaMasterSystem-Info.plist */ = {isa = PBXFileReference; lastKnownFileType = text.plist.xml; path = "SegaMasterSystem-Info.plist"; sourceTree = "<group>"; };
		C671181A136368330034379A /* en */ = {isa = PBXFileReference; lastKnownFileType = text.plist.strings; name = en; path = en.lproj/InfoPlist.strings; sourceTree = "<group>"; };
		C6711822136369020034379A /* OESMSSystemController.h */ = {isa = PBXFileReference; fileEncoding = 4; lastKnownFileType = sourcecode.c.h; path = OESMSSystemController.h; sourceTree = "<group>"; };
		C6711823136369020034379A /* OESMSSystemController.m */ = {isa = PBXFileReference; fileEncoding = 4; lastKnownFileType = sourcecode.c.objc; path = OESMSSystemController.m; sourceTree = "<group>"; };
		C6711825136369DE0034379A /* OESMSSystemResponder.h */ = {isa = PBXFileReference; fileEncoding = 4; lastKnownFileType = sourcecode.c.h; path = OESMSSystemResponder.h; sourceTree = "<group>"; };
		C6711826136369DE0034379A /* OESMSSystemResponder.m */ = {isa = PBXFileReference; fileEncoding = 4; lastKnownFileType = sourcecode.c.objc; path = OESMSSystemResponder.m; sourceTree = "<group>"; };
		C671182B13636A300034379A /* OpenEmuSystem.h */ = {isa = PBXFileReference; fileEncoding = 4; lastKnownFileType = sourcecode.c.h; path = OpenEmuSystem.h; sourceTree = "<group>"; };
		C67A36A90FE7F1F500A665E2 /* OECorePluginIcon.icns */ = {isa = PBXFileReference; lastKnownFileType = image.icns; path = OECorePluginIcon.icns; sourceTree = "<group>"; };
		C67B0CB71363370B00F18A5D /* OpenEmuGameSystem-Info.plist */ = {isa = PBXFileReference; lastKnownFileType = text.plist.xml; path = "OpenEmuGameSystem-Info.plist"; sourceTree = "<group>"; };
		C67B0CB91363370B00F18A5D /* en */ = {isa = PBXFileReference; lastKnownFileType = text.plist.strings; name = en; path = en.lproj/InfoPlist.strings; sourceTree = "<group>"; };
		C67B0CD01363389A00F18A5D /* ForceFeedback.framework */ = {isa = PBXFileReference; lastKnownFileType = wrapper.framework; name = ForceFeedback.framework; path = SDKs/MacOSX10.7.sdk/System/Library/Frameworks/ForceFeedback.framework; sourceTree = DEVELOPER_DIR; };
		C67B0D5E136352A300F18A5D /* OEPluginController.h */ = {isa = PBXFileReference; fileEncoding = 4; lastKnownFileType = sourcecode.c.h; path = OEPluginController.h; sourceTree = "<group>"; };
		C67DCEF00FC5FB5A0038A56E /* OEPreferenceViewController.h */ = {isa = PBXFileReference; fileEncoding = 4; lastKnownFileType = sourcecode.c.h; path = OEPreferenceViewController.h; sourceTree = "<group>"; };
		C67DCEF10FC5FB5A0038A56E /* OEPreferenceViewController.m */ = {isa = PBXFileReference; fileEncoding = 4; lastKnownFileType = sourcecode.c.objc; path = OEPreferenceViewController.m; sourceTree = "<group>"; };
		C68A54E51516AD3C001053F2 /* OEDatabase.xcdatamodel */ = {isa = PBXFileReference; lastKnownFileType = wrapper.xcdatamodel; path = OEDatabase.xcdatamodel; sourceTree = "<group>"; };
		C69259FA15045B03003E6FD3 /* OEEvent.h */ = {isa = PBXFileReference; fileEncoding = 4; lastKnownFileType = sourcecode.c.h; path = OEEvent.h; sourceTree = "<group>"; };
		C69259FB15045B03003E6FD3 /* OEEvent.m */ = {isa = PBXFileReference; fileEncoding = 4; lastKnownFileType = sourcecode.c.objc; path = OEEvent.m; sourceTree = "<group>"; };
		C6953C9F117293760091276F /* OEGameView.h */ = {isa = PBXFileReference; fileEncoding = 4; lastKnownFileType = sourcecode.c.h; path = OEGameView.h; sourceTree = "<group>"; };
		C6953CA0117293760091276F /* OEGameView.m */ = {isa = PBXFileReference; fileEncoding = 4; lastKnownFileType = sourcecode.c.objc; path = OEGameView.m; sourceTree = "<group>"; };
		C69DCCEC0FE99415009AE5A6 /* OEFilterPluginIcon.icns */ = {isa = PBXFileReference; lastKnownFileType = image.icns; path = OEFilterPluginIcon.icns; sourceTree = "<group>"; };
		C69DCCFF0FE994A5009AE5A6 /* OEPluginDocument.h */ = {isa = PBXFileReference; fileEncoding = 4; lastKnownFileType = sourcecode.c.h; path = OEPluginDocument.h; sourceTree = "<group>"; };
		C69DCD000FE994A5009AE5A6 /* OEPluginDocument.m */ = {isa = PBXFileReference; fileEncoding = 4; lastKnownFileType = sourcecode.c.objc; path = OEPluginDocument.m; sourceTree = "<group>"; };
		C6AC9D371190C5E60083DDFD /* OpenEmuHelperAppMain.m */ = {isa = PBXFileReference; fileEncoding = 4; lastKnownFileType = sourcecode.c.objc; path = OpenEmuHelperAppMain.m; sourceTree = "<group>"; };
		C6AC9D4B1190C9AE0083DDFD /* OEGameCoreManager.h */ = {isa = PBXFileReference; fileEncoding = 4; lastKnownFileType = sourcecode.c.h; path = OEGameCoreManager.h; sourceTree = "<group>"; };
		C6AC9D4C1190C9AE0083DDFD /* OEGameCoreManager.m */ = {isa = PBXFileReference; fileEncoding = 4; lastKnownFileType = sourcecode.c.objc; path = OEGameCoreManager.m; sourceTree = "<group>"; };
		C6AFE0D50FED6FDF00AC0CCF /* OEControlsSetupView.m */ = {isa = PBXFileReference; fileEncoding = 4; lastKnownFileType = sourcecode.c.objc; path = OEControlsSetupView.m; sourceTree = "<group>"; };
		C6B3E67B1365250D00D34947 /* OESMSSystemResponderClient.h */ = {isa = PBXFileReference; fileEncoding = 4; lastKnownFileType = sourcecode.c.h; path = OESMSSystemResponderClient.h; sourceTree = "<group>"; };
		C6B3E691136525D100D34947 /* OENESSystemResponderClient.h */ = {isa = PBXFileReference; fileEncoding = 4; lastKnownFileType = sourcecode.c.h; path = OENESSystemResponderClient.h; sourceTree = "<group>"; };
		C6B7AB740FB5AF94004385F5 /* NSApplication+OEHIDAdditions.h */ = {isa = PBXFileReference; fileEncoding = 4; lastKnownFileType = sourcecode.c.h; path = "NSApplication+OEHIDAdditions.h"; sourceTree = "<group>"; };
		C6B7AB750FB5AF94004385F5 /* NSApplication+OEHIDAdditions.m */ = {isa = PBXFileReference; fileEncoding = 4; lastKnownFileType = sourcecode.c.objc; path = "NSApplication+OEHIDAdditions.m"; sourceTree = "<group>"; };
		C6B947AF1364ECA600A425F0 /* GameBoy.oesystemplugin */ = {isa = PBXFileReference; explicitFileType = wrapper.cfbundle; includeInIndex = 0; path = GameBoy.oesystemplugin; sourceTree = BUILT_PRODUCTS_DIR; };
		C6B947B31364ECA700A425F0 /* GameBoy-Info.plist */ = {isa = PBXFileReference; lastKnownFileType = text.plist.xml; path = "GameBoy-Info.plist"; sourceTree = "<group>"; };
		C6B947B51364ECA700A425F0 /* en */ = {isa = PBXFileReference; lastKnownFileType = text.plist.strings; name = en; path = en.lproj/InfoPlist.strings; sourceTree = "<group>"; };
		C6B947BB1364EE6C00A425F0 /* OEGBSystemResponder.m */ = {isa = PBXFileReference; fileEncoding = 4; lastKnownFileType = sourcecode.c.objc; path = OEGBSystemResponder.m; sourceTree = "<group>"; };
		C6B947BC1364EE6C00A425F0 /* OEGBSystemResponderClient.h */ = {isa = PBXFileReference; fileEncoding = 4; lastKnownFileType = sourcecode.c.h; path = OEGBSystemResponderClient.h; sourceTree = "<group>"; };
		C6B947BD1364EE6C00A425F0 /* OEGBSystemController.m */ = {isa = PBXFileReference; fileEncoding = 4; lastKnownFileType = sourcecode.c.objc; path = OEGBSystemController.m; sourceTree = "<group>"; };
		C6B947BE1364EE6C00A425F0 /* OEGBSystemResponder.h */ = {isa = PBXFileReference; fileEncoding = 4; lastKnownFileType = sourcecode.c.h; path = OEGBSystemResponder.h; sourceTree = "<group>"; };
		C6B947BF1364EE6C00A425F0 /* OEGBSystemController.h */ = {isa = PBXFileReference; fileEncoding = 4; lastKnownFileType = sourcecode.c.h; path = OEGBSystemController.h; sourceTree = "<group>"; };
		C6B947E61365080B00A425F0 /* Genesis.oesystemplugin */ = {isa = PBXFileReference; explicitFileType = wrapper.cfbundle; includeInIndex = 0; path = Genesis.oesystemplugin; sourceTree = BUILT_PRODUCTS_DIR; };
		C6B947EA1365080B00A425F0 /* Genesis-Info.plist */ = {isa = PBXFileReference; lastKnownFileType = text.plist.xml; path = "Genesis-Info.plist"; sourceTree = "<group>"; };
		C6B947EC1365080B00A425F0 /* en */ = {isa = PBXFileReference; lastKnownFileType = text.plist.strings; name = en; path = en.lproj/InfoPlist.strings; sourceTree = "<group>"; };
		C6B9480A1365096800A425F0 /* OEGenesisSystemResponderClient.h */ = {isa = PBXFileReference; fileEncoding = 4; lastKnownFileType = sourcecode.c.h; path = OEGenesisSystemResponderClient.h; sourceTree = "<group>"; };
		C6B9480B1365096800A425F0 /* OEGenesisSystemResponder.m */ = {isa = PBXFileReference; fileEncoding = 4; lastKnownFileType = sourcecode.c.objc; path = OEGenesisSystemResponder.m; sourceTree = "<group>"; };
		C6B9480C1365096800A425F0 /* OEGenesisSystemResponder.h */ = {isa = PBXFileReference; fileEncoding = 4; lastKnownFileType = sourcecode.c.h; path = OEGenesisSystemResponder.h; sourceTree = "<group>"; };
		C6B9480D1365096800A425F0 /* OEGenesisSystemController.m */ = {isa = PBXFileReference; fileEncoding = 4; lastKnownFileType = sourcecode.c.objc; path = OEGenesisSystemController.m; sourceTree = "<group>"; };
		C6B9480E1365096800A425F0 /* OEGenesisSystemController.h */ = {isa = PBXFileReference; fileEncoding = 4; lastKnownFileType = sourcecode.c.h; path = OEGenesisSystemController.h; sourceTree = "<group>"; };
		C6BFB29C0F7CC8A600040FFA /* English */ = {isa = PBXFileReference; fileEncoding = 10; lastKnownFileType = text.plist.strings; name = English; path = English.lproj/Localizable.strings; sourceTree = "<group>"; };
		C6C989C50F557D9200116EA2 /* OEHIDDeviceHandler.h */ = {isa = PBXFileReference; fileEncoding = 4; lastKnownFileType = sourcecode.c.h; path = OEHIDDeviceHandler.h; sourceTree = "<group>"; };
		C6C989C60F557D9200116EA2 /* OEHIDDeviceHandler.m */ = {isa = PBXFileReference; fileEncoding = 4; lastKnownFileType = sourcecode.c.objc; path = OEHIDDeviceHandler.m; sourceTree = "<group>"; };
		C6C98B830F55B7A800116EA2 /* OEHIDEvent.h */ = {isa = PBXFileReference; fileEncoding = 4; lastKnownFileType = sourcecode.c.h; path = OEHIDEvent.h; sourceTree = "<group>"; };
		C6C98B840F55B7A800116EA2 /* OEHIDEvent.m */ = {isa = PBXFileReference; fileEncoding = 4; lastKnownFileType = sourcecode.c.objc; path = OEHIDEvent.m; sourceTree = "<group>"; };
		C6D1596A135B34FD009D661C /* OESystemResponder.h */ = {isa = PBXFileReference; fileEncoding = 4; lastKnownFileType = sourcecode.c.h; path = OESystemResponder.h; sourceTree = "<group>"; };
		C6D1596B135B34FD009D661C /* OESystemResponder.m */ = {isa = PBXFileReference; fileEncoding = 4; lastKnownFileType = sourcecode.c.objc; path = OESystemResponder.m; sourceTree = "<group>"; };
		C6D268D4135BCE4900154550 /* NSString+OEAdditions.h */ = {isa = PBXFileReference; fileEncoding = 4; lastKnownFileType = sourcecode.c.h; path = "NSString+OEAdditions.h"; sourceTree = "<group>"; };
		C6D268D5135BCE4900154550 /* NSString+OEAdditions.m */ = {isa = PBXFileReference; fileEncoding = 4; lastKnownFileType = sourcecode.c.objc; path = "NSString+OEAdditions.m"; sourceTree = "<group>"; };
		C6D268D8135BD95A00154550 /* NSUserDefaultsController+OEEventAdditions.h */ = {isa = PBXFileReference; fileEncoding = 4; lastKnownFileType = sourcecode.c.h; path = "NSUserDefaultsController+OEEventAdditions.h"; sourceTree = "<group>"; };
		C6D268D9135BD95A00154550 /* NSUserDefaultsController+OEEventAdditions.m */ = {isa = PBXFileReference; fileEncoding = 4; lastKnownFileType = sourcecode.c.objc; path = "NSUserDefaultsController+OEEventAdditions.m"; sourceTree = "<group>"; };
		C6D6FA7C14E2264C0083C75D /* NSViewController+OEAdditions.h */ = {isa = PBXFileReference; fileEncoding = 4; lastKnownFileType = sourcecode.c.h; path = "NSViewController+OEAdditions.h"; sourceTree = "<group>"; };
		C6D6FA7D14E2264C0083C75D /* NSViewController+OEAdditions.m */ = {isa = PBXFileReference; fileEncoding = 4; lastKnownFileType = sourcecode.c.objc; path = "NSViewController+OEAdditions.m"; sourceTree = "<group>"; };
		C6E542C01363D2D90075BA8C /* OEBasicSystemResponder.h */ = {isa = PBXFileReference; fileEncoding = 4; lastKnownFileType = sourcecode.c.h; path = OEBasicSystemResponder.h; sourceTree = "<group>"; };
		C6E542C11363D2D90075BA8C /* OEBasicSystemResponder.m */ = {isa = PBXFileReference; fileEncoding = 4; lastKnownFileType = sourcecode.c.objc; path = OEBasicSystemResponder.m; sourceTree = "<group>"; };
		C6EB73FD136DF5FC00B39A6F /* OpenEmuBase.h */ = {isa = PBXFileReference; fileEncoding = 4; lastKnownFileType = sourcecode.c.h; path = OpenEmuBase.h; sourceTree = "<group>"; };
		C6FC4C900FD2C5C3007CCD32 /* OEGameCore.m */ = {isa = PBXFileReference; fileEncoding = 4; lastKnownFileType = sourcecode.c.objc; path = OEGameCore.m; sourceTree = "<group>"; };
		EFBD5D7614EFE19A00FBD1E0 /* NSColor+OEAdditions.h */ = {isa = PBXFileReference; fileEncoding = 4; lastKnownFileType = sourcecode.c.h; path = "NSColor+OEAdditions.h"; sourceTree = "<group>"; };
		EFBD5D7714EFE19A00FBD1E0 /* NSColor+OEAdditions.m */ = {isa = PBXFileReference; fileEncoding = 4; lastKnownFileType = sourcecode.c.objc; path = "NSColor+OEAdditions.m"; sourceTree = "<group>"; };
		EFBD5D7914EFE26300FBD1E0 /* OEGridLayer.h */ = {isa = PBXFileReference; fileEncoding = 4; lastKnownFileType = sourcecode.c.h; path = OEGridLayer.h; sourceTree = "<group>"; };
		EFBD5D7A14EFE26300FBD1E0 /* OEGridLayer.m */ = {isa = PBXFileReference; fileEncoding = 4; lastKnownFileType = sourcecode.c.objc; path = OEGridLayer.m; sourceTree = "<group>"; };
		EFBD5D7B14EFE26300FBD1E0 /* OEGridView.h */ = {isa = PBXFileReference; fileEncoding = 4; lastKnownFileType = sourcecode.c.h; path = OEGridView.h; sourceTree = "<group>"; };
		EFBD5D7C14EFE26300FBD1E0 /* OEGridView.m */ = {isa = PBXFileReference; fileEncoding = 4; lastKnownFileType = sourcecode.c.objc; path = OEGridView.m; sourceTree = "<group>"; };
		EFBD5D7D14EFE26300FBD1E0 /* OEGridView+OEGridViewCell.h */ = {isa = PBXFileReference; fileEncoding = 4; lastKnownFileType = sourcecode.c.h; path = "OEGridView+OEGridViewCell.h"; sourceTree = "<group>"; };
		EFBD5D8014EFE27500FBD1E0 /* OEGridViewCell.h */ = {isa = PBXFileReference; fileEncoding = 4; lastKnownFileType = sourcecode.c.h; path = OEGridViewCell.h; sourceTree = "<group>"; };
		EFBD5D8114EFE27500FBD1E0 /* OEGridViewCell.m */ = {isa = PBXFileReference; fileEncoding = 4; lastKnownFileType = sourcecode.c.objc; path = OEGridViewCell.m; sourceTree = "<group>"; };
		EFBD5D8214EFE27500FBD1E0 /* OEGridViewCell+OEGridView.h */ = {isa = PBXFileReference; fileEncoding = 4; lastKnownFileType = sourcecode.c.h; path = "OEGridViewCell+OEGridView.h"; sourceTree = "<group>"; };
		EFBD5D8414EFE27E00FBD1E0 /* OEGridViewLayoutManager.h */ = {isa = PBXFileReference; fileEncoding = 4; lastKnownFileType = sourcecode.c.h; path = OEGridViewLayoutManager.h; sourceTree = "<group>"; };
		EFBD5D8514EFE27E00FBD1E0 /* OEGridViewLayoutManager.m */ = {isa = PBXFileReference; fileEncoding = 4; lastKnownFileType = sourcecode.c.objc; path = OEGridViewLayoutManager.m; sourceTree = "<group>"; };
		EFBD5D8714EFE29500FBD1E0 /* OECoverGridViewCell.h */ = {isa = PBXFileReference; fileEncoding = 4; lastKnownFileType = sourcecode.c.h; path = OECoverGridViewCell.h; sourceTree = "<group>"; };
		EFBD5D8814EFE29500FBD1E0 /* OECoverGridViewCell.m */ = {isa = PBXFileReference; fileEncoding = 4; lastKnownFileType = sourcecode.c.objc; path = OECoverGridViewCell.m; sourceTree = "<group>"; };
		EFBD5D8914EFE29500FBD1E0 /* OECoverGridViewCellRatingLayer.h */ = {isa = PBXFileReference; fileEncoding = 4; lastKnownFileType = sourcecode.c.h; path = OECoverGridViewCellRatingLayer.h; sourceTree = "<group>"; };
		EFBD5D8A14EFE29500FBD1E0 /* OECoverGridViewCellRatingLayer.m */ = {isa = PBXFileReference; fileEncoding = 4; lastKnownFileType = sourcecode.c.objc; path = OECoverGridViewCellRatingLayer.m; sourceTree = "<group>"; };
		EFBD5D8D14F1398300FBD1E0 /* OECoverGridViewCellIndicationLayer.h */ = {isa = PBXFileReference; fileEncoding = 4; lastKnownFileType = sourcecode.c.h; path = OECoverGridViewCellIndicationLayer.h; sourceTree = "<group>"; };
		EFBD5D8E14F1398300FBD1E0 /* OECoverGridViewCellIndicationLayer.m */ = {isa = PBXFileReference; fileEncoding = 4; lastKnownFileType = sourcecode.c.objc; path = OECoverGridViewCellIndicationLayer.m; sourceTree = "<group>"; };
/* End PBXFileReference section */

/* Begin PBXFrameworksBuildPhase section */
		1415540C1442B3B300A01683 /* Frameworks */ = {
			isa = PBXFrameworksBuildPhase;
			buildActionMask = 2147483647;
			files = (
				1415542D1442C84B00A01683 /* OpenEmuSystem.framework in Frameworks */,
				141554101442B3B300A01683 /* Cocoa.framework in Frameworks */,
			);
			runOnlyForDeploymentPostprocessing = 0;
		};
		1BEF2A9211682A530090F72B /* Frameworks */ = {
			isa = PBXFrameworksBuildPhase;
			buildActionMask = 2147483647;
			files = (
				53D32E3513B95E4100A6ACE0 /* AudioUnit.framework in Frameworks */,
				53D32E3D13B95EB500A6ACE0 /* AudioToolbox.framework in Frameworks */,
				53D32E3013B95E2000A6ACE0 /* Cocoa.framework in Frameworks */,
				53D32E3613B95E4300A6ACE0 /* CoreAudio.framework in Frameworks */,
				53D32E3A13B95E6F00A6ACE0 /* CoreVideo.framework in Frameworks */,
				1BEF2AC411682AEB0090F72B /* IOSurface.framework in Frameworks */,
				1BEF2C8011684DB00090F72B /* OpenEmuBase.framework in Frameworks */,
				53D32E3713B95E5600A6ACE0 /* OpenGL.framework in Frameworks */,
			);
			runOnlyForDeploymentPostprocessing = 0;
		};
		3887A7F41024D1F9000FC4CF /* Frameworks */ = {
			isa = PBXFrameworksBuildPhase;
			buildActionMask = 2147483647;
			files = (
				3887A8971024D796000FC4CF /* QuickLook.framework in Frameworks */,
			);
			runOnlyForDeploymentPostprocessing = 0;
		};
		820EB7401483F9A2008EC398 /* Frameworks */ = {
			isa = PBXFrameworksBuildPhase;
			buildActionMask = 2147483647;
			files = (
				820EB7411483F9A2008EC398 /* OpenEmuSystem.framework in Frameworks */,
				820EB7421483F9A2008EC398 /* Cocoa.framework in Frameworks */,
			);
			runOnlyForDeploymentPostprocessing = 0;
		};
		82277545148946DF00B19E27 /* Frameworks */ = {
			isa = PBXFrameworksBuildPhase;
			buildActionMask = 2147483647;
			files = (
				82277546148946DF00B19E27 /* OpenEmuSystem.framework in Frameworks */,
				82277547148946DF00B19E27 /* Cocoa.framework in Frameworks */,
			);
			runOnlyForDeploymentPostprocessing = 0;
		};
		82444B9F0F51256C007C171B /* Frameworks */ = {
			isa = PBXFrameworksBuildPhase;
			buildActionMask = 2147483647;
			files = (
				53D32E2D13B95DCE00A6ACE0 /* Carbon.framework in Frameworks */,
				5380E82213B9595800E76DEF /* Cocoa.framework in Frameworks */,
				53D32E2B13B95D6200A6ACE0 /* ForceFeedback.framework in Frameworks */,
				5380E82413B9596500E76DEF /* IOKit.framework in Frameworks */,
			);
			runOnlyForDeploymentPostprocessing = 0;
		};
		8D15AC330486D014006FF6A4 /* Frameworks */ = {
			isa = PBXFrameworksBuildPhase;
			buildActionMask = 2147483647;
			files = (
				8322D747156A973400FC0E81 /* IOBluetooth.framework in Frameworks */,
				8305267513FBC999006179C6 /* Security.framework in Frameworks */,
				83FA054B13B9DEFD0055A520 /* AppKit.framework in Frameworks */,
				53D32E4E13B95F9A00A6ACE0 /* AudioUnit.framework in Frameworks */,
				53D32E4F13B95F9A00A6ACE0 /* AudioToolbox.framework in Frameworks */,
				82DD2B1E1236CF0200B58A8F /* Carbon.framework in Frameworks */,
				53D32E4813B95F2700A6ACE0 /* Cocoa.framework in Frameworks */,
				53439B8713B934DB005C0CC8 /* ImageKit.framework in Frameworks */,
				1BFC26D9116C1CB800B95689 /* IOSurface.framework in Frameworks */,
				C63AF5A60FE41E90009856D4 /* OpenEmuBase.framework in Frameworks */,
				C671180A1363679F0034379A /* OpenEmuSystem.framework in Frameworks */,
				53D32E4913B95F3C00A6ACE0 /* OpenGL.framework in Frameworks */,
				82DE4B63102655DA007184EB /* UniversalDetector.framework in Frameworks */,
				53D32E4A13B95F4000A6ACE0 /* Quartz.framework in Frameworks */,
				53D32E4D13B95F6200A6ACE0 /* QTKit.framework in Frameworks */,
				82DE4B62102655D5007184EB /* XADMaster.framework in Frameworks */,
				83FA054E13B9DF940055A520 /* Sparkle.framework in Frameworks */,
				1B42C66D1429510A004691D7 /* Syphon.framework in Frameworks */,
			);
			runOnlyForDeploymentPostprocessing = 0;
		};
		945E42F81517F2B500057D08 /* Frameworks */ = {
			isa = PBXFrameworksBuildPhase;
			buildActionMask = 2147483647;
			files = (
				945E431B1517F64800057D08 /* OpenEmuSystem.framework in Frameworks */,
				945E42FC1517F2B500057D08 /* Cocoa.framework in Frameworks */,
			);
			runOnlyForDeploymentPostprocessing = 0;
		};
		94D7E8C615073BA000FBDD85 /* Frameworks */ = {
			isa = PBXFrameworksBuildPhase;
			buildActionMask = 2147483647;
			files = (
				94D7E8E71507413D00FBDD85 /* OpenEmuSystem.framework in Frameworks */,
				94D7E8CA15073BA000FBDD85 /* Cocoa.framework in Frameworks */,
			);
			runOnlyForDeploymentPostprocessing = 0;
		};
		C646574513771F12002A4F70 /* Frameworks */ = {
			isa = PBXFrameworksBuildPhase;
			buildActionMask = 2147483647;
			files = (
				C646575613771F38002A4F70 /* OpenEmuSystem.framework in Frameworks */,
				C646574913771F12002A4F70 /* Cocoa.framework in Frameworks */,
			);
			runOnlyForDeploymentPostprocessing = 0;
		};
		C6480FBE13648F670094FA33 /* Frameworks */ = {
			isa = PBXFrameworksBuildPhase;
			buildActionMask = 2147483647;
			files = (
				C6480FCD13648F870094FA33 /* OpenEmuSystem.framework in Frameworks */,
				C6480FC213648F670094FA33 /* Cocoa.framework in Frameworks */,
			);
			runOnlyForDeploymentPostprocessing = 0;
		};
		C64BB08A136478E600C1AB23 /* Frameworks */ = {
			isa = PBXFrameworksBuildPhase;
			buildActionMask = 2147483647;
			files = (
				C64BB09B1364798E00C1AB23 /* OpenEmuSystem.framework in Frameworks */,
				C64BB08E136478E600C1AB23 /* Cocoa.framework in Frameworks */,
			);
			runOnlyForDeploymentPostprocessing = 0;
		};
		C67117F5136367240034379A /* Frameworks */ = {
			isa = PBXFrameworksBuildPhase;
			buildActionMask = 2147483647;
			files = (
				C67117F6136367240034379A /* ForceFeedback.framework in Frameworks */,
				5380E82E13B95C5C00E76DEF /* Cocoa.framework in Frameworks */,
				53D32E2E13B95DE600A6ACE0 /* Carbon.framework in Frameworks */,
				5380E82F13B95C5C00E76DEF /* IOKit.framework in Frameworks */,
			);
			runOnlyForDeploymentPostprocessing = 0;
		};
		C671180C136368330034379A /* Frameworks */ = {
			isa = PBXFrameworksBuildPhase;
			buildActionMask = 2147483647;
			files = (
				C671182A13636A080034379A /* OpenEmuSystem.framework in Frameworks */,
				C6711811136368330034379A /* Cocoa.framework in Frameworks */,
			);
			runOnlyForDeploymentPostprocessing = 0;
		};
		C6B947AC1364ECA600A425F0 /* Frameworks */ = {
			isa = PBXFrameworksBuildPhase;
			buildActionMask = 2147483647;
			files = (
				C6B947E11364FEB600A425F0 /* OpenEmuSystem.framework in Frameworks */,
				C6B947B01364ECA700A425F0 /* Cocoa.framework in Frameworks */,
			);
			runOnlyForDeploymentPostprocessing = 0;
		};
		C6B947E31365080B00A425F0 /* Frameworks */ = {
			isa = PBXFrameworksBuildPhase;
			buildActionMask = 2147483647;
			files = (
				C6B94814136511E100A425F0 /* OpenEmuSystem.framework in Frameworks */,
				C6B947E71365080B00A425F0 /* Cocoa.framework in Frameworks */,
			);
			runOnlyForDeploymentPostprocessing = 0;
		};
/* End PBXFrameworksBuildPhase section */

/* Begin PBXGroup section */
		1058C7A6FEA54F5311CA2CBB /* Linked Frameworks */ = {
			isa = PBXGroup;
			children = (
				8322D746156A973400FC0E81 /* IOBluetooth.framework */,
				1B42C66C1429510A004691D7 /* Syphon.framework */,
				8305267413FBC999006179C6 /* Security.framework */,
				53D32E3113B95E2800A6ACE0 /* AudioUnit.framework */,
				53D32E3B13B95EAB00A6ACE0 /* AudioToolbox.framework */,
				53D32E3213B95E2800A6ACE0 /* CoreAudio.framework */,
				53D32E3813B95E6500A6ACE0 /* CoreVideo.framework */,
				82DD2B1D1236CF0200B58A8F /* Carbon.framework */,
				C67B0CD01363389A00F18A5D /* ForceFeedback.framework */,
				2A37F4C5FDCFA73011CA2CEA /* Foundation.framework */,
				53439B8613B934DB005C0CC8 /* ImageKit.framework */,
				5380E82313B9596500E76DEF /* IOKit.framework */,
				1BEF2AC311682A9D0090F72B /* IOSurface.framework */,
				5380E83013B95C7C00E76DEF /* OpenGL.framework */,
				3887A8961024D796000FC4CF /* QuickLook.framework */,
				53D32E4513B95F0800A6ACE0 /* Quartz.framework */,
				53D32E4B13B95F5400A6ACE0 /* QTKit.framework */,
				82DE4AEE1026533E007184EB /* UniversalDetector.framework */,
				82DE4AEF1026533E007184EB /* XADMaster.framework */,
			);
			name = "Linked Frameworks";
			sourceTree = "<group>";
		};
		141554111442B3B300A01683 /* N64 */ = {
			isa = PBXGroup;
			children = (
				1415541C1442B61700A01683 /* OEN64SystemController.h */,
				1415541D1442B61700A01683 /* OEN64SystemController.m */,
				1415541F1442B7B100A01683 /* OEN64SystemResponder.h */,
				141554201442B7B100A01683 /* OEN64SystemResponder.m */,
				141554221442B85000A01683 /* OEN64SystemResponderClient.h */,
				141554121442B3B300A01683 /* Supporting Files */,
			);
			path = N64;
			sourceTree = "<group>";
		};
		141554121442B3B300A01683 /* Supporting Files */ = {
			isa = PBXGroup;
			children = (
				83FBA37214F2C699001F1299 /* n64_library.png */,
				141554281442C12200A01683 /* controller_n64.png */,
				141554131442B3B300A01683 /* N64-Info.plist */,
				C6252DB114E7566600350A13 /* Controller-Preferences-Info.plist */,
				141554141442B3B300A01683 /* InfoPlist.strings */,
			);
			name = "Supporting Files";
			sourceTree = "<group>";
		};
		19C28FB0FE9D524F11CA2CBB /* Products */ = {
			isa = PBXGroup;
			children = (
				8D15AC370486D014006FF6A4 /* OpenEmu.app */,
				82444BA10F51256C007C171B /* OpenEmuBase.framework */,
				3887A7F61024D1F9000FC4CF /* OESaveStateQLPlugin.qlgenerator */,
				1BEF2A9411682A530090F72B /* OpenEmuHelperApp */,
				C6711807136367240034379A /* OpenEmuSystem.framework */,
				C671180F136368330034379A /* SegaMasterSystem.oesystemplugin */,
				C64BB08D136478E600C1AB23 /* NES.oesystemplugin */,
				C6480FC113648F670094FA33 /* SuperNES.oesystemplugin */,
				C6B947AF1364ECA600A425F0 /* GameBoy.oesystemplugin */,
				C6B947E61365080B00A425F0 /* Genesis.oesystemplugin */,
				C646574813771F12002A4F70 /* GameBoy Advance.oesystemplugin */,
				1415540F1442B3B300A01683 /* N64.oesystemplugin */,
				820EB74A1483F9A2008EC398 /* NeoGeo Pocket.oesystemplugin */,
				8227754F148946DF00B19E27 /* GameGear.oesystemplugin */,
				94D7E8C915073BA000FBDD85 /* NDS.oesystemplugin */,
				945E42FB1517F2B500057D08 /* Arcade.oesystemplugin */,
			);
			name = Products;
			sourceTree = "<group>";
		};
		1B224004100BD61D00F42067 /* Filter Quartz Compositions */ = {
			isa = PBXGroup;
			children = (
				1B224176100C049E00F42067 /* TV.qtz */,
				1B224174100C049000F42067 /* CRT.qtz */,
				1B224006100BD61D00F42067 /* Debug.qtz */,
				1B224007100BD61D00F42067 /* Linear.qtz */,
				1B224008100BD61D00F42067 /* Nearest Neighbor.qtz */,
			);
			path = "Filter Quartz Compositions";
			sourceTree = "<group>";
		};
		1B22426B100D171700F42067 /* CRT Masks */ = {
			isa = PBXGroup;
			children = (
				1B224267100D170F00F42067 /* CRTMaskStraightScanlineOnly.tiff */,
				1B224268100D170F00F42067 /* CRTMaskStaggeredScanlineOnly.tiff */,
				1B5B5FF7100986400043536B /* CRTMaskStaggered.tiff */,
				1B224229100CF18E00F42067 /* CRTMaskStraight.tiff */,
				1B2243AE100E92E700F42067 /* CRTMaskShadow.tiff */,
			);
			name = "CRT Masks";
			sourceTree = "<group>";
		};
		1B22427D100D742700F42067 /* CRT Shaders */ = {
			isa = PBXGroup;
			children = (
				1B2242EC100D9C7900F42067 /* CRTScanlines.frag */,
				1B2242ED100D9C7900F42067 /* CRTScanlines.vert */,
				1B22429F100D7B3900F42067 /* CRTDirtyScanlines.frag */,
				1B2242A0100D7B3900F42067 /* CRTDirtyScanlines.vert */,
				1B223EFB100B89BE00F42067 /* CRTDisplace.frag */,
				1B223EFA100B89BE00F42067 /* CRTDisplace.vert */,
				1B4B324C1009BC7500F36BB1 /* CRTMask.frag */,
				1B4B324D1009BC7500F36BB1 /* CRTMask.vert */,
				1B4B338E100A792500F36BB1 /* CRTPhosphorBlur.frag */,
				1B4B338F100A792500F36BB1 /* CRTPhosphorBlur.vert */,
			);
			name = "CRT Shaders";
			sourceTree = "<group>";
		};
		1B32150F14DDD03200C5B50A /* Setup Assistant Animation Resources */ = {
			isa = PBXGroup;
			children = (
				1B32151114DDD06500C5B50A /* OE Startup.qtz */,
				1B32151214DDD06500C5B50A /* OpenEmu.dae */,
				1B32151314DDD06500C5B50A /* OpenEmuText.dae */,
			);
			name = "Setup Assistant Animation Resources";
			sourceTree = "<group>";
		};
		1B71CAB714DF77CE00513A46 /* Helper Classes */ = {
			isa = PBXGroup;
			children = (
				1B6DA4A714DDE6A40067F7F6 /* OESetupAssistantQCOpenGLLayer.h */,
				1B6DA4A814DDE6A40067F7F6 /* OESetupAssistantQCOpenGLLayer.m */,
			);
			name = "Helper Classes";
			sourceTree = "<group>";
		};
		1B885E070F085EA500770B6D /* GLSL Shaders */ = {
			isa = PBXGroup;
			children = (
				1B22427D100D742700F42067 /* CRT Shaders */,
				1B885EC00F08A13500770B6D /* Scale4x.frag */,
				1B885EC10F08A13500770B6D /* Scale4x.vert */,
				1B885E920F089F8A00770B6D /* Scale4xHQ.frag */,
				1B885E910F089F8A00770B6D /* Scale4xHQ.vert */,
				1B885E8D0F089F1B00770B6D /* Scale2XSALSmart.frag */,
				1B885E8E0F089F1B00770B6D /* Scale2XSALSmart.vert */,
				1B885E3A0F089A4400770B6D /* Scale2xHQ.frag */,
				1B885E3B0F089A4400770B6D /* Scale2xHQ.vert */,
				1B885E080F085EA500770B6D /* Scale2xPlus.frag */,
				1B885E090F085EA500770B6D /* Scale2xPlus.vert */,
				1B2B6D7514DB6375000D0BF7 /* Scale4xBR.vert */,
				1B2B6D7314DB6363000D0BF7 /* Scale4xBR.frag */,
				1BE3AB9A14DBAA4000D2F508 /* Scale2xBR.vert */,
				1BE3AB9D14DBAA5600D2F508 /* Scale2xBR.frag */,
			);
			path = "GLSL Shaders";
			sourceTree = "<group>";
		};
		1BEF2A61116826510090F72B /* Distributed Object Protocol */ = {
			isa = PBXGroup;
			children = (
				1BEF2C4711684AE90090F72B /* OEGameCoreHelper.h */,
			);
			name = "Distributed Object Protocol";
			sourceTree = "<group>";
		};
		1BEF2A621168265D0090F72B /* Helper App (IOSurface helper) */ = {
			isa = PBXGroup;
			children = (
				C6AC9D371190C5E60083DDFD /* OpenEmuHelperAppMain.m */,
				1BEF2A7311682A330090F72B /* OpenEmuHelperApp.h */,
				1BEF2A7411682A330090F72B /* OpenEmuHelperApp.m */,
			);
			name = "Helper App (IOSurface helper)";
			sourceTree = "<group>";
		};
		1BEF34721168F8210090F72B /* XIBs */ = {
			isa = PBXGroup;
			children = (
				8382D22C13C5C55200906221 /* Preferences */,
				53439B8813B936DA005C0CC8 /* CollectionView.xib */,
				83F4700D157504E3001931BD /* ImportView.xib */,
				53439B8A13B936E1005C0CC8 /* Library.xib */,
				53439B8C13B936EA005C0CC8 /* Preferences.xib */,
				831C2AE8144F453C009533C0 /* MainMenu.xib */,
				82965F841041DC3200F30B74 /* OECorePicker.xib */,
				83E41F29158546E90069B8AF /* OESystemPicker.xib */,
				828ED4D80E7D98A10059F397 /* GameFilePicker.xib */,
				832D29421451ACF200BDF950 /* MainWindow.xib */,
			);
			name = XIBs;
			sourceTree = "<group>";
		};
		1BEF34731168F8350090F72B /* Icons and Graphics */ = {
			isa = PBXGroup;
			children = (
				826844C31022A0630019C7B0 /* smaller.tif */,
				826844C41022A0630019C7B0 /* larger.tif */,
				1B7505100FEEB4F600B0D0AF /* About.png */,
				82C42C8410CAFB480046D1A3 /* download_arrow_down.png */,
				82C42C8510CAFB480046D1A3 /* download_arrow_up.png */,
				C69DCCEC0FE99415009AE5A6 /* OEFilterPluginIcon.icns */,
				C67A36A90FE7F1F500A665E2 /* OECorePluginIcon.icns */,
				3707484A0F39089E00EFE066 /* OpenEmuQCIcon.icns */,
				82C434120EE393530037C54B /* icon.icns */,
			);
			name = "Icons and Graphics";
			sourceTree = "<group>";
		};
		1BEF34741168F8640090F72B /* PLists */ = {
			isa = PBXGroup;
			children = (
				82DD29DA12369F1100B58A8F /* KeyboardUsages.plist */,
				82444BA20F51256C007C171B /* OpenEmuBase-Info.plist */,
				1BEF2CFF116854650090F72B /* OpenEmuDebugHelperAppApp-Info.plist */,
				3887A80D1024D377000FC4CF /* OESaveStateQLPlugin-Info.plist */,
				825CC280148C13750063A9B5 /* OpenEmu-Info.plist */,
				089C165FFE840EACC02AAC07 /* InfoPlist.strings */,
				C6BFB29E0F7CC8E700040FFA /* Localizable.strings */,
			);
			name = PLists;
			sourceTree = "<group>";
		};
		1BEF34751168F88A0090F72B /* Additions to standard classes */ = {
			isa = PBXGroup;
			children = (
				3D711838150064F50056E3BF /* PSYBlockTimer.h */,
				3D711839150064F50056E3BF /* PSYBlockTimer.m */,
				C6D6FA7C14E2264C0083C75D /* NSViewController+OEAdditions.h */,
				C6D6FA7D14E2264C0083C75D /* NSViewController+OEAdditions.m */,
				83096F0114E98FC000F7EBC2 /* NSFileManager+OEHashingAdditions.h */,
				83096F0214E98FC000F7EBC2 /* NSFileManager+OEHashingAdditions.m */,
				53439B8E13B937DB005C0CC8 /* NSImage+OEHighlight.h */,
				53439B8F13B937DB005C0CC8 /* NSImage+OEHighlight.m */,
				82242DA10FF70B5900FBD432 /* NSAttributedString+Hyperlink.h */,
				82242D4E0FF7055000FBD432 /* NSAttributedString+Hyperlink.m */,
				53439B9113B937EA005C0CC8 /* NSImage+OEDrawingAdditions.h */,
				53439B9213B937EA005C0CC8 /* NSImage+OEDrawingAdditions.m */,
				53439B9413B937F5005C0CC8 /* NSURL+OELibraryAdditions.h */,
				53439B9513B937F5005C0CC8 /* NSURL+OELibraryAdditions.m */,
				1BEF2A65116826BC0090F72B /* NSString+UUID.h */,
				1BEF2A66116826BC0090F72B /* NSString+UUID.m */,
				EFBD5D7614EFE19A00FBD1E0 /* NSColor+OEAdditions.h */,
				EFBD5D7714EFE19A00FBD1E0 /* NSColor+OEAdditions.m */,
				832FA87E1455526E00BBBD94 /* NSControl+OEAdditions.h */,
				832FA87F1455526E00BBBD94 /* NSControl+OEAdditions.m */,
				83CAD4D2147BB641004C0E9B /* NSClipView+OEAnimatedScrolling.h */,
				83CAD4D3147BB641004C0E9B /* NSClipView+OEAnimatedScrolling.m */,
				83691815147FE3EF00F28231 /* NSWindow+OECustomWindow.h */,
				83691816147FE3EF00F28231 /* NSWindow+OECustomWindow.m */,
				83DDEE81156CDEEB009EB43D /* NSView+FadeImage.h */,
				83DDEE82156CDEEB009EB43D /* NSView+FadeImage.m */,
			);
			name = "Additions to standard classes";
			sourceTree = "<group>";
		};
		1E2F3DB810DEAB370019AA84 /* Migration */ = {
			isa = PBXGroup;
			children = (
				1E4B6B5110DEBBA300B2CD45 /* Sparkle Headers */,
				1E2F3DB910DEAB4C0019AA84 /* OEVersionMigrationController.h */,
				1E2F3DBA10DEAB4C0019AA84 /* OEVersionMigrationController.m */,
			);
			name = Migration;
			sourceTree = "<group>";
		};
		1E4B6B5110DEBBA300B2CD45 /* Sparkle Headers */ = {
			isa = PBXGroup;
			children = (
				1E4B6B4C10DEBB4500B2CD45 /* SUVersionComparisonProtocol.h */,
				1E4B6AF310DEB02300B2CD45 /* SUStandardVersionComparator.h */,
			);
			name = "Sparkle Headers";
			sourceTree = "<group>";
		};
		1EA44138119762EA001D71CA /* QuickLook */ = {
			isa = PBXGroup;
			children = (
				1EA4404711973E9C001D71CA /* OEGameQuickLookDocument.h */,
				1EA4404811973E9C001D71CA /* OEGameQuickLookDocument.m */,
			);
			name = QuickLook;
			sourceTree = "<group>";
		};
		2A37F4AAFDCFA73011CA2CEA /* OpenEmu */ = {
			isa = PBXGroup;
			children = (
				2A37F4ABFDCFA73011CA2CEA /* Classes */,
				C67118201363687A0034379A /* System Plugins */,
				2A37F4AFFDCFA73011CA2CEA /* Other Sources */,
				2A37F4B8FDCFA73011CA2CEA /* Resources */,
				C60CDDD511780DD100EB472F /* Documentation */,
				C67B0CB51363370B00F18A5D /* OpenEmuGameSystem */,
				2A37F4C3FDCFA73011CA2CEA /* Frameworks */,
				19C28FB0FE9D524F11CA2CBB /* Products */,
			);
			name = OpenEmu;
			sourceTree = "<group>";
		};
		2A37F4ABFDCFA73011CA2CEA /* Classes */ = {
			isa = PBXGroup;
			children = (
				8314A9B8155422E800DF13B5 /* Archive.VG */,
				1BEF2A621168265D0090F72B /* Helper App (IOSurface helper) */,
				1BEF2A61116826510090F72B /* Distributed Object Protocol */,
				3887A8011024D29D000FC4CF /* OpenEmuQLGenerator */,
				C6289C33135B276B00EEE97C /* System Input Core */,
				C66DFA600F51C9550080AA28 /* GameCore framework */,
				828E64D00E84656900B1860B /* OpenEmuCore */,
				8353CE321561BF6D0045A3DD /* WiiRemote Handling */,
				1BEF34751168F88A0090F72B /* Additions to standard classes */,
			);
			name = Classes;
			sourceTree = "<group>";
		};
		2A37F4AFFDCFA73011CA2CEA /* Other Sources */ = {
			isa = PBXGroup;
			children = (
				82DE446510252F2F007184EB /* IKImageFlowView.h */,
				1BEF2D13116855690090F72B /* OETaskWrapper.h */,
				1BEF2D14116855690090F72B /* OETaskWrapper.m */,
				82CAFBB70FEDAA3D00CCDC7E /* config.yaml */,
				37CC66190FF8379B00226BCB /* config_qc.yaml */,
				32DBCF750370BD2300C91783 /* OpenEmu_Prefix.pch */,
				2A37F4B0FDCFA73011CA2CEA /* main.m */,
			);
			name = "Other Sources";
			sourceTree = "<group>";
		};
		2A37F4B8FDCFA73011CA2CEA /* Resources */ = {
			isa = PBXGroup;
			children = (
				1B32150F14DDD03200C5B50A /* Setup Assistant Animation Resources */,
				83FA054F13B9DFC20055A520 /* Frameworks */,
				C68A54E41516AD3C001053F2 /* OEDatabase.xcdatamodeld */,
				1BEF34741168F8640090F72B /* PLists */,
				1BEF34731168F8350090F72B /* Icons and Graphics */,
				53439B9D13B93920005C0CC8 /* Interface Graphics */,
				1BEF34721168F8210090F72B /* XIBs */,
				1B22426B100D171700F42067 /* CRT Masks */,
				1B885E070F085EA500770B6D /* GLSL Shaders */,
				1B224004100BD61D00F42067 /* Filter Quartz Compositions */,
				375903750FF82C4000135C45 /* openemuqc_pub.pem */,
				82C9C96C0F080BD30071460B /* dsa_pub.pem */,
				2A37F4B9FDCFA73011CA2CEA /* Credits.rtf */,
			);
			name = Resources;
			sourceTree = "<group>";
		};
		2A37F4C3FDCFA73011CA2CEA /* Frameworks */ = {
			isa = PBXGroup;
			children = (
				C6711810136368330034379A /* Cocoa.framework */,
				1058C7A6FEA54F5311CA2CBB /* Linked Frameworks */,
				C6711812136368330034379A /* Other Frameworks */,
			);
			name = Frameworks;
			sourceTree = "<group>";
		};
		3887A8011024D29D000FC4CF /* OpenEmuQLGenerator */ = {
			isa = PBXGroup;
			children = (
				3887A8021024D2BC000FC4CF /* GenerateThumbnailForURL.m */,
				3887A8031024D2BC000FC4CF /* GeneratePreviewForURL.m */,
				3887A8041024D2BC000FC4CF /* main.c */,
			);
			name = OpenEmuQLGenerator;
			sourceTree = "<group>";
		};
		53439A8613B92BEB005C0CC8 /* HUD */ = {
			isa = PBXGroup;
			children = (
				83C68ECF14483579000F720A /* OEHUDAlert.h */,
				83C68ED014483579000F720A /* OEHUDAlert.m */,
				83BC345C1516455F00F05A2B /* OEHUDAlert+DefaultAlertsAdditions.h */,
				83BC345D1516455F00F05A2B /* OEHUDAlert+DefaultAlertsAdditions.m */,
				53439B7B13B933C4005C0CC8 /* Controls */,
				53439B7F13B933DA005C0CC8 /* Cells */,
				53439B8013B933E9005C0CC8 /* OEHUDWindow.h */,
				53439B8113B933E9005C0CC8 /* OEHUDWindow.m */,
			);
			name = HUD;
			sourceTree = "<group>";
		};
		53439A8713B92BEF005C0CC8 /* Preferences */ = {
			isa = PBXGroup;
			children = (
				53439B6813B932C5005C0CC8 /* OEPreferencePane.h */,
				53439B6913B932CE005C0CC8 /* OEPreferencesController.h */,
				53439B6A13B932CE005C0CC8 /* OEPreferencesController.m */,
				53439B2313B9307C005C0CC8 /* Label Cells */,
				53439B3313B930A9005C0CC8 /* Controls */,
				53439B6C13B932DB005C0CC8 /* OEPrefLibraryController.h */,
				53439B6D13B932DB005C0CC8 /* OEPrefLibraryController.m */,
				53439B6F13B932ED005C0CC8 /* OEPrefGameplayController.h */,
				53439B7013B932ED005C0CC8 /* OEPrefGameplayController.m */,
				53439B7213B932FA005C0CC8 /* OEPrefControlsController.h */,
				53439B7313B932FA005C0CC8 /* OEPrefControlsController.m */,
				53439B7513B93303005C0CC8 /* OEPrefCoresController.h */,
				53439B7613B93303005C0CC8 /* OEPrefCoresController.m */,
				83753F1514F537C400D708A7 /* OEPrefDebugController.h */,
				83753F1614F537C400D708A7 /* OEPrefDebugController.m */,
			);
			name = Preferences;
			sourceTree = "<group>";
		};
		53439A8813B92BF4005C0CC8 /* Main Window */ = {
			isa = PBXGroup;
			children = (
				83FC3CC4156D155B00F0CDB6 /* OEMainWindowContentController.h */,
				832D293E1451A68700BDF950 /* OEMainWindowController.h */,
				832D293F1451A68700BDF950 /* OEMainWindowController.m */,
				832D29441451B0CA00BDF950 /* MainWindow: Library */,
				832D29451451B0E700BDF950 /* MainWindow: GameView */,
				832D29461451B0F200BDF950 /* MainWindow: Setup Assistant */,
				53439AE813B92E72005C0CC8 /* Controls */,
			);
			name = "Main Window";
			sourceTree = "<group>";
		};
		53439A8913B92BF6005C0CC8 /* Library Database */ = {
			isa = PBXGroup;
			children = (
				53439A8A13B92C4A005C0CC8 /* OELibraryDatabase.h */,
				53439A8B13B92C4A005C0CC8 /* OELibraryDatabase.m */,
				53439A8D13B92C56005C0CC8 /* Items */,
			);
			name = "Library Database";
			sourceTree = "<group>";
		};
		53439A8D13B92C56005C0CC8 /* Items */ = {
			isa = PBXGroup;
			children = (
				53439A8E13B92C68005C0CC8 /* OEDBDataSourceAdditions.h */,
				53439A8F13B92C68005C0CC8 /* OEDBDataSourceAdditions.m */,
				53439A9113B92C6B005C0CC8 /* Collections */,
				8314A98A155410EF00DF13B5 /* OEDBItem.h */,
				8314A98B155410EF00DF13B5 /* OEDBItem.m */,
				53439A9E13B92C9D005C0CC8 /* OEDBGame.h */,
				53439A9F13B92C9D005C0CC8 /* OEDBGame.m */,
				53439AA013B92C9D005C0CC8 /* OEDBSystem.h */,
				53439AA113B92C9D005C0CC8 /* OEDBSystem.m */,
				8328D9E313C75CAE0026D2A7 /* OEDBImage.h */,
				8328D9E413C75CAE0026D2A7 /* OEDBImage.m */,
				8343CCFF1553E2C30080A6BE /* OEDBImageThumbnail.h */,
				8343CD001553E2C30080A6BE /* OEDBImageThumbnail.m */,
				83CD082B143DEF9A00B6A2E8 /* OEDBSaveState.h */,
				83CD082C143DEF9A00B6A2E8 /* OEDBSaveState.m */,
				838AC27E14434EED00AC74C3 /* OEDBRom.h */,
				838AC27F14434EED00AC74C3 /* OEDBRom.m */,
			);
			name = Items;
			sourceTree = "<group>";
		};
		53439A9113B92C6B005C0CC8 /* Collections */ = {
			isa = PBXGroup;
			children = (
				53439A9213B92C97005C0CC8 /* OEDBAllGamesCollection.h */,
				53439A9313B92C97005C0CC8 /* OEDBAllGamesCollection.m */,
				53439A9413B92C97005C0CC8 /* OEDBCollection.h */,
				53439A9513B92C97005C0CC8 /* OEDBCollection.m */,
				53439A9613B92C97005C0CC8 /* OEDBCollectionFolder.h */,
				53439A9713B92C97005C0CC8 /* OEDBCollectionFolder.m */,
				53439A9813B92C97005C0CC8 /* OEDBSmartCollection.h */,
				53439A9913B92C97005C0CC8 /* OEDBSmartCollection.m */,
			);
			name = Collections;
			sourceTree = "<group>";
		};
		53439AA713B92CD4005C0CC8 /* Collection View */ = {
			isa = PBXGroup;
			children = (
				53439AA813B92CE5005C0CC8 /* OECollectionViewController.h */,
				53439AA913B92CE5005C0CC8 /* OECollectionViewController.m */,
				53439AAA13B92CE5005C0CC8 /* OECollectionViewItemProtocol.h */,
				53439AAC13B92CF1005C0CC8 /* Cover Flow View */,
				53439AAE13B92CFE005C0CC8 /* Grid View */,
				53439AAD13B92CFC005C0CC8 /* List View */,
			);
			name = "Collection View";
			sourceTree = "<group>";
		};
		53439AAC13B92CF1005C0CC8 /* Cover Flow View */ = {
			isa = PBXGroup;
			children = (
				53439AAF13B92D1A005C0CC8 /* OECoverFlowDataSourceItem.h */,
			);
			name = "Cover Flow View";
			sourceTree = "<group>";
		};
		53439AAD13B92CFC005C0CC8 /* List View */ = {
			isa = PBXGroup;
			children = (
				53439AD813B92E59005C0CC8 /* OEListViewDataSourceItem.h */,
				53439AD913B92E59005C0CC8 /* OERatingCell.h */,
				53439ADA13B92E59005C0CC8 /* OERatingCell.m */,
				53439ADB13B92E59005C0CC8 /* OETableCornerView.h */,
				53439ADC13B92E59005C0CC8 /* OETableCornerView.m */,
				53439ADD13B92E59005C0CC8 /* OETableHeaderCell.h */,
				53439ADE13B92E59005C0CC8 /* OETableHeaderCell.m */,
				53439ADF13B92E59005C0CC8 /* OETableHeaderView.h */,
				53439AE013B92E59005C0CC8 /* OETableHeaderView.m */,
				53439AE113B92E59005C0CC8 /* OETableView.h */,
				53439AE213B92E59005C0CC8 /* OETableView.m */,
			);
			name = "List View";
			sourceTree = "<group>";
		};
		53439AAE13B92CFE005C0CC8 /* Grid View */ = {
			isa = PBXGroup;
			children = (
				53439AB113B92DA3005C0CC8 /* OECoverGridDataSourceItem.h */,
				EFBD5D7914EFE26300FBD1E0 /* OEGridLayer.h */,
				EFBD5D7A14EFE26300FBD1E0 /* OEGridLayer.m */,
				EFBD5D7B14EFE26300FBD1E0 /* OEGridView.h */,
				EFBD5D7C14EFE26300FBD1E0 /* OEGridView.m */,
				EFBD5D7D14EFE26300FBD1E0 /* OEGridView+OEGridViewCell.h */,
				EFBD5D8414EFE27E00FBD1E0 /* OEGridViewLayoutManager.h */,
				EFBD5D8514EFE27E00FBD1E0 /* OEGridViewLayoutManager.m */,
				53439AB413B92DBC005C0CC8 /* Item Layer */,
				53439ABB13B92DDB005C0CC8 /* Item Sublayers */,
				53439AD113B92E10005C0CC8 /* Fore- /BackgroundLayers */,
				83F688BE13C6433600AA0F83 /* OEGridScrollView.h */,
				83F688BF13C6433600AA0F83 /* OEGridScrollView.m */,
				83BF5296146C370A00B5F742 /* OEGridBlankSlateView.h */,
				83BF5297146C370A00B5F742 /* OEGridBlankSlateView.m */,
				53439B0513B92EEC005C0CC8 /* OEGridViewFieldEditor.h */,
				53439B0613B92EEC005C0CC8 /* OEGridViewFieldEditor.m */,
			);
			name = "Grid View";
			sourceTree = "<group>";
		};
		53439AB413B92DBC005C0CC8 /* Item Layer */ = {
			isa = PBXGroup;
			children = (
				EFBD5D8014EFE27500FBD1E0 /* OEGridViewCell.h */,
				EFBD5D8114EFE27500FBD1E0 /* OEGridViewCell.m */,
				EFBD5D8214EFE27500FBD1E0 /* OEGridViewCell+OEGridView.h */,
			);
			name = "Item Layer";
			sourceTree = "<group>";
		};
		53439ABB13B92DDB005C0CC8 /* Item Sublayers */ = {
			isa = PBXGroup;
			children = (
				EFBD5D8714EFE29500FBD1E0 /* OECoverGridViewCell.h */,
				EFBD5D8814EFE29500FBD1E0 /* OECoverGridViewCell.m */,
				EFBD5D8914EFE29500FBD1E0 /* OECoverGridViewCellRatingLayer.h */,
				EFBD5D8A14EFE29500FBD1E0 /* OECoverGridViewCellRatingLayer.m */,
				EFBD5D8D14F1398300FBD1E0 /* OECoverGridViewCellIndicationLayer.h */,
				EFBD5D8E14F1398300FBD1E0 /* OECoverGridViewCellIndicationLayer.m */,
			);
			name = "Item Sublayers";
			sourceTree = "<group>";
		};
		53439AD113B92E10005C0CC8 /* Fore- /BackgroundLayers */ = {
			isa = PBXGroup;
			children = (
				53439AD413B92E23005C0CC8 /* OECoverGridForegroundLayer.h */,
				53439AD513B92E23005C0CC8 /* OECoverGridForegroundLayer.m */,
			);
			name = "Fore- /BackgroundLayers";
			sourceTree = "<group>";
		};
		53439AE813B92E72005C0CC8 /* Controls */ = {
			isa = PBXGroup;
			children = (
				53439AE913B92E91005C0CC8 /* OELibrarySplitView.h */,
				53439AEA13B92E91005C0CC8 /* OELibrarySplitView.m */,
				53439AEC13B92E9A005C0CC8 /* OEMainWindow.h */,
				53439AED13B92E9A005C0CC8 /* OEMainWindow.m */,
				53439AEF13B92EA1005C0CC8 /* OEBackgroundColorView.h */,
				53439AF013B92EA1005C0CC8 /* OEBackgroundColorView.m */,
				53439AF213B92EA8005C0CC8 /* OESearchFieldCell.h */,
				53439AF313B92EA8005C0CC8 /* OESearchFieldCell.m */,
				53439AF513B92EAD005C0CC8 /* OESlider.h */,
				53439AF613B92EAD005C0CC8 /* OESlider.m */,
				53439AF813B92EB3005C0CC8 /* OEImageButton.h */,
				53439AF913B92EB3005C0CC8 /* OEImageButton.m */,
				53439AFB13B92EB9005C0CC8 /* OEScroller.h */,
				53439AFC13B92EB9005C0CC8 /* OEScroller.m */,
				53439AFE13B92EC1005C0CC8 /* OEScrollView.h */,
				53439AFF13B92EC1005C0CC8 /* OEScrollView.m */,
				53439B0113B92ED3005C0CC8 /* OECenteredTextFieldCell.h */,
				53439B0213B92ED3005C0CC8 /* OECenteredTextFieldCell.m */,
				8310446F13BE419000B283B0 /* OEHorizontalSplitView.h */,
				8310447013BE419000B283B0 /* OEHorizontalSplitView.m */,
				83D435ED147187AB003FE856 /* OECenteredTextFieldWithWeblinkCell.h */,
				83D435EE147187AB003FE856 /* OECenteredTextFieldWithWeblinkCell.m */,
				83DDEE85156CE2F0009EB43D /* OEFadeView.h */,
				83DDEE86156CE2F0009EB43D /* OEFadeView.m */,
				83DDEE88156CFFE1009EB43D /* OEDistantViewController.h */,
				83DDEE89156CFFE1009EB43D /* OEDistantViewController.m */,
				83DDEE8B156CFFF2009EB43D /* OEDistantView.h */,
				83DDEE8C156CFFF2009EB43D /* OEDistantView.m */,
			);
			name = Controls;
			sourceTree = "<group>";
		};
		53439B0413B92EDC005C0CC8 /* Utilities */ = {
			isa = PBXGroup;
			children = (
				53439B0813B92EF2005C0CC8 /* OEUIDrawingUtils.h */,
			);
			name = Utilities;
			sourceTree = "<group>";
		};
		53439B0B13B92F69005C0CC8 /* Sidebar */ = {
			isa = PBXGroup;
			children = (
				53439B0C13B92FFA005C0CC8 /* OESidebarCell.h */,
				53439B0D13B92FFA005C0CC8 /* OESidebarCell.m */,
				53439B0E13B92FFA005C0CC8 /* OESidebarController.h */,
				53439B0F13B92FFA005C0CC8 /* OESidebarController.m */,
				53439B1013B92FFA005C0CC8 /* OESideBarDataSourceItem.h */,
				53439B1113B92FFA005C0CC8 /* OESidebarFieldEditor.h */,
				53439B1213B92FFA005C0CC8 /* OESidebarFieldEditor.m */,
				53439B1313B92FFA005C0CC8 /* OESideBarGroupItem.h */,
				53439B1413B92FFA005C0CC8 /* OESidebarGroupItem.m */,
				53439B1513B92FFA005C0CC8 /* OESidebarOutlineView.h */,
				53439B1613B92FFA005C0CC8 /* OESidebarOutlineView.m */,
				83920CD9147E5BA300D219EA /* OESidebarScrollView.h */,
				83920CDA147E5BA300D219EA /* OESidebarScrollView.m */,
				83C0B36F14D6EF01007CAC00 /* OESidebarOutlineButtonCell.h */,
				83C0B37014D6EF01007CAC00 /* OESidebarOutlineButtonCell.m */,
				3D15428014E20E22009C3DEE /* OENonARCHacks.m */,
			);
			name = Sidebar;
			sourceTree = "<group>";
		};
		53439B2313B9307C005C0CC8 /* Label Cells */ = {
			isa = PBXGroup;
			children = (
				53439B2413B930A1005C0CC8 /* OEPrefCoreSliderLabelCell.h */,
				53439B2513B930A1005C0CC8 /* OEPrefCoreSliderLabelCell.m */,
				53439B2613B930A1005C0CC8 /* OEPrefCtrlHeadlineLabelCell.h */,
				53439B2713B930A1005C0CC8 /* OEPrefCtrlHeadlineLabelCell.m */,
				53439B2813B930A1005C0CC8 /* OEPrefCtrlLabelCell.h */,
				53439B2913B930A1005C0CC8 /* OEPrefCtrlLabelCell.m */,
				53439B2A13B930A1005C0CC8 /* OEPrefHeadlineLabelCell.h */,
				53439B2B13B930A1005C0CC8 /* OEPrefHeadlineLabelCell.m */,
				53439B2C13B930A1005C0CC8 /* OEPrefLabelCell.h */,
				53439B2D13B930A1005C0CC8 /* OEPrefLabelCell.m */,
			);
			name = "Label Cells";
			sourceTree = "<group>";
		};
		53439B3313B930A9005C0CC8 /* Controls */ = {
			isa = PBXGroup;
			children = (
				53439B3713B930E0005C0CC8 /* OEHorizontalLine.h */,
				53439B3813B930E0005C0CC8 /* OEHorizontalLine.m */,
				53439B3A13B93106005C0CC8 /* Buttons */,
				53439B4E13B93151005C0CC8 /* Boxes */,
				53439B5813B93255005C0CC8 /* OEAttributedTextFieldCell.h */,
				53439B5913B93255005C0CC8 /* OEAttributedTextFieldCell.m */,
				53439B5B13B9326D005C0CC8 /* INAppStoreWindow.h */,
				53439B5C13B9326D005C0CC8 /* INAppStoreWindow.m */,
				83B72F4F15024B1E0052BCA0 /* OEAppStoreWindow.h */,
				83B72F5015024B1E0052BCA0 /* OEAppStoreWindow.m */,
				53439B5E13B93276005C0CC8 /* Toolbar */,
				53439B6213B932A1005C0CC8 /* OEBackgroundGradientView.h */,
				53439B6313B932A1005C0CC8 /* OEBackgroundGradientView.m */,
				53439B6413B932A1005C0CC8 /* OEBackgroundImageView.h */,
				53439B6513B932A1005C0CC8 /* OEBackgroundImageView.m */,
				83507245142F6029005D9033 /* OEControllerImageView.h */,
				83507246142F6029005D9033 /* OEControllerImageView.m */,
				83025E5E146BDD5E00A06EF9 /* OECoreTableButtonCell.h */,
				83025E5F146BDD5E00A06EF9 /* OECoreTableButtonCell.m */,
				83025E64146BE68D00A06EF9 /* OECoreTableProgressCell.h */,
				83025E65146BE68D00A06EF9 /* OECoreTableProgressCell.m */,
				831E95D614705D8C008487A6 /* OEControlsScrollView.h */,
				831E95D714705D8C008487A6 /* OEControlsScrollView.m */,
			);
			name = Controls;
			sourceTree = "<group>";
		};
		53439B3A13B93106005C0CC8 /* Buttons */ = {
			isa = PBXGroup;
			children = (
				53439B3C13B93119005C0CC8 /* OECheckBox.h */,
				53439B3D13B93119005C0CC8 /* OECheckBox.m */,
				53439B3E13B93119005C0CC8 /* OEPopupButton.h */,
				53439B3F13B93119005C0CC8 /* OEPopupButton.m */,
				53439B3B13B9310B005C0CC8 /* Button Cells */,
			);
			name = Buttons;
			sourceTree = "<group>";
		};
		53439B3B13B9310B005C0CC8 /* Button Cells */ = {
			isa = PBXGroup;
			children = (
				53439B4213B93138005C0CC8 /* OECoreSliderCell.h */,
				53439B4313B93138005C0CC8 /* OECoreSliderCell.m */,
				53439B4413B93138005C0CC8 /* OEControlsPopupButtonCell.h */,
				53439B4513B93138005C0CC8 /* OEControlsPopupButtonCell.m */,
				53439B4613B93138005C0CC8 /* OEPopupButtonCell.h */,
				53439B4713B93138005C0CC8 /* OEPopupButtonCell.m */,
				53439B4813B93138005C0CC8 /* OEPreferencesButtonCell.h */,
				53439B4913B93138005C0CC8 /* OEPreferencesButtonCell.m */,
			);
			name = "Button Cells";
			sourceTree = "<group>";
		};
		53439B4E13B93151005C0CC8 /* Boxes */ = {
			isa = PBXGroup;
			children = (
				53439B4F13B9316F005C0CC8 /* OEPreferencesControlsBox.h */,
				53439B5013B9316F005C0CC8 /* OEPreferencesControlsBox.m */,
				53439B5113B9316F005C0CC8 /* OEPreferencesDarkBox.h */,
				53439B5213B9316F005C0CC8 /* OEPreferencesDarkBox.m */,
				53439B5313B9316F005C0CC8 /* OEPreferencesPlainBox.h */,
				53439B5413B9316F005C0CC8 /* OEPreferencesPlainBox.m */,
			);
			name = Boxes;
			sourceTree = "<group>";
		};
		53439B5E13B93276005C0CC8 /* Toolbar */ = {
			isa = PBXGroup;
			children = (
				53439B5F13B93281005C0CC8 /* OEToolbarView.h */,
				53439B6013B93281005C0CC8 /* OEToolbarView.m */,
			);
			name = Toolbar;
			sourceTree = "<group>";
		};
		53439B7B13B933C4005C0CC8 /* Controls */ = {
			isa = PBXGroup;
			children = (
				837777B7147A8E730091A896 /* OEHUDProgressbar.h */,
				837777B8147A8E730091A896 /* OEHUDProgressbar.m */,
				53439B7C13B933D0005C0CC8 /* OEHUDSlider.h */,
				53439B7D13B933D0005C0CC8 /* OEHUDSlider.m */,
				83F4DE1114DFF9C200A82E36 /* OEInputLimitFormatter.h */,
				83F4DE1214DFF9C200A82E36 /* OEInputLimitFormatter.m */,
			);
			name = Controls;
			sourceTree = "<group>";
		};
		53439B7F13B933DA005C0CC8 /* Cells */ = {
			isa = PBXGroup;
			children = (
				53439B8313B9342F005C0CC8 /* OEHUDButtonCell.h */,
				53439B8413B9342F005C0CC8 /* OEHUDButtonCell.m */,
				831C9924147BBDAE00F422A5 /* OEHUDTextFieldCell.h */,
				831C9925147BBDAE00F422A5 /* OEHUDTextFieldCell.m */,
				83D7F2F7147E3FEB004419A6 /* OEHUDTextFieldEditor.h */,
				83D7F2F8147E3FEB004419A6 /* OEHUDTextFieldEditor.m */,
			);
			name = Cells;
			sourceTree = "<group>";
		};
		53439B9D13B93920005C0CC8 /* Interface Graphics */ = {
			isa = PBXGroup;
			children = (
				8303BBFE14E318C200FCD701 /* Menu */,
				83C0B37314D6FC58007CAC00 /* sidebar_triangle.png */,
				83D435F114718890003FE856 /* closed_weblink_arrow.png */,
				830EF6CE146C5D5D00B0C8B0 /* open_weblink_arrow.png */,
				830EF6CB146C590D00B0C8B0 /* blank_slate_core_icon.png */,
				83BF5294146C2F4000B5F742 /* blank_slate_box.png */,
				83BF5291146C2F0A00B5F742 /* blank_slate_arrow.png */,
				83AAC32A1458172C005ADD16 /* Setup Assistant */,
				53439BA913B93920005C0CC8 /* HUD */,
				53439BC013B93920005C0CC8 /* Preferences */,
				53439B9E13B93920005C0CC8 /* arrow_down.png */,
				53439B9F13B93920005C0CC8 /* arrow_left.png */,
				53439BA013B93920005C0CC8 /* arrow_right.png */,
				53439BA113B93920005C0CC8 /* arrow_up.png */,
				53439BA213B93920005C0CC8 /* background_lighting.png */,
				53439BA313B93920005C0CC8 /* badge_1.png */,
				53439BA413B93920005C0CC8 /* badge_2.png */,
				53439BA513B93920005C0CC8 /* badge_3.png */,
				53439BA613B93920005C0CC8 /* box_gloss.pdf */,
				53439BA713B93920005C0CC8 /* collections.png */,
				53439BB413B93920005C0CC8 /* grid_rating.png */,
				53439BB513B93920005C0CC8 /* grid_slider_large.png */,
				53439BB613B93920005C0CC8 /* grid_slider_small.png */,
				53439BB713B93920005C0CC8 /* grid_slider_thumb.png */,
				53439BB813B93920005C0CC8 /* grid_slider_track.png */,
				53439BB913B93920005C0CC8 /* knob_horizontal.png */,
				53439BBB13B93920005C0CC8 /* list_indicators.png */,
				53439BBC13B93920005C0CC8 /* list_rating.png */,
				53439BBD13B93920005C0CC8 /* missing_artwork.pdf */,
				53439BBA13B93920005C0CC8 /* knob_vertical.png */,
				53439BBE13B93920005C0CC8 /* missing_rom.pdf */,
				53439BBF13B93920005C0CC8 /* noise.png */,
				53439BE213B93920005C0CC8 /* resizer.png */,
				53439BE313B93920005C0CC8 /* scrollbar_corner.png */,
				53439BE413B93920005C0CC8 /* search_cancel.png */,
				53439BE513B93920005C0CC8 /* search_field.png */,
				53439BE613B93920005C0CC8 /* search_loupe.png */,
				53439BE713B93920005C0CC8 /* selector_ring.png */,
				53439BE813B93920005C0CC8 /* sort_arrow.png */,
				53439BE913B93920005C0CC8 /* spinner.pdf */,
				53439BEA13B93920005C0CC8 /* table_header.png */,
				53439BEB13B93920005C0CC8 /* toolbar_add_button.png */,
				53439BEC13B93920005C0CC8 /* toolbar_sidebar_button.png */,
				53439BED13B93920005C0CC8 /* toolbar_view_buttons.png */,
				53439BEE13B93920005C0CC8 /* track_horizontal.png */,
				53439BEF13B93920005C0CC8 /* track_horizontal_spacer.png */,
				53439BF013B93920005C0CC8 /* track_vertical.png */,
				53439BF113B93920005C0CC8 /* track_vertical_spacer.png */,
			);
			name = "Interface Graphics";
			path = "../Interface Graphics";
			sourceTree = "<group>";
		};
		53439BA913B93920005C0CC8 /* HUD */ = {
			isa = PBXGroup;
			children = (
				83920CDC147E675C00D219EA /* hud_alert_window.png */,
				83E25057147BC6BF0074EE14 /* hud_textfield.png */,
				837777BA147A8F6A0091A896 /* hud_progress_bar_track.png */,
				837777BB147A8F6A0091A896 /* hud_progress_bar.png */,
				83A9E151144723E20051AF1D /* hud_power_glyph.png */,
				53439BAA13B93920005C0CC8 /* hud_bar.png */,
				53439BAB13B93920005C0CC8 /* hud_button.png */,
				53439BAC13B93920005C0CC8 /* hud_close_button.png */,
				53439BAD13B93920005C0CC8 /* hud_fullscreen_glyph.png */,
				53439BAE13B93920005C0CC8 /* hud_glyphs.png */,
				53439BAF13B93920005C0CC8 /* hud_slider_level.png */,
				53439BB013B93920005C0CC8 /* hud_slider_thumb.png */,
				53439BB113B93920005C0CC8 /* hud_slider_track.png */,
				53439BB213B93920005C0CC8 /* hud_volume.png */,
				53439BB313B93920005C0CC8 /* hud_window.png */,
			);
			path = HUD;
			sourceTree = "<group>";
		};
		53439BC013B93920005C0CC8 /* Preferences */ = {
			isa = PBXGroup;
			children = (
				83CE3DC214C84EC10036DB28 /* beta_icon.png */,
				836CFD6114709D3C00397683 /* wood_arrow_down.png */,
				836CFD6214709D3C00397683 /* wood_arrow_up.png */,
				836CFD6314709D3C00397683 /* wood_knob_vertical.png */,
				836CFD6414709D3C00397683 /* wood_track_vertical_spacer.png */,
				836CFD6514709D3C00397683 /* wood_track_vertical.png */,
				83025E67146BE71600A06EF9 /* install_progress_bar_track.png */,
				83025E68146BE71600A06EF9 /* install_progress_bar.png */,
				83025E62146BDD9400A06EF9 /* slim_dark_pill_button.png */,
				83802E69142F6FF900130517 /* controls_highlight.png */,
				83703B3A140E4F2800EC27A7 /* Filter */,
				83AEF937140B78B6007803D7 /* filter_effect_frame.png */,
				53439BC813B93920005C0CC8 /* controls_background.jpg */,
				53439BC913B93920005C0CC8 /* controls_tab_icon.png */,
				53439BCA13B93920005C0CC8 /* core_triangle.png */,
				53439BCB13B93920005C0CC8 /* cores_tab_icon.png */,
				53439BCC13B93920005C0CC8 /* dark_box.png */,
				53439BCD13B93920005C0CC8 /* dark_button.png */,
				53439BCE13B93920005C0CC8 /* dark_checkbox.png */,
				53439BCF13B93920005C0CC8 /* dark_inset_box.png */,
				53439BD213B93920005C0CC8 /* dark_popup_button.png */,
				53439BD413B93920005C0CC8 /* gameplay_tab_icon.png */,
				53439BDC13B93920005C0CC8 /* library_tab_icon.png */,
				53439BDD13B93920005C0CC8 /* mark_slider_thumb.png */,
				53439BDE13B93920005C0CC8 /* mark_slider_track.png */,
				53439BDF13B93920005C0CC8 /* tab_selector.png */,
				53439BE013B93920005C0CC8 /* wood_inset_box.png */,
				53439BE113B93920005C0CC8 /* wood_popup_button.png */,
				8396CC51140687EE0096F791 /* wood_textfield.png */,
			);
			path = Preferences;
			sourceTree = "<group>";
		};
		820EB74D1483F9D3008EC398 /* NeoGeoPocket */ = {
			isa = PBXGroup;
			children = (
				820EB7541483F9D3008EC398 /* OENGPSystemController.h */,
				820EB7551483F9D3008EC398 /* OENGPSystemController.m */,
				820EB7561483F9D3008EC398 /* OENGPSystemResponder.h */,
				820EB7571483F9D3008EC398 /* OENGPSystemResponder.m */,
				820EB7581483F9D3008EC398 /* OENGPSystemResponderClient.h */,
				C6252DAF14E7562700350A13 /* Supporting Files */,
			);
			path = NeoGeoPocket;
			sourceTree = "<group>";
		};
		822775521489471A00B19E27 /* GameGear */ = {
			isa = PBXGroup;
			children = (
				822775591489471A00B19E27 /* OEGGSystemController.h */,
				8227755A1489471A00B19E27 /* OEGGSystemController.m */,
				8227755B1489471A00B19E27 /* OEGGSystemResponder.h */,
				8227755C1489471A00B19E27 /* OEGGSystemResponder.m */,
				8227755D1489471A00B19E27 /* OEGGSystemResponderClient.h */,
				C6252DB014E7564200350A13 /* Supporting Files */,
			);
			path = GameGear;
			sourceTree = "<group>";
		};
		8249C8E40E899CD30027EFDF /* Audio */ = {
			isa = PBXGroup;
			children = (
				829779320E743F2A00631240 /* OEGameAudio.h */,
				829779330E743F2A00631240 /* OEGameAudio.m */,
			);
			name = Audio;
			sourceTree = "<group>";
		};
		8249C8E60E899CFF0027EFDF /* Utility Windows */ = {
			isa = PBXGroup;
			children = (
				828ED4D50E7D98940059F397 /* OEGamePickerController.h */,
				828ED4D60E7D98940059F397 /* OEGamePickerController.m */,
				82965F861041DC4600F30B74 /* OECorePickerController.h */,
				82965F871041DC4600F30B74 /* OECorePickerController.m */,
				83E41F27158546E90069B8AF /* OESystemPicker.h */,
				83E41F28158546E90069B8AF /* OESystemPicker.m */,
			);
			name = "Utility Windows";
			sourceTree = "<group>";
		};
		828E64D00E84656900B1860B /* OpenEmuCore */ = {
			isa = PBXGroup;
			children = (
				831C2AE2144F41E4009533C0 /* OEApplicationDelegate.h */,
				831C2AE3144F41E4009533C0 /* OEApplicationDelegate.m */,
				53439A8913B92BF6005C0CC8 /* Library Database */,
				53439A8813B92BF4005C0CC8 /* Main Window */,
				53439A8713B92BEF005C0CC8 /* Preferences */,
				83C3E100147683350015656C /* OEMenu */,
				53439A8613B92BEB005C0CC8 /* HUD */,
				82C5EC781236EEA3001262F7 /* Network */,
				1E2F3DB810DEAB370019AA84 /* Migration */,
				82DE498810263A09007184EB /* Downloader */,
				C62F546E0FE6AD6700DF15BA /* Plugins */,
				829022A70F47F8FE00BB7AB7 /* QuickTime */,
				8249C8E40E899CD30027EFDF /* Audio */,
				829165DA0E85F9A400493FD8 /* Graphics */,
				1EA44138119762EA001D71CA /* QuickLook */,
				8249C8E60E899CFF0027EFDF /* Utility Windows */,
				83B6E444143E1BBD00BCDB7A /* Utilities */,
				C6AC9D4B1190C9AE0083DDFD /* OEGameCoreManager.h */,
				C6AC9D4C1190C9AE0083DDFD /* OEGameCoreManager.m */,
				2A37F4AEFDCFA73011CA2CEA /* OEGameDocument.h */,
				2A37F4ACFDCFA73011CA2CEA /* OEGameDocument.m */,
				C69DCCFF0FE994A5009AE5A6 /* OEPluginDocument.h */,
				C69DCD000FE994A5009AE5A6 /* OEPluginDocument.m */,
			);
			name = OpenEmuCore;
			sourceTree = "<group>";
		};
		829022A70F47F8FE00BB7AB7 /* QuickTime */ = {
			isa = PBXGroup;
			children = (
				829022A80F47F90D00BB7AB7 /* OEGameQTRecorder.h */,
				829022A90F47F90D00BB7AB7 /* OEGameQTRecorder.m */,
				82FC495B102123D100408B4F /* OEFrameEncodeOperation.h */,
				82FC495C102123D100408B4F /* OEFrameEncodeOperation.m */,
			);
			name = QuickTime;
			sourceTree = "<group>";
		};
		829165DA0E85F9A400493FD8 /* Graphics */ = {
			isa = PBXGroup;
			children = (
				1BA788FD0FF9C95A007CE5DB /* OEGameShader.h */,
				1BA788FE0FF9C95A007CE5DB /* OEGameShader.m */,
				C6953C9F117293760091276F /* OEGameView.h */,
				C6953CA0117293760091276F /* OEGameView.m */,
			);
			name = Graphics;
			sourceTree = "<group>";
		};
		82C5EC781236EEA3001262F7 /* Network */ = {
			isa = PBXGroup;
			children = (
				82C5EFAB1237E76C001262F7 /* AsyncUdpSocket.h */,
				82C5EFAC1237E76C001262F7 /* AsyncUdpSocket.m */,
				82C5EFB11237E7E1001262F7 /* OENetServer.h */,
				82C5EFB21237E7E1001262F7 /* OENetServer.m */,
			);
			name = Network;
			sourceTree = "<group>";
		};
		82DE498810263A09007184EB /* Downloader */ = {
			isa = PBXGroup;
			children = (
				8375E14D1477FC0D0018DA1F /* OECoreUpdater.h */,
				8375E14E1477FC0D0018DA1F /* OECoreUpdater.m */,
				839310BA147802380020058E /* OECoreDownload.h */,
				839310BB147802380020058E /* OECoreDownload.m */,
			);
			name = Downloader;
			sourceTree = "<group>";
		};
		8303BBFE14E318C200FCD701 /* Menu */ = {
			isa = PBXGroup;
			children = (
				8375696715125A1F00795226 /* dark_menu_scroll_arrows.png */,
				8375696815125A1F00795226 /* light_menu_scroll_arrows.png */,
				83B1E1C814FE734E00AA652F /* mixed_state.png */,
				8303BBFF14E318C200FCD701 /* dark_arrows_menu_body.png */,
				8303BC0014E318C200FCD701 /* dark_menu_body.png */,
				8303BC0114E318C200FCD701 /* dark_menu_popover_arrow.png */,
				8303BC0214E318C200FCD701 /* dark_submenu_body.png */,
				8303BC0314E318C200FCD701 /* light_arrows_menu_body.png */,
				8303BC0414E318C200FCD701 /* light_menu_body.png */,
				8303BC0514E318C200FCD701 /* light_submenu_body.png */,
				8303BC0614E318C200FCD701 /* tick_mark.png */,
			);
			path = Menu;
			sourceTree = "<group>";
		};
		8314A9B8155422E800DF13B5 /* Archive.VG */ = {
			isa = PBXGroup;
			children = (
				83EE16D0155E992D0063F9D3 /* ArchiveVGTypes.h */,
				8304D0AC155C28FC000E3B1B /* ArchiveVG.h */,
				8304D0AD155C28FC000E3B1B /* ArchiveVG.m */,
				83CC7C2D155DCC7A00E9FFB1 /* ArchiveVGThrottling.h */,
				83CC7C2E155DCC7A00E9FFB1 /* ArchiveVGThrottling.m */,
				83EE16D2155E9ADE0063F9D3 /* Output Parsers */,
			);
			name = Archive.VG;
			sourceTree = "<group>";
		};
		832D29441451B0CA00BDF950 /* MainWindow: Library */ = {
			isa = PBXGroup;
			children = (
				53439AA413B92CC7005C0CC8 /* OELibraryController.h */,
				53439AA513B92CC7005C0CC8 /* OELibraryController.m */,
				53439AA713B92CD4005C0CC8 /* Collection View */,
				83F4700815750471001931BD /* Import View */,
				53439B0413B92EDC005C0CC8 /* Utilities */,
				53439B0B13B92F69005C0CC8 /* Sidebar */,
			);
			name = "MainWindow: Library";
			sourceTree = "<group>";
		};
		832D29451451B0E700BDF950 /* MainWindow: GameView */ = {
			isa = PBXGroup;
			children = (
				830155791456BF7A0093D681 /* OEGameViewController.h */,
				8301557A1456BF7A0093D681 /* OEGameViewController.m */,
				53439B7813B933B8005C0CC8 /* OEGameControlsBar.h */,
				53439B7913B933B8005C0CC8 /* OEGameControlsBar.m */,
			);
			name = "MainWindow: GameView";
			sourceTree = "<group>";
		};
		832D29461451B0F200BDF950 /* MainWindow: Setup Assistant */ = {
			isa = PBXGroup;
			children = (
				1B71CAB714DF77CE00513A46 /* Helper Classes */,
				83AAC32514581469005ADD16 /* Controls */,
				1B47F103142F01E700EBC55B /* OESetupAssistant.h */,
				1B47F104142F01E700EBC55B /* OESetupAssistant.m */,
				1B98144D142F02FA00114A30 /* OESetupAssistant.xib */,
			);
			name = "MainWindow: Setup Assistant";
			sourceTree = "<group>";
		};
		8353CE321561BF6D0045A3DD /* WiiRemote Handling */ = {
			isa = PBXGroup;
			children = (
				8322D748156A99CA00FC0E81 /* Wiimote.h */,
				8322D749156A99CA00FC0E81 /* Wiimote.m */,
				8322D74A156A99CA00FC0E81 /* WiimoteBrowser.h */,
				8322D74B156A99CB00FC0E81 /* WiimoteBrowser.m */,
				8353CE761561C0DE0045A3DD /* OEWiimoteHandler.h */,
				8353CE771561C0DE0045A3DD /* OEWiimoteHandler.m */,
				83E8E828156A84060027B7A9 /* OEHIDWiimoteEvent.h */,
				83E8E829156A84060027B7A9 /* OEHIDWiimoteEvent.m */,
			);
			name = "WiiRemote Handling";
			sourceTree = "<group>";
		};
		83703B3A140E4F2800EC27A7 /* Filter */ = {
			isa = PBXGroup;
			children = (
				83703B3D140E4F9100EC27A7 /* Linear.png */,
				83703B3E140E4F9100EC27A7 /* Nearest Neighbor.png */,
				83703B3F140E4F9100EC27A7 /* Scale2xHQ.png */,
				83703B40140E4F9100EC27A7 /* Scale2xPlus.png */,
				83703B41140E4F9100EC27A7 /* Scale4x.png */,
				83703B42140E4F9100EC27A7 /* Scale4xHQ.png */,
			);
			path = Filter;
			sourceTree = "<group>";
		};
		8382D22C13C5C55200906221 /* Preferences */ = {
			isa = PBXGroup;
			children = (
				83753F1914F5383F00D708A7 /* OEPrefDebugController.xib */,
				8382D23413C5C5E100906221 /* OEPrefControlsController.xib */,
				8382D22E13C5C5BB00906221 /* OEPrefCoresController.xib */,
				8382D22F13C5C5BB00906221 /* OEPrefGameplayController.xib */,
				8382D23013C5C5BB00906221 /* OEPrefLibraryController.xib */,
			);
			name = Preferences;
			sourceTree = "<group>";
		};
		83977F861409107C00175858 /* preferences controls */ = {
			isa = PBXGroup;
			children = (
				8396CC5414068DA90096F791 /* OEControlsKeyButton.h */,
				8396CC5514068DA90096F791 /* OEControlsKeyButton.m */,
				8396CC5A140693830096F791 /* OEControlsKeyLabelCell.h */,
				8396CC5B140693830096F791 /* OEControlsKeyLabelCell.m */,
				83DB70DE1442F40B00850CD8 /* OEControlsKeyHeadlineCell.h */,
				83DB70DF1442F40B00850CD8 /* OEControlsKeyHeadlineCell.m */,
				83D9991D146F40DA004409DC /* OEControlsKeySeparatorView.h */,
				83D9991E146F40DA004409DC /* OEControlsKeySeparatorView.m */,
			);
			name = "preferences controls";
			sourceTree = "<group>";
		};
		83AAC32514581469005ADD16 /* Controls */ = {
			isa = PBXGroup;
			children = (
				83AAC32714581699005ADD16 /* OESetupAssistantBackgroundView.h */,
				83AAC32814581699005ADD16 /* OESetupAssistantBackgroundView.m */,
				83FFC06B1458194E0077EC27 /* OESetupAssistantBox.h */,
				83FFC06C1458194E0077EC27 /* OESetupAssistantBox.m */,
				83FFC076145823B00077EC27 /* OEGlossButton.h */,
				83FFC077145823B00077EC27 /* OEGlossButton.m */,
				838FE6811458277B00185117 /* OEGlossCheckBox.h */,
				838FE6821458277B00185117 /* OEGlossCheckBox.m */,
				838FE6851458342600185117 /* OESetupAssistantKeyMapView.h */,
				838FE6861458342600185117 /* OESetupAssistantKeyMapView.m */,
				83BABBEC1458978B0097F6B2 /* OESetupAssistantTableView.h */,
				83BABBED1458978B0097F6B2 /* OESetupAssistantTableView.m */,
				83F298881458B6DC00ECB4F4 /* OESetupAssistantScrollView.h */,
				83F298891458B6DC00ECB4F4 /* OESetupAssistantScrollView.m */,
			);
			name = Controls;
			sourceTree = "<group>";
		};
		83AAC32A1458172C005ADD16 /* Setup Assistant */ = {
			isa = PBXGroup;
			children = (
				83F298851458B66F00ECB4F4 /* installer_scrollview_box.png */,
				83FFC068145819070077EC27 /* installer_backgroundSample.png */,
				83AAC32B1458172C005ADD16 /* gloss_button.png */,
				83AAC32C1458172C005ADD16 /* gloss_checkbox.png */,
				83AAC32D1458172C005ADD16 /* installer_dark_inset_box.png */,
				83AAC32E1458172C005ADD16 /* installer_gamepad_graphics.png */,
			);
			path = "Setup Assistant";
			sourceTree = "<group>";
		};
		83B6E444143E1BBD00BCDB7A /* Utilities */ = {
			isa = PBXGroup;
			children = (
				836291FC1515F30700192116 /* OEFSWatcher.h */,
				836291FD1515F30700192116 /* OEFSWatcher.m */,
				83B6E43D143E090800BCDB7A /* OELocalizationHelper.h */,
				83B6E43E143E090800BCDB7A /* OELocalizationHelper.m */,
			);
			name = Utilities;
			sourceTree = "<group>";
		};
		83C3E100147683350015656C /* OEMenu */ = {
			isa = PBXGroup;
			children = (
				53439B1D13B93078005C0CC8 /* OEMenu.h */,
				53439B1E13B93078005C0CC8 /* OEMenu.m */,
				839CA80214477DD8006AF845 /* OEMenuItem.h */,
				839CA80314477DD8006AF845 /* OEMenuItem.m */,
			);
			name = OEMenu;
			sourceTree = "<group>";
		};
		83EE16D2155E9ADE0063F9D3 /* Output Parsers */ = {
			isa = PBXGroup;
			children = (
				8304D0B2155C3D63000E3B1B /* ArchiveVGXMLParser.h */,
				8304D0B3155C3D63000E3B1B /* ArchiveVGXMLParser.m */,
				83AF88C0155C616400428BD5 /* ArchiveVGJSONParser.h */,
				83AF88C1155C616400428BD5 /* ArchiveVGJSONParser.m */,
				83AF88C3155C618300428BD5 /* ArchiveVGYAMLParser.h */,
				83AF88C4155C618300428BD5 /* ArchiveVGYAMLParser.m */,
			);
			name = "Output Parsers";
			sourceTree = "<group>";
		};
		83F4700815750471001931BD /* Import View */ = {
			isa = PBXGroup;
			children = (
				83CC112E15776FF90064B8EF /* OEROMImporter+OESiebarAdditions.h */,
				83CC112F15776FF90064B8EF /* OEROMImporter+OESiebarAdditions.m */,
				83199720142741790068C865 /* OEROMImporter.h */,
				83199721142741790068C865 /* OEROMImporter.m */,
				83F4700A15750497001931BD /* OEImportViewController.h */,
				83F4700B15750497001931BD /* OEImportViewController.m */,
			);
			name = "Import View";
			sourceTree = "<group>";
		};
		83FA054F13B9DFC20055A520 /* Frameworks */ = {
			isa = PBXGroup;
			children = (
				83FA054D13B9DF940055A520 /* Sparkle.framework */,
			);
			name = Frameworks;
			sourceTree = "<group>";
		};
		93B479F512BAB52F008618A7 /* HID */ = {
			isa = PBXGroup;
			children = (
				C6C98B830F55B7A800116EA2 /* OEHIDEvent.h */,
				C6C98B840F55B7A800116EA2 /* OEHIDEvent.m */,
				C6C989C50F557D9200116EA2 /* OEHIDDeviceHandler.h */,
				C6C989C60F557D9200116EA2 /* OEHIDDeviceHandler.m */,
				C6B7AB740FB5AF94004385F5 /* NSApplication+OEHIDAdditions.h */,
				C6B7AB750FB5AF94004385F5 /* NSApplication+OEHIDAdditions.m */,
				82DD2B8C1236D0C400B58A8F /* OEHIDUsageToVK.h */,
				93B479F612BAB576008618A7 /* OEHIDManager.h */,
				93B479F712BAB576008618A7 /* OEHIDManager.m */,
			);
			name = HID;
			sourceTree = "<group>";
		};
		945E42FD1517F2B500057D08 /* Arcade */ = {
			isa = PBXGroup;
			children = (
				945E43081517F59800057D08 /* OEArcadeSystemController.h */,
				945E43091517F59800057D08 /* OEArcadeSystemController.m */,
				945E430A1517F59900057D08 /* OEArcadeSystemResponder.h */,
				945E430B1517F59900057D08 /* OEArcadeSystemResponder.m */,
				945E430C1517F59900057D08 /* OEArcadeSystemResponderClient.h */,
				945E42FE1517F2B500057D08 /* Supporting Files */,
			);
			path = Arcade;
			sourceTree = "<group>";
		};
		945E42FE1517F2B500057D08 /* Supporting Files */ = {
			isa = PBXGroup;
			children = (
				945E430F1517F5BC00057D08 /* arcade_library.png */,
				945E43111517F5BC00057D08 /* controller_arcade_mask.png */,
				945E43121517F5BC00057D08 /* controller_arcade.png */,
				945E43001517F2B500057D08 /* InfoPlist.strings */,
				945E42FF1517F2B500057D08 /* Arcade-Info.plist */,
				945E43131517F5BC00057D08 /* Controller-Preferences-Info.plist */,
			);
			name = "Supporting Files";
			sourceTree = "<group>";
		};
		94D7E8CB15073BA000FBDD85 /* NDS */ = {
			isa = PBXGroup;
			children = (
				94D7E8DE15073E3700FBDD85 /* OENDSSystemController.h */,
				94D7E8DF15073E3800FBDD85 /* OENDSSystemController.m */,
				94D7E8E015073E3800FBDD85 /* OENDSSystemResponder.h */,
				94D7E8E115073E3800FBDD85 /* OENDSSystemResponder.m */,
				94D7E8E215073E3800FBDD85 /* OENDSSystemResponderClient.h */,
				94D7E8CC15073BA000FBDD85 /* Supporting Files */,
			);
			path = NDS;
			sourceTree = "<group>";
		};
		94D7E8CC15073BA000FBDD85 /* Supporting Files */ = {
			isa = PBXGroup;
			children = (
				94D7E8D915073DB000FBDD85 /* nds_library.png */,
				94D7E8D615073DB000FBDD85 /* controller_nds_mask.png */,
				94D7E8D715073DB000FBDD85 /* controller_nds.png */,
				94D7E8CE15073BA000FBDD85 /* InfoPlist.strings */,
				94D7E8CD15073BA000FBDD85 /* NDS-Info.plist */,
				94D7E8D815073DB000FBDD85 /* Controller-Preferences-Info.plist */,
			);
			name = "Supporting Files";
			sourceTree = "<group>";
		};
		C60CDDD511780DD100EB472F /* Documentation */ = {
			isa = PBXGroup;
			children = (
				C60CDDD611780DF100EB472F /* OpenGL Format Table.txt */,
			);
			name = Documentation;
			sourceTree = "<group>";
		};
		C6252DAF14E7562700350A13 /* Supporting Files */ = {
			isa = PBXGroup;
			children = (
				83FBA37014F2C672001F1299 /* neogeopocket_library.png */,
				83F4DE2114E00F8800A82E36 /* controller_sms_mask.png */,
				820EB74E1483F9D3008EC398 /* controller_sms.png */,
				820EB7501483F9D3008EC398 /* InfoPlist.strings */,
				820EB7591483F9D3008EC398 /* NeoGeoPocket-Info.plist */,
				C6252DAD14E7556800350A13 /* Controller-Preferences-Info.plist */,
			);
			name = "Supporting Files";
			sourceTree = "<group>";
		};
		C6252DB014E7564200350A13 /* Supporting Files */ = {
			isa = PBXGroup;
			children = (
				83FBA36E14F2C62F001F1299 /* gamegear_library.png */,
				83F4DE1E14E00ED100A82E36 /* controller_sms_mask.png */,
				822775531489471A00B19E27 /* controller_sms.png */,
				822775551489471A00B19E27 /* InfoPlist.strings */,
				8227755E1489471A00B19E27 /* GameGear-Info.plist */,
				C6252DAA14E752E300350A13 /* Controller-Preferences-Info.plist */,
			);
			name = "Supporting Files";
			sourceTree = "<group>";
		};
		C6289C33135B276B00EEE97C /* System Input Core */ = {
			isa = PBXGroup;
			children = (
				C671182B13636A300034379A /* OpenEmuSystem.h */,
				C6289C34135B27C100EEE97C /* OESystemController.h */,
				C6289C35135B27C100EEE97C /* OESystemController.m */,
				C6D1596A135B34FD009D661C /* OESystemResponder.h */,
				C6D1596B135B34FD009D661C /* OESystemResponder.m */,
				C6E542C01363D2D90075BA8C /* OEBasicSystemResponder.h */,
				C6E542C11363D2D90075BA8C /* OEBasicSystemResponder.m */,
				82AD1B2F0FD1BD2A00B3A8A9 /* OEMap.h */,
				82AD1B300FD1BD2A00B3A8A9 /* OEMap.m */,
				C669163B0FC9BC3E007DE3D8 /* OEControlsSetupView.h */,
				C6AFE0D50FED6FDF00AC0CCF /* OEControlsSetupView.m */,
				C6D268D8135BD95A00154550 /* NSUserDefaultsController+OEEventAdditions.h */,
				C6D268D9135BD95A00154550 /* NSUserDefaultsController+OEEventAdditions.m */,
				C69259FA15045B03003E6FD3 /* OEEvent.h */,
				C69259FB15045B03003E6FD3 /* OEEvent.m */,
				93B479F512BAB52F008618A7 /* HID */,
			);
			name = "System Input Core";
			sourceTree = "<group>";
		};
		C62F546E0FE6AD6700DF15BA /* Plugins */ = {
			isa = PBXGroup;
			children = (
				C62F546F0FE6ADC500DF15BA /* OEPlugin.h */,
				C62F54700FE6ADC500DF15BA /* OEPlugin.m */,
				C62F54990FE6CC1500DF15BA /* OECorePlugin.h */,
				C62F549A0FE6CC1500DF15BA /* OECorePlugin.m */,
				C6289C30135B215B00EEE97C /* OESystemPlugin.h */,
				C6289C31135B215B00EEE97C /* OESystemPlugin.m */,
				C62D53030FFB51D6007C2649 /* OECompositionPlugin.h */,
				C62D53040FFB51D6007C2649 /* OECompositionPlugin.m */,
			);
			name = Plugins;
			sourceTree = "<group>";
		};
		C646574A13771F12002A4F70 /* GameBoy Advance */ = {
			isa = PBXGroup;
			children = (
				C6465762137721D5002A4F70 /* OEGBASystemController.h */,
				C6465763137721D5002A4F70 /* OEGBASystemController.m */,
				C646576513772251002A4F70 /* OEGBASystemResponder.h */,
				C646576613772251002A4F70 /* OEGBASystemResponder.m */,
				C6465761137720D5002A4F70 /* OEGBASystemResponderClient.h */,
				C646574B13771F12002A4F70 /* Supporting Files */,
			);
			path = "GameBoy Advance";
			sourceTree = "<group>";
		};
		C646574B13771F12002A4F70 /* Supporting Files */ = {
			isa = PBXGroup;
			children = (
				83FBA38214F2C870001F1299 /* gba_library.png */,
				830BC86A14D5F1A5000826E2 /* controller_gba_mask.png */,
				83DC1FCA1470857900F3D77A /* controller_gba.png */,
				C646574C13771F12002A4F70 /* GameBoy Advance-Info.plist */,
				C6252DBD14E75AE700350A13 /* Controller-Preferences-Info.plist */,
				C646574D13771F12002A4F70 /* InfoPlist.strings */,
			);
			name = "Supporting Files";
			sourceTree = "<group>";
		};
		C6480FC313648F670094FA33 /* SuperNES */ = {
			isa = PBXGroup;
			children = (
				C6480FD3136490250094FA33 /* OESNESSystemController.h */,
				C6480FD0136490250094FA33 /* OESNESSystemController.m */,
				C6480FD2136490250094FA33 /* OESNESSystemResponder.h */,
				C6480FD1136490250094FA33 /* OESNESSystemResponder.m */,
				C6480FF91364B18E0094FA33 /* OESNESSystemResponderClient.h */,
				C6480FC413648F670094FA33 /* Supporting Files */,
			);
			path = SuperNES;
			sourceTree = "<group>";
		};
		C6480FC413648F670094FA33 /* Supporting Files */ = {
			isa = PBXGroup;
			children = (
				83FBA37A14F2C7DB001F1299 /* snes_eujap_library.png */,
				83FBA37B14F2C7DB001F1299 /* snes_usa_library.png */,
				830BC86714D5E1E6000826E2 /* controller_snes_mask.png */,
				83977F611408FE4700175858 /* controller_snes_eu.png */,
				83977F621408FE4700175858 /* controller_snes_jap.png */,
				83977F631408FE4700175858 /* controller_snes_usa.png */,
				C6480FC513648F670094FA33 /* SuperNES-Info.plist */,
				C6252DB714E7590C00350A13 /* Controller-Preferences-Info.plist */,
				C6252DBF14E79EF900350A13 /* Controller-Preferences-Info-JAP.plist */,
				C6252DC014E79EFA00350A13 /* Controller-Preferences-Info-NA.plist */,
				C6480FC613648F670094FA33 /* InfoPlist.strings */,
			);
			name = "Supporting Files";
			sourceTree = "<group>";
		};
		C64BB08F136478E600C1AB23 /* NES */ = {
			isa = PBXGroup;
			children = (
				C64BB09C13647AEF00C1AB23 /* OENESSystemController.h */,
				C64BB09D13647AEF00C1AB23 /* OENESSystemController.m */,
				C64BB09F13647B3500C1AB23 /* OENESSystemResponder.h */,
				C64BB0A013647B3500C1AB23 /* OENESSystemResponder.m */,
				C6B3E691136525D100D34947 /* OENESSystemResponderClient.h */,
				C64BB090136478E600C1AB23 /* Supporting Files */,
			);
			path = NES;
			sourceTree = "<group>";
		};
		C64BB090136478E600C1AB23 /* Supporting Files */ = {
			isa = PBXGroup;
			children = (
				83FBA37614F2C752001F1299 /* famicom_library.png */,
				83FBA37414F2C747001F1299 /* nes_library.png */,
				C6252DA914E71D0500350A13 /* controller_fc.png */,
				83F4DE1514E004ED00A82E36 /* controller_fc_mask.png */,
				83977F6A1408FE8E00175858 /* controller_nes.png */,
				83F4DE1814E0096500A82E36 /* controller_nes_mask.png */,
				C64BB091136478E600C1AB23 /* NES-Info.plist */,
				C6252DB514E7578D00350A13 /* Controller-Preferences-Info.plist */,
				C6252DC314E7A00000350A13 /* Controller-Preferences-Info-JAP.plist */,
				C64BB092136478E600C1AB23 /* InfoPlist.strings */,
			);
			name = "Supporting Files";
			sourceTree = "<group>";
		};
		C66DFA600F51C9550080AA28 /* GameCore framework */ = {
			isa = PBXGroup;
			children = (
				83977F861409107C00175858 /* preferences controls */,
				93B479F512BAB52F008618A7 /* HID */,
				C6EB73FD136DF5FC00B39A6F /* OpenEmuBase.h */,
				C67B0D5E136352A300F18A5D /* OEPluginController.h */,
				C63E7C11136298F4001CC78B /* OESystemResponderClient.h */,
				828389A80E6CF3A500A96E2C /* OEGameCore.h */,
				C6FC4C900FD2C5C3007CCD32 /* OEGameCore.m */,
				C66DFA3C0F51C1640080AA28 /* OEAbstractAdditions.h */,
				C66DFA3D0F51C1640080AA28 /* OEAbstractAdditions.m */,
				C6D268D4135BCE4900154550 /* NSString+OEAdditions.h */,
				C6D268D5135BCE4900154550 /* NSString+OEAdditions.m */,
				C60BF0350F5709FC000D94F6 /* OEGameCoreController.h */,
				C60BF0360F5709FC000D94F6 /* OEGameCoreController.m */,
				C67DCEF00FC5FB5A0038A56E /* OEPreferenceViewController.h */,
				C67DCEF10FC5FB5A0038A56E /* OEPreferenceViewController.m */,
				82AD1B2F0FD1BD2A00B3A8A9 /* OEMap.h */,
				82AD1B300FD1BD2A00B3A8A9 /* OEMap.m */,
				82AFA6670FDDC03500531EE3 /* OERingBuffer.h */,
				82AFA6680FDDC03500531EE3 /* OERingBuffer.m */,
				82C9B3FA14F75CB700D7E795 /* TPCircularBuffer.c */,
				82C9B3FD14F75CD900D7E795 /* TPCircularBuffer.h */,
				3DD90BA51500A6BF00FE5DFD /* OETimingUtils.h */,
				3DD90BA61500A6BF00FE5DFD /* OETimingUtils.m */,
			);
			name = "GameCore framework";
			sourceTree = "<group>";
		};
		C6711812136368330034379A /* Other Frameworks */ = {
			isa = PBXGroup;
			children = (
				C6711813136368330034379A /* AppKit.framework */,
				C6711814136368330034379A /* CoreData.framework */,
				C6711815136368330034379A /* Foundation.framework */,
			);
			name = "Other Frameworks";
			sourceTree = "<group>";
		};
		C6711817136368330034379A /* Supporting Files */ = {
			isa = PBXGroup;
			children = (
				83FBA37814F2C795001F1299 /* sms_library.png */,
				83F4DE1B14E00C8600A82E36 /* controller_sms_mask.png */,
				83977F6D1408FEA800175858 /* controller_sms.png */,
				C6711818136368330034379A /* SegaMasterSystem-Info.plist */,
				C6252DB314E7572C00350A13 /* Controller-Preferences-Info.plist */,
				C6711819136368330034379A /* InfoPlist.strings */,
			);
			name = "Supporting Files";
			sourceTree = "<group>";
		};
		C67118201363687A0034379A /* System Plugins */ = {
			isa = PBXGroup;
			children = (
				945E42FD1517F2B500057D08 /* Arcade */,
				94D7E8CB15073BA000FBDD85 /* NDS */,
				822775521489471A00B19E27 /* GameGear */,
				820EB74D1483F9D3008EC398 /* NeoGeoPocket */,
				141554111442B3B300A01683 /* N64 */,
				C6711821136368A30034379A /* Sega Master System */,
				C64BB08F136478E600C1AB23 /* NES */,
				C6480FC313648F670094FA33 /* SuperNES */,
				C6B947B11364ECA700A425F0 /* GameBoy */,
				C6B947E81365080B00A425F0 /* Genesis */,
				C646574A13771F12002A4F70 /* GameBoy Advance */,
			);
			name = "System Plugins";
			sourceTree = "<group>";
		};
		C6711821136368A30034379A /* Sega Master System */ = {
			isa = PBXGroup;
			children = (
				C6711822136369020034379A /* OESMSSystemController.h */,
				C6711823136369020034379A /* OESMSSystemController.m */,
				C6711825136369DE0034379A /* OESMSSystemResponder.h */,
				C6711826136369DE0034379A /* OESMSSystemResponder.m */,
				C6B3E67B1365250D00D34947 /* OESMSSystemResponderClient.h */,
				C6711817136368330034379A /* Supporting Files */,
			);
			name = "Sega Master System";
			path = SegaMasterSystem;
			sourceTree = "<group>";
		};
		C67B0CB51363370B00F18A5D /* OpenEmuGameSystem */ = {
			isa = PBXGroup;
			children = (
				C67B0CB61363370B00F18A5D /* Supporting Files */,
			);
			path = OpenEmuGameSystem;
			sourceTree = "<group>";
		};
		C67B0CB61363370B00F18A5D /* Supporting Files */ = {
			isa = PBXGroup;
			children = (
				C67B0CB71363370B00F18A5D /* OpenEmuGameSystem-Info.plist */,
				C67B0CB81363370B00F18A5D /* InfoPlist.strings */,
			);
			name = "Supporting Files";
			sourceTree = "<group>";
		};
		C6B947B11364ECA700A425F0 /* GameBoy */ = {
			isa = PBXGroup;
			children = (
				C6B947BF1364EE6C00A425F0 /* OEGBSystemController.h */,
				C6B947BD1364EE6C00A425F0 /* OEGBSystemController.m */,
				C6B947BE1364EE6C00A425F0 /* OEGBSystemResponder.h */,
				C6B947BB1364EE6C00A425F0 /* OEGBSystemResponder.m */,
				C6B947BC1364EE6C00A425F0 /* OEGBSystemResponderClient.h */,
				C6B947B21364ECA700A425F0 /* Supporting Files */,
			);
			path = GameBoy;
			sourceTree = "<group>";
		};
		C6B947B21364ECA700A425F0 /* Supporting Files */ = {
			isa = PBXGroup;
			children = (
				83FBA37E14F2C81C001F1299 /* gameboy_library.png */,
				83F4DE2414E0130E00A82E36 /* controller_gb_mask.png */,
				83977F671408FE6700175858 /* controller_gb.png */,
				C6B947B31364ECA700A425F0 /* GameBoy-Info.plist */,
				C6252DB914E759DB00350A13 /* Controller-Preferences-Info.plist */,
				C6B947B41364ECA700A425F0 /* InfoPlist.strings */,
			);
			name = "Supporting Files";
			sourceTree = "<group>";
		};
		C6B947E81365080B00A425F0 /* Genesis */ = {
			isa = PBXGroup;
			children = (
				C6B9480E1365096800A425F0 /* OEGenesisSystemController.h */,
				C6B9480D1365096800A425F0 /* OEGenesisSystemController.m */,
				C6B9480C1365096800A425F0 /* OEGenesisSystemResponder.h */,
				C6B9480B1365096800A425F0 /* OEGenesisSystemResponder.m */,
				C6B9480A1365096800A425F0 /* OEGenesisSystemResponderClient.h */,
				C6B947E91365080B00A425F0 /* Supporting Files */,
			);
			path = Genesis;
			sourceTree = "<group>";
		};
		C6B947E91365080B00A425F0 /* Supporting Files */ = {
			isa = PBXGroup;
			children = (
				83FBA38014F2C857001F1299 /* genesis_library.png */,
				83F4DE2714E0167C00A82E36 /* controller_genesis_mask.png */,
				83AE9F0A14B271E200E91BD8 /* controller_genesis.png */,
				C6B947EA1365080B00A425F0 /* Genesis-Info.plist */,
				C6252DBB14E75A4800350A13 /* Controller-Preferences-Info.plist */,
				C6B947EB1365080B00A425F0 /* InfoPlist.strings */,
			);
			name = "Supporting Files";
			sourceTree = "<group>";
		};
/* End PBXGroup section */

/* Begin PBXHeadersBuildPhase section */
		3887AAED1024DDD6000FC4CF /* Headers */ = {
			isa = PBXHeadersBuildPhase;
			buildActionMask = 2147483647;
			files = (
			);
			runOnlyForDeploymentPostprocessing = 0;
		};
		82444B9C0F51256C007C171B /* Headers */ = {
			isa = PBXHeadersBuildPhase;
			buildActionMask = 2147483647;
			files = (
				C6EB73FF136DF60100B39A6F /* OpenEmuBase.h in Headers */,
				C61C98C40F58308C007F4242 /* OEGameCoreController.h in Headers */,
				C6EB73FC136DF5C200B39A6F /* OEPluginController.h in Headers */,
				82F362A00F51CC66001495F6 /* OEAbstractAdditions.h in Headers */,
				82AFA6690FDDC03500531EE3 /* OERingBuffer.h in Headers */,
				1BEF2A67116826BC0090F72B /* NSString+UUID.h in Headers */,
				C6D268D6135BCE4900154550 /* NSString+OEAdditions.h in Headers */,
				82EE73E11443C1F700080CCB /* OEGameCore.h in Headers */,
				EF2FDBEE14D0025D002A64F2 /* OEPreferenceViewController.h in Headers */,
				8220233214F1C20E00902FB1 /* OESystemResponderClient.h in Headers */,
				8245FD0914F764D100C64574 /* TPCircularBuffer.h in Headers */,
				3DD90BA71500A6BF00FE5DFD /* OETimingUtils.h in Headers */,
			);
			runOnlyForDeploymentPostprocessing = 0;
		};
		C67117FA136367240034379A /* Headers */ = {
			isa = PBXHeadersBuildPhase;
			buildActionMask = 2147483647;
			files = (
				C671182C13636A300034379A /* OpenEmuSystem.h in Headers */,
				C67117FB136367240034379A /* OEHIDDeviceHandler.h in Headers */,
				C64CBD4F1363DC5100BEE4F3 /* OEMap.h in Headers */,
				C67117FC136367240034379A /* OEHIDManager.h in Headers */,
				C67117FD136367240034379A /* OEHIDEvent.h in Headers */,
				C67117FE136367240034379A /* OEHIDUsageToVK.h in Headers */,
				C67117FF136367240034379A /* OESystemController.h in Headers */,
				C6711800136367240034379A /* OESystemResponder.h in Headers */,
				C6E542C31363D96F0075BA8C /* OEBasicSystemResponder.h in Headers */,
				EF2FDBE514CFFBB8002A64F2 /* OEGameViewController.h in Headers */,
				EF2FDBF214D00AB3002A64F2 /* NSApplication+OEHIDAdditions.h in Headers */,
				EF2FDBF814D00BB6002A64F2 /* OESystemResponderClient.h in Headers */,
				EF2FDBFA14D00C22002A64F2 /* OELocalizationHelper.h in Headers */,
				C69259FC15045B03003E6FD3 /* OEEvent.h in Headers */,
			);
			runOnlyForDeploymentPostprocessing = 0;
		};
/* End PBXHeadersBuildPhase section */

/* Begin PBXNativeTarget section */
		1415540E1442B3B300A01683 /* N64 */ = {
			isa = PBXNativeTarget;
			buildConfigurationList = 1415541A1442B3B300A01683 /* Build configuration list for PBXNativeTarget "N64" */;
			buildPhases = (
				1415540B1442B3B300A01683 /* Sources */,
				1415540C1442B3B300A01683 /* Frameworks */,
				1415540D1442B3B300A01683 /* Resources */,
			);
			buildRules = (
			);
			dependencies = (
			);
			name = N64;
			productName = N64;
			productReference = 1415540F1442B3B300A01683 /* N64.oesystemplugin */;
			productType = "com.apple.product-type.bundle";
		};
		1BEF2A9311682A530090F72B /* OpenEmuHelperApp */ = {
			isa = PBXNativeTarget;
			buildConfigurationList = 1BEF2AC211682A980090F72B /* Build configuration list for PBXNativeTarget "OpenEmuHelperApp" */;
			buildPhases = (
				1BEF2A9111682A530090F72B /* Sources */,
				1BEF2A9211682A530090F72B /* Frameworks */,
			);
			buildRules = (
			);
			dependencies = (
				1BEF2C7511684D9E0090F72B /* PBXTargetDependency */,
			);
			name = OpenEmuHelperApp;
			productName = OpenEmuHelperApp;
			productReference = 1BEF2A9411682A530090F72B /* OpenEmuHelperApp */;
			productType = "com.apple.product-type.tool";
		};
		3887A7F51024D1F9000FC4CF /* OESaveStateQLPlugin */ = {
			isa = PBXNativeTarget;
			buildConfigurationList = 3887A7FB1024D1FA000FC4CF /* Build configuration list for PBXNativeTarget "OESaveStateQLPlugin" */;
			buildPhases = (
				3887AAED1024DDD6000FC4CF /* Headers */,
				3887A7F21024D1F9000FC4CF /* Resources */,
				3887A7F31024D1F9000FC4CF /* Sources */,
				3887A7F41024D1F9000FC4CF /* Frameworks */,
				3887AAE21024DD91000FC4CF /* Rez */,
				82DE41ED1024E7B7007184EB /* ShellScript */,
			);
			buildRules = (
			);
			dependencies = (
			);
			name = OESaveStateQLPlugin;
			productName = OESaveStateQLPlugin;
			productReference = 3887A7F61024D1F9000FC4CF /* OESaveStateQLPlugin.qlgenerator */;
			productType = "com.apple.product-type.bundle";
		};
		820EB7391483F9A2008EC398 /* NeoGeoPocket */ = {
			isa = PBXNativeTarget;
			buildConfigurationList = 820EB7471483F9A2008EC398 /* Build configuration list for PBXNativeTarget "NeoGeoPocket" */;
			buildPhases = (
				820EB73C1483F9A2008EC398 /* Sources */,
				820EB7401483F9A2008EC398 /* Frameworks */,
				820EB7431483F9A2008EC398 /* Resources */,
			);
			buildRules = (
			);
			dependencies = (
				820EB73A1483F9A2008EC398 /* PBXTargetDependency */,
			);
			name = NeoGeoPocket;
			productName = SegaMasterSystem;
			productReference = 820EB74A1483F9A2008EC398 /* NeoGeo Pocket.oesystemplugin */;
			productType = "com.apple.product-type.bundle";
		};
		8227753E148946DF00B19E27 /* GameGear */ = {
			isa = PBXNativeTarget;
			buildConfigurationList = 8227754C148946DF00B19E27 /* Build configuration list for PBXNativeTarget "GameGear" */;
			buildPhases = (
				82277541148946DF00B19E27 /* Sources */,
				82277545148946DF00B19E27 /* Frameworks */,
				82277548148946DF00B19E27 /* Resources */,
			);
			buildRules = (
			);
			dependencies = (
				8227753F148946DF00B19E27 /* PBXTargetDependency */,
			);
			name = GameGear;
			productName = SegaMasterSystem;
			productReference = 8227754F148946DF00B19E27 /* GameGear.oesystemplugin */;
			productType = "com.apple.product-type.bundle";
		};
		82444BA00F51256C007C171B /* OpenEmuBase */ = {
			isa = PBXNativeTarget;
			buildConfigurationList = 82444BA50F51256D007C171B /* Build configuration list for PBXNativeTarget "OpenEmuBase" */;
			buildPhases = (
				82444B9C0F51256C007C171B /* Headers */,
				82444B9D0F51256C007C171B /* Resources */,
				82444B9E0F51256C007C171B /* Sources */,
				82444B9F0F51256C007C171B /* Frameworks */,
			);
			buildRules = (
			);
			dependencies = (
			);
			name = OpenEmuBase;
			productName = OpenEmuBase;
			productReference = 82444BA10F51256C007C171B /* OpenEmuBase.framework */;
			productType = "com.apple.product-type.framework";
		};
		8D15AC270486D014006FF6A4 /* OpenEmu */ = {
			isa = PBXNativeTarget;
			buildConfigurationList = C05733C708A9546B00998B17 /* Build configuration list for PBXNativeTarget "OpenEmu" */;
			buildPhases = (
				8D15AC2B0486D014006FF6A4 /* Resources */,
				1B22406D100BD6C600F42067 /* Copy Filters Folder To App Resources */,
				C68624C91572528D00EFC972 /* Copy Systems Plugins */,
				8D15AC300486D014006FF6A4 /* Sources */,
				8D15AC330486D014006FF6A4 /* Frameworks */,
				828ED4F00E7D98F60059F397 /* Copy Frameworks to App Frameworks */,
				948E540C1571D739002D26E0 /* Copy System Plugins to App PlugIns */,
			);
			buildRules = (
			);
			dependencies = (
				3DAA589A14464890001C09A8 /* PBXTargetDependency */,
				C60FC00113522D9A00B53F64 /* PBXTargetDependency */,
				C6711809136367920034379A /* PBXTargetDependency */,
				1B6A25021430F8FB009F1CE1 /* PBXTargetDependency */,
				1BFC26CF116C1C9900B95689 /* PBXTargetDependency */,
			);
			name = OpenEmu;
			productInstallPath = "$(HOME)/Applications";
			productName = OpenEmu;
			productReference = 8D15AC370486D014006FF6A4 /* OpenEmu.app */;
			productType = "com.apple.product-type.application";
		};
		945E42FA1517F2B500057D08 /* Arcade */ = {
			isa = PBXNativeTarget;
			buildConfigurationList = 945E43061517F2B500057D08 /* Build configuration list for PBXNativeTarget "Arcade" */;
			buildPhases = (
				945E42F71517F2B500057D08 /* Sources */,
				945E42F81517F2B500057D08 /* Frameworks */,
				945E42F91517F2B500057D08 /* Resources */,
			);
			buildRules = (
			);
			dependencies = (
				945E431A1517F63B00057D08 /* PBXTargetDependency */,
			);
			name = Arcade;
			productName = Arcade;
			productReference = 945E42FB1517F2B500057D08 /* Arcade.oesystemplugin */;
			productType = "com.apple.product-type.bundle";
		};
		94D7E8C815073BA000FBDD85 /* NDS */ = {
			isa = PBXNativeTarget;
			buildConfigurationList = 94D7E8D415073BA000FBDD85 /* Build configuration list for PBXNativeTarget "NDS" */;
			buildPhases = (
				94D7E8C515073BA000FBDD85 /* Sources */,
				94D7E8C615073BA000FBDD85 /* Frameworks */,
				94D7E8C715073BA000FBDD85 /* Resources */,
			);
			buildRules = (
			);
			dependencies = (
				94D7E8E61507413400FBDD85 /* PBXTargetDependency */,
			);
			name = NDS;
			productName = NDS;
			productReference = 94D7E8C915073BA000FBDD85 /* NDS.oesystemplugin */;
			productType = "com.apple.product-type.bundle";
		};
		C646574713771F12002A4F70 /* GameBoy Advance */ = {
			isa = PBXNativeTarget;
			buildConfigurationList = C646575113771F12002A4F70 /* Build configuration list for PBXNativeTarget "GameBoy Advance" */;
			buildPhases = (
				C646574413771F12002A4F70 /* Sources */,
				C646574513771F12002A4F70 /* Frameworks */,
				C646574613771F12002A4F70 /* Resources */,
			);
			buildRules = (
			);
			dependencies = (
				C646575513771F2C002A4F70 /* PBXTargetDependency */,
			);
			name = "GameBoy Advance";
			productName = "GameBoy Advance";
			productReference = C646574813771F12002A4F70 /* GameBoy Advance.oesystemplugin */;
			productType = "com.apple.product-type.bundle";
		};
		C6480FC013648F670094FA33 /* SuperNES */ = {
			isa = PBXNativeTarget;
			buildConfigurationList = C6480FCA13648F670094FA33 /* Build configuration list for PBXNativeTarget "SuperNES" */;
			buildPhases = (
				C6480FBD13648F670094FA33 /* Sources */,
				C6480FBE13648F670094FA33 /* Frameworks */,
				C6480FBF13648F670094FA33 /* Resources */,
			);
			buildRules = (
			);
			dependencies = (
				C6480FCF13648F8C0094FA33 /* PBXTargetDependency */,
			);
			name = SuperNES;
			productName = SuperNES;
			productReference = C6480FC113648F670094FA33 /* SuperNES.oesystemplugin */;
			productType = "com.apple.product-type.bundle";
		};
		C64BB08C136478E600C1AB23 /* NES */ = {
			isa = PBXNativeTarget;
			buildConfigurationList = C64BB096136478E600C1AB23 /* Build configuration list for PBXNativeTarget "NES" */;
			buildPhases = (
				C64BB089136478E600C1AB23 /* Sources */,
				C64BB08A136478E600C1AB23 /* Frameworks */,
				C64BB08B136478E600C1AB23 /* Resources */,
			);
			buildRules = (
			);
			dependencies = (
				C64BB09A1364798900C1AB23 /* PBXTargetDependency */,
			);
			name = NES;
			productName = NES;
			productReference = C64BB08D136478E600C1AB23 /* NES.oesystemplugin */;
			productType = "com.apple.product-type.bundle";
		};
		C67117ED136367240034379A /* OpenEmuSystem */ = {
			isa = PBXNativeTarget;
			buildConfigurationList = C6711804136367240034379A /* Build configuration list for PBXNativeTarget "OpenEmuSystem" */;
			buildPhases = (
				C67117EE136367240034379A /* Sources */,
				C67117F5136367240034379A /* Frameworks */,
				C67117FA136367240034379A /* Headers */,
				C6711802136367240034379A /* Resources */,
			);
			buildRules = (
			);
			dependencies = (
			);
			name = OpenEmuSystem;
			productName = OpenEmuGameSystem;
			productReference = C6711807136367240034379A /* OpenEmuSystem.framework */;
			productType = "com.apple.product-type.framework";
		};
		C671180E136368330034379A /* SegaMasterSystem */ = {
			isa = PBXNativeTarget;
			buildConfigurationList = C671181D136368330034379A /* Build configuration list for PBXNativeTarget "SegaMasterSystem" */;
			buildPhases = (
				C671180B136368330034379A /* Sources */,
				C671180C136368330034379A /* Frameworks */,
				C671180D136368330034379A /* Resources */,
			);
			buildRules = (
			);
			dependencies = (
				C671182913636A020034379A /* PBXTargetDependency */,
			);
			name = SegaMasterSystem;
			productName = SegaMasterSystem;
			productReference = C671180F136368330034379A /* SegaMasterSystem.oesystemplugin */;
			productType = "com.apple.product-type.bundle";
		};
		C6B947AE1364ECA600A425F0 /* GameBoy */ = {
			isa = PBXNativeTarget;
			buildConfigurationList = C6B947BA1364ECA700A425F0 /* Build configuration list for PBXNativeTarget "GameBoy" */;
			buildPhases = (
				C6B947AB1364ECA600A425F0 /* Sources */,
				C6B947AC1364ECA600A425F0 /* Frameworks */,
				C6B947AD1364ECA600A425F0 /* Resources */,
			);
			buildRules = (
			);
			dependencies = (
				C6B947E01364FEAE00A425F0 /* PBXTargetDependency */,
			);
			name = GameBoy;
			productName = GameBoy;
			productReference = C6B947AF1364ECA600A425F0 /* GameBoy.oesystemplugin */;
			productType = "com.apple.product-type.bundle";
		};
		C6B947E51365080B00A425F0 /* Genesis */ = {
			isa = PBXNativeTarget;
			buildConfigurationList = C6B947EF1365080B00A425F0 /* Build configuration list for PBXNativeTarget "Genesis" */;
			buildPhases = (
				C6B947E21365080B00A425F0 /* Sources */,
				C6B947E31365080B00A425F0 /* Frameworks */,
				C6B947E41365080B00A425F0 /* Resources */,
			);
			buildRules = (
			);
			dependencies = (
				C6B94813136511DA00A425F0 /* PBXTargetDependency */,
			);
			name = Genesis;
			productName = Genesis;
			productReference = C6B947E61365080B00A425F0 /* Genesis.oesystemplugin */;
			productType = "com.apple.product-type.bundle";
		};
/* End PBXNativeTarget section */

/* Begin PBXProject section */
		2A37F4A9FDCFA73011CA2CEA /* Project object */ = {
			isa = PBXProject;
			attributes = {
				BuildIndependentTargetsInParallel = YES;
				LastUpgradeCheck = 0430;
			};
			buildConfigurationList = C05733CB08A9546B00998B17 /* Build configuration list for PBXProject "OpenEmu" */;
			compatibilityVersion = "Xcode 3.2";
			developmentRegion = English;
			hasScannedForEncodings = 1;
			knownRegions = (
				English,
				Japanese,
				French,
				German,
				en,
			);
			mainGroup = 2A37F4AAFDCFA73011CA2CEA /* OpenEmu */;
			projectDirPath = "";
			projectRoot = "";
			targets = (
				8D15AC270486D014006FF6A4 /* OpenEmu */,
				1BEF2A9311682A530090F72B /* OpenEmuHelperApp */,
				82444BA00F51256C007C171B /* OpenEmuBase */,
				C67117ED136367240034379A /* OpenEmuSystem */,
				3887A7F51024D1F9000FC4CF /* OESaveStateQLPlugin */,
				C671180E136368330034379A /* SegaMasterSystem */,
				C64BB08C136478E600C1AB23 /* NES */,
				C6480FC013648F670094FA33 /* SuperNES */,
				C6B947AE1364ECA600A425F0 /* GameBoy */,
				C6B947E51365080B00A425F0 /* Genesis */,
				C646574713771F12002A4F70 /* GameBoy Advance */,
				1415540E1442B3B300A01683 /* N64 */,
				820EB7391483F9A2008EC398 /* NeoGeoPocket */,
				8227753E148946DF00B19E27 /* GameGear */,
				94D7E8C815073BA000FBDD85 /* NDS */,
				945E42FA1517F2B500057D08 /* Arcade */,
				82C9C96F0F080C7F0071460B /* Distribution */,
				37C802FF101564A300356EF3 /* Build & Copy OpenEmuBase */,
				83F37141140BB166005A7353 /* Build SystemPlugins */,
			);
		};
/* End PBXProject section */

/* Begin PBXResourcesBuildPhase section */
		1415540D1442B3B300A01683 /* Resources */ = {
			isa = PBXResourcesBuildPhase;
			buildActionMask = 2147483647;
			files = (
				141554161442B3B300A01683 /* InfoPlist.strings in Resources */,
				141554291442C12200A01683 /* controller_n64.png in Resources */,
				C6252DB214E7566600350A13 /* Controller-Preferences-Info.plist in Resources */,
				83FBA37314F2C699001F1299 /* n64_library.png in Resources */,
			);
			runOnlyForDeploymentPostprocessing = 0;
		};
		3887A7F21024D1F9000FC4CF /* Resources */ = {
			isa = PBXResourcesBuildPhase;
			buildActionMask = 2147483647;
			files = (
			);
			runOnlyForDeploymentPostprocessing = 0;
		};
		820EB7431483F9A2008EC398 /* Resources */ = {
			isa = PBXResourcesBuildPhase;
			buildActionMask = 2147483647;
			files = (
				82C2909214840028007C0214 /* InfoPlist.strings in Resources */,
				82C290931484002F007C0214 /* controller_sms.png in Resources */,
				83F4DE2314E00FF100A82E36 /* controller_sms_mask.png in Resources */,
				C6252DAE14E7556800350A13 /* Controller-Preferences-Info.plist in Resources */,
				83FBA37114F2C672001F1299 /* neogeopocket_library.png in Resources */,
			);
			runOnlyForDeploymentPostprocessing = 0;
		};
		82277548148946DF00B19E27 /* Resources */ = {
			isa = PBXResourcesBuildPhase;
			buildActionMask = 2147483647;
			files = (
				822775651489471A00B19E27 /* InfoPlist.strings in Resources */,
				822775611489471A00B19E27 /* controller_sms.png in Resources */,
				83F4DE2014E00EE600A82E36 /* controller_sms_mask.png in Resources */,
				C6252DAC14E752E300350A13 /* Controller-Preferences-Info.plist in Resources */,
				83FBA36F14F2C62F001F1299 /* gamegear_library.png in Resources */,
			);
			runOnlyForDeploymentPostprocessing = 0;
		};
		82444B9D0F51256C007C171B /* Resources */ = {
			isa = PBXResourcesBuildPhase;
			buildActionMask = 2147483647;
			files = (
			);
			runOnlyForDeploymentPostprocessing = 0;
		};
		8D15AC2B0486D014006FF6A4 /* Resources */ = {
			isa = PBXResourcesBuildPhase;
			buildActionMask = 2147483647;
			files = (
				1B32151414DDD49E00C5B50A /* OE Startup.qtz in Resources */,
				1B32151514DDD49E00C5B50A /* OpenEmu.dae in Resources */,
				1B32151614DDD49E00C5B50A /* OpenEmuText.dae in Resources */,
				1BE3AB9F14DBB43D00D2F508 /* Scale2xBR.vert in Resources */,
				1BE3ABA014DBB43D00D2F508 /* Scale2xBR.frag in Resources */,
				1B2B6D7714DB659F000D0BF7 /* Scale4xBR.frag in Resources */,
				1B2B6D7814DB659F000D0BF7 /* Scale4xBR.vert in Resources */,
				1B4D77EE117A60ED0001F629 /* Scale4x.frag in Resources */,
				1B4D77EF117A60ED0001F629 /* Scale4x.vert in Resources */,
				1B4D77F0117A60ED0001F629 /* Scale4xHQ.frag in Resources */,
				1B4D77F1117A60ED0001F629 /* Scale4xHQ.vert in Resources */,
				1B4D77F4117A60ED0001F629 /* Scale2xHQ.frag in Resources */,
				1B4D77F5117A60ED0001F629 /* Scale2xHQ.vert in Resources */,
				1B4D77F6117A60ED0001F629 /* Scale2xPlus.frag in Resources */,
				1B4D77F7117A60ED0001F629 /* Scale2xPlus.vert in Resources */,
				1BFC26D0116C1CA300B95689 /* OpenEmuHelperApp in Resources */,
				1B7505140FEEB72700B0D0AF /* About.png in Resources */,
				8D15AC2C0486D014006FF6A4 /* Credits.rtf in Resources */,
				8D15AC2F0486D014006FF6A4 /* InfoPlist.strings in Resources */,
				828ED4DA0E7D98A10059F397 /* GameFilePicker.xib in Resources */,
				82C434130EE393530037C54B /* icon.icns in Resources */,
				82C9C96D0F080BD30071460B /* dsa_pub.pem in Resources */,
				C6BFB29F0F7CC8E700040FFA /* Localizable.strings in Resources */,
				C67A36AA0FE7F1F500A665E2 /* OECorePluginIcon.icns in Resources */,
				C69DCCED0FE99415009AE5A6 /* OEFilterPluginIcon.icns in Resources */,
				826844C51022A0630019C7B0 /* smaller.tif in Resources */,
				826844C61022A0630019C7B0 /* larger.tif in Resources */,
				82965F851041DC3200F30B74 /* OECorePicker.xib in Resources */,
				82C42C8610CAFB480046D1A3 /* download_arrow_down.png in Resources */,
				82C42C8710CAFB480046D1A3 /* download_arrow_up.png in Resources */,
				82DD29DB12369F1100B58A8F /* KeyboardUsages.plist in Resources */,
				53439B8913B936DA005C0CC8 /* CollectionView.xib in Resources */,
				53439B8B13B936E1005C0CC8 /* Library.xib in Resources */,
				53439B8D13B936EA005C0CC8 /* Preferences.xib in Resources */,
				53439BF213B93920005C0CC8 /* arrow_down.png in Resources */,
				53439BF313B93920005C0CC8 /* arrow_left.png in Resources */,
				53439BF413B93920005C0CC8 /* arrow_right.png in Resources */,
				53439BF513B93920005C0CC8 /* arrow_up.png in Resources */,
				53439BF613B93920005C0CC8 /* background_lighting.png in Resources */,
				53439BF713B93920005C0CC8 /* badge_1.png in Resources */,
				53439BF813B93920005C0CC8 /* badge_2.png in Resources */,
				53439BF913B93920005C0CC8 /* badge_3.png in Resources */,
				53439BFA13B93920005C0CC8 /* box_gloss.pdf in Resources */,
				53439BFB13B93920005C0CC8 /* collections.png in Resources */,
				53439BFD13B93920005C0CC8 /* hud_bar.png in Resources */,
				53439BFE13B93920005C0CC8 /* hud_button.png in Resources */,
				53439BFF13B93920005C0CC8 /* hud_close_button.png in Resources */,
				53439C0013B93920005C0CC8 /* hud_fullscreen_glyph.png in Resources */,
				53439C0113B93920005C0CC8 /* hud_glyphs.png in Resources */,
				53439C0213B93920005C0CC8 /* hud_slider_level.png in Resources */,
				53439C0313B93920005C0CC8 /* hud_slider_thumb.png in Resources */,
				53439C0413B93920005C0CC8 /* hud_slider_track.png in Resources */,
				53439C0513B93920005C0CC8 /* hud_volume.png in Resources */,
				53439C0613B93920005C0CC8 /* hud_window.png in Resources */,
				53439C0713B93920005C0CC8 /* grid_rating.png in Resources */,
				53439C0813B93920005C0CC8 /* grid_slider_large.png in Resources */,
				53439C0913B93920005C0CC8 /* grid_slider_small.png in Resources */,
				53439C0A13B93920005C0CC8 /* grid_slider_thumb.png in Resources */,
				53439C0B13B93920005C0CC8 /* grid_slider_track.png in Resources */,
				53439C0C13B93920005C0CC8 /* knob_horizontal.png in Resources */,
				53439C0D13B93920005C0CC8 /* knob_vertical.png in Resources */,
				53439C0E13B93920005C0CC8 /* list_indicators.png in Resources */,
				53439C0F13B93920005C0CC8 /* list_rating.png in Resources */,
				53439C1013B93920005C0CC8 /* missing_artwork.pdf in Resources */,
				53439C1113B93920005C0CC8 /* missing_rom.pdf in Resources */,
				53439C1213B93920005C0CC8 /* noise.png in Resources */,
				53439C1A13B93920005C0CC8 /* controls_background.jpg in Resources */,
				53439C1B13B93920005C0CC8 /* controls_tab_icon.png in Resources */,
				53439C1C13B93920005C0CC8 /* core_triangle.png in Resources */,
				53439C1D13B93920005C0CC8 /* cores_tab_icon.png in Resources */,
				53439C1E13B93920005C0CC8 /* dark_box.png in Resources */,
				53439C1F13B93920005C0CC8 /* dark_button.png in Resources */,
				53439C2013B93920005C0CC8 /* dark_checkbox.png in Resources */,
				53439C2113B93920005C0CC8 /* dark_inset_box.png in Resources */,
				53439C2413B93920005C0CC8 /* dark_popup_button.png in Resources */,
				53439C2613B93920005C0CC8 /* gameplay_tab_icon.png in Resources */,
				53439C2E13B93920005C0CC8 /* library_tab_icon.png in Resources */,
				53439C2F13B93920005C0CC8 /* mark_slider_thumb.png in Resources */,
				53439C3013B93920005C0CC8 /* mark_slider_track.png in Resources */,
				53439C3113B93920005C0CC8 /* tab_selector.png in Resources */,
				53439C3213B93920005C0CC8 /* wood_inset_box.png in Resources */,
				53439C3313B93920005C0CC8 /* wood_popup_button.png in Resources */,
				53439C3413B93920005C0CC8 /* resizer.png in Resources */,
				53439C3513B93920005C0CC8 /* scrollbar_corner.png in Resources */,
				53439C3613B93920005C0CC8 /* search_cancel.png in Resources */,
				53439C3713B93920005C0CC8 /* search_field.png in Resources */,
				53439C3813B93920005C0CC8 /* search_loupe.png in Resources */,
				53439C3913B93920005C0CC8 /* selector_ring.png in Resources */,
				53439C3A13B93920005C0CC8 /* sort_arrow.png in Resources */,
				53439C3B13B93920005C0CC8 /* spinner.pdf in Resources */,
				53439C3C13B93920005C0CC8 /* table_header.png in Resources */,
				53439C3D13B93920005C0CC8 /* toolbar_add_button.png in Resources */,
				53439C3E13B93920005C0CC8 /* toolbar_sidebar_button.png in Resources */,
				53439C3F13B93920005C0CC8 /* toolbar_view_buttons.png in Resources */,
				53439C4013B93920005C0CC8 /* track_horizontal.png in Resources */,
				53439C4113B93920005C0CC8 /* track_horizontal_spacer.png in Resources */,
				53439C4213B93920005C0CC8 /* track_vertical.png in Resources */,
				53439C4313B93920005C0CC8 /* track_vertical_spacer.png in Resources */,
				8382D23113C5C5BB00906221 /* OEPrefCoresController.xib in Resources */,
				8382D23213C5C5BB00906221 /* OEPrefGameplayController.xib in Resources */,
				8382D23313C5C5BB00906221 /* OEPrefLibraryController.xib in Resources */,
				8382D23513C5C5E100906221 /* OEPrefControlsController.xib in Resources */,
				8396CC52140687EE0096F791 /* wood_textfield.png in Resources */,
				83AEF939140B78B6007803D7 /* filter_effect_frame.png in Resources */,
				83703B43140E4F9100EC27A7 /* Linear.png in Resources */,
				83703B44140E4F9100EC27A7 /* Nearest Neighbor.png in Resources */,
				83703B45140E4F9100EC27A7 /* Scale2xHQ.png in Resources */,
				83703B46140E4F9100EC27A7 /* Scale2xPlus.png in Resources */,
				83703B47140E4F9100EC27A7 /* Scale4x.png in Resources */,
				83703B48140E4F9100EC27A7 /* Scale4xHQ.png in Resources */,
				83802E6A142F6FF900130517 /* controls_highlight.png in Resources */,
				1B98144E142F02FA00114A30 /* OESetupAssistant.xib in Resources */,
				83A9E152144723E20051AF1D /* hud_power_glyph.png in Resources */,
				831C2AE9144F453C009533C0 /* MainMenu.xib in Resources */,
				832D29431451ACF200BDF950 /* MainWindow.xib in Resources */,
				83AAC32F1458172C005ADD16 /* gloss_button.png in Resources */,
				83AAC3301458172C005ADD16 /* gloss_checkbox.png in Resources */,
				83AAC3311458172C005ADD16 /* installer_dark_inset_box.png in Resources */,
				83AAC3321458172C005ADD16 /* installer_gamepad_graphics.png in Resources */,
				83FFC069145819070077EC27 /* installer_backgroundSample.png in Resources */,
				83F298861458B66F00ECB4F4 /* installer_scrollview_box.png in Resources */,
				83025E63146BDD9400A06EF9 /* slim_dark_pill_button.png in Resources */,
				83025E69146BE71600A06EF9 /* install_progress_bar_track.png in Resources */,
				83025E6A146BE71600A06EF9 /* install_progress_bar.png in Resources */,
				83BF5292146C2F0A00B5F742 /* blank_slate_arrow.png in Resources */,
				83BF5295146C2F4000B5F742 /* blank_slate_box.png in Resources */,
				830EF6CC146C590D00B0C8B0 /* blank_slate_core_icon.png in Resources */,
				830EF6CF146C5D5D00B0C8B0 /* open_weblink_arrow.png in Resources */,
				836CFD6614709D3C00397683 /* wood_arrow_down.png in Resources */,
				836CFD6714709D3C00397683 /* wood_arrow_up.png in Resources */,
				836CFD6814709D3C00397683 /* wood_knob_vertical.png in Resources */,
				836CFD6914709D3C00397683 /* wood_track_vertical_spacer.png in Resources */,
				836CFD6A14709D3C00397683 /* wood_track_vertical.png in Resources */,
				83D435F214718891003FE856 /* closed_weblink_arrow.png in Resources */,
				837777BC147A8F6A0091A896 /* hud_progress_bar_track.png in Resources */,
				837777BD147A8F6A0091A896 /* hud_progress_bar.png in Resources */,
				83E25058147BC6BF0074EE14 /* hud_textfield.png in Resources */,
				83920CDD147E675C00D219EA /* hud_alert_window.png in Resources */,
				83CE3DC314C84EC10036DB28 /* beta_icon.png in Resources */,
				83C0B37414D6FC58007CAC00 /* sidebar_triangle.png in Resources */,
				8303BC0714E318C200FCD701 /* dark_arrows_menu_body.png in Resources */,
				8303BC0814E318C200FCD701 /* dark_menu_body.png in Resources */,
				8303BC0914E318C200FCD701 /* dark_menu_popover_arrow.png in Resources */,
				8303BC0A14E318C200FCD701 /* dark_submenu_body.png in Resources */,
				8303BC0B14E318C200FCD701 /* light_arrows_menu_body.png in Resources */,
				8303BC0C14E318C200FCD701 /* light_menu_body.png in Resources */,
				8303BC0D14E318C200FCD701 /* light_submenu_body.png in Resources */,
				8303BC0E14E318C200FCD701 /* tick_mark.png in Resources */,
				83753F1A14F5383F00D708A7 /* OEPrefDebugController.xib in Resources */,
				83B1E1C914FE734E00AA652F /* mixed_state.png in Resources */,
				8375696915125A1F00795226 /* dark_menu_scroll_arrows.png in Resources */,
				8375696A15125A1F00795226 /* light_menu_scroll_arrows.png in Resources */,
<<<<<<< HEAD
				83F4700E157504E3001931BD /* ImportView.xib in Resources */,
=======
				83E41F2B158546E90069B8AF /* OESystemPicker.xib in Resources */,
>>>>>>> f4d31a94
			);
			runOnlyForDeploymentPostprocessing = 0;
		};
		945E42F91517F2B500057D08 /* Resources */ = {
			isa = PBXResourcesBuildPhase;
			buildActionMask = 2147483647;
			files = (
				945E43021517F2B500057D08 /* InfoPlist.strings in Resources */,
				945E43141517F5BC00057D08 /* arcade_library.png in Resources */,
				945E43161517F5BC00057D08 /* controller_arcade_mask.png in Resources */,
				945E43171517F5BC00057D08 /* controller_arcade.png in Resources */,
				945E43181517F5BC00057D08 /* Controller-Preferences-Info.plist in Resources */,
			);
			runOnlyForDeploymentPostprocessing = 0;
		};
		94D7E8C715073BA000FBDD85 /* Resources */ = {
			isa = PBXResourcesBuildPhase;
			buildActionMask = 2147483647;
			files = (
				94D7E8D015073BA000FBDD85 /* InfoPlist.strings in Resources */,
				94D7E8DA15073DB000FBDD85 /* controller_nds_mask.png in Resources */,
				94D7E8DB15073DB000FBDD85 /* controller_nds.png in Resources */,
				94D7E8DC15073DB000FBDD85 /* Controller-Preferences-Info.plist in Resources */,
				94D7E8DD15073DB000FBDD85 /* nds_library.png in Resources */,
			);
			runOnlyForDeploymentPostprocessing = 0;
		};
		C646574613771F12002A4F70 /* Resources */ = {
			isa = PBXResourcesBuildPhase;
			buildActionMask = 2147483647;
			files = (
				C646574F13771F12002A4F70 /* InfoPlist.strings in Resources */,
				83DC1FCD147085C800F3D77A /* controller_gba.png in Resources */,
				830BC86C14D5F1DD000826E2 /* controller_gba_mask.png in Resources */,
				C6252DBE14E75AE700350A13 /* Controller-Preferences-Info.plist in Resources */,
				83FBA38314F2C870001F1299 /* gba_library.png in Resources */,
			);
			runOnlyForDeploymentPostprocessing = 0;
		};
		C6480FBF13648F670094FA33 /* Resources */ = {
			isa = PBXResourcesBuildPhase;
			buildActionMask = 2147483647;
			files = (
				C6480FC813648F670094FA33 /* InfoPlist.strings in Resources */,
				83977F641408FE4700175858 /* controller_snes_eu.png in Resources */,
				83977F651408FE4700175858 /* controller_snes_jap.png in Resources */,
				83977F661408FE4700175858 /* controller_snes_usa.png in Resources */,
				830BC86914D5E35A000826E2 /* controller_snes_mask.png in Resources */,
				C6252DB814E7590C00350A13 /* Controller-Preferences-Info.plist in Resources */,
				C6252DC114E79EFB00350A13 /* Controller-Preferences-Info-JAP.plist in Resources */,
				C6252DC214E79EFB00350A13 /* Controller-Preferences-Info-NA.plist in Resources */,
				83FBA37C14F2C7DB001F1299 /* snes_eujap_library.png in Resources */,
				83FBA37D14F2C7DB001F1299 /* snes_usa_library.png in Resources */,
			);
			runOnlyForDeploymentPostprocessing = 0;
		};
		C64BB08B136478E600C1AB23 /* Resources */ = {
			isa = PBXResourcesBuildPhase;
			buildActionMask = 2147483647;
			files = (
				83FBA38514F2C8A8001F1299 /* famicom_library.png in Resources */,
				83FBA38414F2C89F001F1299 /* nes_library.png in Resources */,
				C64BB094136478E600C1AB23 /* InfoPlist.strings in Resources */,
				C6252DA814E71D0500350A13 /* controller_fc.png in Resources */,
				83977F6C1408FE8E00175858 /* controller_nes.png in Resources */,
				83F4DE1714E005DB00A82E36 /* controller_fc_mask.png in Resources */,
				83F4DE1A14E0096F00A82E36 /* controller_nes_mask.png in Resources */,
				C6252DB614E7578D00350A13 /* Controller-Preferences-Info.plist in Resources */,
				C6252DC414E7A00000350A13 /* Controller-Preferences-Info-JAP.plist in Resources */,
			);
			runOnlyForDeploymentPostprocessing = 0;
		};
		C6711802136367240034379A /* Resources */ = {
			isa = PBXResourcesBuildPhase;
			buildActionMask = 2147483647;
			files = (
				C6711803136367240034379A /* InfoPlist.strings in Resources */,
			);
			runOnlyForDeploymentPostprocessing = 0;
		};
		C671180D136368330034379A /* Resources */ = {
			isa = PBXResourcesBuildPhase;
			buildActionMask = 2147483647;
			files = (
				C671181B136368330034379A /* InfoPlist.strings in Resources */,
				83977F6E1408FEA800175858 /* controller_sms.png in Resources */,
				83F4DE1D14E00C9800A82E36 /* controller_sms_mask.png in Resources */,
				C6252DB414E7572C00350A13 /* Controller-Preferences-Info.plist in Resources */,
				83FBA37914F2C795001F1299 /* sms_library.png in Resources */,
			);
			runOnlyForDeploymentPostprocessing = 0;
		};
		C6B947AD1364ECA600A425F0 /* Resources */ = {
			isa = PBXResourcesBuildPhase;
			buildActionMask = 2147483647;
			files = (
				C6B947B61364ECA700A425F0 /* InfoPlist.strings in Resources */,
				83977F681408FE6700175858 /* controller_gb.png in Resources */,
				83F4DE2614E0131800A82E36 /* controller_gb_mask.png in Resources */,
				C6252DBA14E759DB00350A13 /* Controller-Preferences-Info.plist in Resources */,
				83FBA37F14F2C81C001F1299 /* gameboy_library.png in Resources */,
			);
			runOnlyForDeploymentPostprocessing = 0;
		};
		C6B947E41365080B00A425F0 /* Resources */ = {
			isa = PBXResourcesBuildPhase;
			buildActionMask = 2147483647;
			files = (
				C6B947ED1365080B00A425F0 /* InfoPlist.strings in Resources */,
				83AE9F0D14B2725300E91BD8 /* controller_genesis.png in Resources */,
				83F4DE2914E0169900A82E36 /* controller_genesis_mask.png in Resources */,
				C6252DBC14E75A4800350A13 /* Controller-Preferences-Info.plist in Resources */,
				83FBA38114F2C857001F1299 /* genesis_library.png in Resources */,
			);
			runOnlyForDeploymentPostprocessing = 0;
		};
/* End PBXResourcesBuildPhase section */

/* Begin PBXRezBuildPhase section */
		3887AAE21024DD91000FC4CF /* Rez */ = {
			isa = PBXRezBuildPhase;
			buildActionMask = 2147483647;
			files = (
			);
			runOnlyForDeploymentPostprocessing = 0;
		};
/* End PBXRezBuildPhase section */

/* Begin PBXShellScriptBuildPhase section */
		37C80308101564B000356EF3 /* ShellScript */ = {
			isa = PBXShellScriptBuildPhase;
			buildActionMask = 2147483647;
			files = (
			);
			inputPaths = (
			);
			outputPaths = (
			);
			runOnlyForDeploymentPostprocessing = 0;
			shellPath = /bin/sh;
			shellScript = "rm -rf \"$USER_LIBRARY_DIR/Frameworks/OpenEmuBase.framework\"\ncp -R \"$BUILT_PRODUCTS_DIR/OpenEmuBase.framework\" \"$USER_LIBRARY_DIR/Frameworks/OpenEmuBase.framework\"";
		};
		82DE41ED1024E7B7007184EB /* ShellScript */ = {
			isa = PBXShellScriptBuildPhase;
			buildActionMask = 2147483647;
			files = (
			);
			inputPaths = (
			);
			outputPaths = (
			);
			runOnlyForDeploymentPostprocessing = 0;
			shellPath = /bin/sh;
			shellScript = "mkdir -p \"/Library/QuickLook\"\nrm -rf \"/Library/QuickLook/$PRODUCT_NAME.qlgenerator\"\ncp -rf \"$BUILT_PRODUCTS_DIR/$PRODUCT_NAME.qlgenerator\" \"/Library/QuickLook\"";
		};
/* End PBXShellScriptBuildPhase section */

/* Begin PBXSourcesBuildPhase section */
		1415540B1442B3B300A01683 /* Sources */ = {
			isa = PBXSourcesBuildPhase;
			buildActionMask = 2147483647;
			files = (
				1415541E1442B61700A01683 /* OEN64SystemController.m in Sources */,
				141554211442B7B100A01683 /* OEN64SystemResponder.m in Sources */,
			);
			runOnlyForDeploymentPostprocessing = 0;
		};
		1BEF2A9111682A530090F72B /* Sources */ = {
			isa = PBXSourcesBuildPhase;
			buildActionMask = 2147483647;
			files = (
				1BEF2DFE116860210090F72B /* NSString+UUID.m in Sources */,
				1BEF2CA011684E7E0090F72B /* OEGameAudio.m in Sources */,
				1BEF2C9D11684E600090F72B /* OEPlugin.m in Sources */,
				1BEF2C9811684E4C0090F72B /* OECorePlugin.m in Sources */,
				1BEF2A9C11682A5E0090F72B /* OpenEmuHelperApp.m in Sources */,
				1BEF2D15116855690090F72B /* OETaskWrapper.m in Sources */,
				C6AC9D391190C6490083DDFD /* OpenEmuHelperAppMain.m in Sources */,
			);
			runOnlyForDeploymentPostprocessing = 0;
		};
		3887A7F31024D1F9000FC4CF /* Sources */ = {
			isa = PBXSourcesBuildPhase;
			buildActionMask = 2147483647;
			files = (
				3887A8051024D2BC000FC4CF /* GenerateThumbnailForURL.m in Sources */,
				3887A8061024D2BC000FC4CF /* GeneratePreviewForURL.m in Sources */,
				3887A8071024D2BC000FC4CF /* main.c in Sources */,
			);
			runOnlyForDeploymentPostprocessing = 0;
		};
		820EB73C1483F9A2008EC398 /* Sources */ = {
			isa = PBXSourcesBuildPhase;
			buildActionMask = 2147483647;
			files = (
				82C2909014840024007C0214 /* OENGPSystemController.m in Sources */,
				82C2909114840024007C0214 /* OENGPSystemResponder.m in Sources */,
			);
			runOnlyForDeploymentPostprocessing = 0;
		};
		82277541148946DF00B19E27 /* Sources */ = {
			isa = PBXSourcesBuildPhase;
			buildActionMask = 2147483647;
			files = (
				822775691489471A00B19E27 /* OEGGSystemController.m in Sources */,
				8227756B1489471A00B19E27 /* OEGGSystemResponder.m in Sources */,
			);
			runOnlyForDeploymentPostprocessing = 0;
		};
		82444B9E0F51256C007C171B /* Sources */ = {
			isa = PBXSourcesBuildPhase;
			buildActionMask = 2147483647;
			files = (
				82F3629F0F51CC63001495F6 /* OEAbstractAdditions.m in Sources */,
				C6FC4C920FD2C5C3007CCD32 /* OEGameCore.m in Sources */,
				82AFA66A0FDDC03500531EE3 /* OERingBuffer.m in Sources */,
				1BEF2A68116826BC0090F72B /* NSString+UUID.m in Sources */,
				C6D268D7135BCE4900154550 /* NSString+OEAdditions.m in Sources */,
				EF2FDBEA14CFFD39002A64F2 /* OEGameCoreController.m in Sources */,
				EF2FDBEF14D00261002A64F2 /* OEPreferenceViewController.m in Sources */,
				8245FD0814F763E600C64574 /* TPCircularBuffer.c in Sources */,
				3D71183E1500650D0056E3BF /* PSYBlockTimer.m in Sources */,
				3DD90BA81500A6BF00FE5DFD /* OETimingUtils.m in Sources */,
			);
			runOnlyForDeploymentPostprocessing = 0;
		};
		8D15AC300486D014006FF6A4 /* Sources */ = {
			isa = PBXSourcesBuildPhase;
			buildActionMask = 2147483647;
			files = (
				C6252DC814E7A38000350A13 /* OEControlsSetupView.m in Sources */,
				83D7F2BA147E399B004419A6 /* OEDBRom.m in Sources */,
				1BFC2725116C1F6700B95689 /* OETaskWrapper.m in Sources */,
				8D15AC310486D014006FF6A4 /* OEGameDocument.m in Sources */,
				8D15AC320486D014006FF6A4 /* main.m in Sources */,
				829779340E743F2A00631240 /* OEGameAudio.m in Sources */,
				828ED4D70E7D98940059F397 /* OEGamePickerController.m in Sources */,
				829022AA0F47F90D00BB7AB7 /* OEGameQTRecorder.m in Sources */,
				C62F54710FE6ADC500DF15BA /* OEPlugin.m in Sources */,
				C62F549B0FE6CC1500DF15BA /* OECorePlugin.m in Sources */,
				C69DCD010FE994A5009AE5A6 /* OEPluginDocument.m in Sources */,
				82242D4F0FF7055000FBD432 /* NSAttributedString+Hyperlink.m in Sources */,
				C62D53050FFB51D6007C2649 /* OECompositionPlugin.m in Sources */,
				82FC495D102123D100408B4F /* OEFrameEncodeOperation.m in Sources */,
				82965F881041DC4600F30B74 /* OECorePickerController.m in Sources */,
				1E2F3DBB10DEAB4C0019AA84 /* OEVersionMigrationController.m in Sources */,
				C6953CA1117293760091276F /* OEGameView.m in Sources */,
				C6AC9D4D1190C9AE0083DDFD /* OEGameCoreManager.m in Sources */,
				C6AC9DEF1190E2C90083DDFD /* OpenEmuHelperApp.m in Sources */,
				1EA4404911973E9C001D71CA /* OEGameQuickLookDocument.m in Sources */,
				82C5EFAE1237E76C001262F7 /* AsyncUdpSocket.m in Sources */,
				82C5EFB31237E7E1001262F7 /* OENetServer.m in Sources */,
				53439A8C13B92C4A005C0CC8 /* OELibraryDatabase.m in Sources */,
				53439A9013B92C68005C0CC8 /* OEDBDataSourceAdditions.m in Sources */,
				53439A9A13B92C97005C0CC8 /* OEDBAllGamesCollection.m in Sources */,
				53439A9B13B92C97005C0CC8 /* OEDBCollection.m in Sources */,
				53439A9C13B92C97005C0CC8 /* OEDBCollectionFolder.m in Sources */,
				53439A9D13B92C97005C0CC8 /* OEDBSmartCollection.m in Sources */,
				53439AA213B92C9D005C0CC8 /* OEDBGame.m in Sources */,
				53439AA313B92C9D005C0CC8 /* OEDBSystem.m in Sources */,
				53439AA613B92CC7005C0CC8 /* OELibraryController.m in Sources */,
				53439AAB13B92CE6005C0CC8 /* OECollectionViewController.m in Sources */,
				53439AD713B92E23005C0CC8 /* OECoverGridForegroundLayer.m in Sources */,
				53439AE313B92E59005C0CC8 /* OERatingCell.m in Sources */,
				53439AE413B92E59005C0CC8 /* OETableCornerView.m in Sources */,
				53439AE513B92E59005C0CC8 /* OETableHeaderCell.m in Sources */,
				53439AE613B92E59005C0CC8 /* OETableHeaderView.m in Sources */,
				53439AE713B92E59005C0CC8 /* OETableView.m in Sources */,
				53439AEB13B92E91005C0CC8 /* OELibrarySplitView.m in Sources */,
				53439AEE13B92E9A005C0CC8 /* OEMainWindow.m in Sources */,
				53439AF113B92EA1005C0CC8 /* OEBackgroundColorView.m in Sources */,
				53439AF413B92EA8005C0CC8 /* OESearchFieldCell.m in Sources */,
				53439AF713B92EAD005C0CC8 /* OESlider.m in Sources */,
				53439AFA13B92EB3005C0CC8 /* OEImageButton.m in Sources */,
				53439AFD13B92EB9005C0CC8 /* OEScroller.m in Sources */,
				53439B0013B92EC1005C0CC8 /* OEScrollView.m in Sources */,
				53439B0313B92ED3005C0CC8 /* OECenteredTextFieldCell.m in Sources */,
				53439B0713B92EEC005C0CC8 /* OEGridViewFieldEditor.m in Sources */,
				53439B1713B92FFA005C0CC8 /* OESidebarCell.m in Sources */,
				53439B1813B92FFA005C0CC8 /* OESidebarController.m in Sources */,
				53439B1913B92FFA005C0CC8 /* OESidebarFieldEditor.m in Sources */,
				53439B1A13B92FFA005C0CC8 /* OESidebarGroupItem.m in Sources */,
				53439B1B13B92FFA005C0CC8 /* OESidebarOutlineView.m in Sources */,
				53439B2113B93078005C0CC8 /* OEMenu.m in Sources */,
				53439B2E13B930A1005C0CC8 /* OEPrefCoreSliderLabelCell.m in Sources */,
				53439B2F13B930A1005C0CC8 /* OEPrefCtrlHeadlineLabelCell.m in Sources */,
				53439B3013B930A1005C0CC8 /* OEPrefCtrlLabelCell.m in Sources */,
				53439B3113B930A1005C0CC8 /* OEPrefHeadlineLabelCell.m in Sources */,
				53439B3213B930A1005C0CC8 /* OEPrefLabelCell.m in Sources */,
				53439B3913B930E0005C0CC8 /* OEHorizontalLine.m in Sources */,
				53439B4013B93119005C0CC8 /* OECheckBox.m in Sources */,
				53439B4113B93119005C0CC8 /* OEPopupButton.m in Sources */,
				53439B4A13B93138005C0CC8 /* OECoreSliderCell.m in Sources */,
				53439B4B13B93138005C0CC8 /* OEControlsPopupButtonCell.m in Sources */,
				53439B4C13B93138005C0CC8 /* OEPopupButtonCell.m in Sources */,
				53439B4D13B93138005C0CC8 /* OEPreferencesButtonCell.m in Sources */,
				53439B5513B9316F005C0CC8 /* OEPreferencesControlsBox.m in Sources */,
				53439B5613B9316F005C0CC8 /* OEPreferencesDarkBox.m in Sources */,
				53439B5713B9316F005C0CC8 /* OEPreferencesPlainBox.m in Sources */,
				53439B5A13B93255005C0CC8 /* OEAttributedTextFieldCell.m in Sources */,
				53439B5D13B9326D005C0CC8 /* INAppStoreWindow.m in Sources */,
				53439B6113B93281005C0CC8 /* OEToolbarView.m in Sources */,
				53439B6613B932A1005C0CC8 /* OEBackgroundGradientView.m in Sources */,
				53439B6713B932A1005C0CC8 /* OEBackgroundImageView.m in Sources */,
				53439B6B13B932CE005C0CC8 /* OEPreferencesController.m in Sources */,
				53439B6E13B932DB005C0CC8 /* OEPrefLibraryController.m in Sources */,
				53439B7113B932ED005C0CC8 /* OEPrefGameplayController.m in Sources */,
				53439B7413B932FA005C0CC8 /* OEPrefControlsController.m in Sources */,
				53439B7713B93303005C0CC8 /* OEPrefCoresController.m in Sources */,
				53439B7A13B933B8005C0CC8 /* OEGameControlsBar.m in Sources */,
				53439B7E13B933D0005C0CC8 /* OEHUDSlider.m in Sources */,
				53439B8213B933E9005C0CC8 /* OEHUDWindow.m in Sources */,
				53439B8513B9342F005C0CC8 /* OEHUDButtonCell.m in Sources */,
				53439B9013B937DB005C0CC8 /* NSImage+OEHighlight.m in Sources */,
				53439B9313B937EA005C0CC8 /* NSImage+OEDrawingAdditions.m in Sources */,
				53439B9613B937F5005C0CC8 /* NSURL+OELibraryAdditions.m in Sources */,
				C6289C32135B215B00EEE97C /* OESystemPlugin.m in Sources */,
				8310447113BE419000B283B0 /* OEHorizontalSplitView.m in Sources */,
				83F688C013C6433600AA0F83 /* OEGridScrollView.m in Sources */,
				8328D9E513C75CAE0026D2A7 /* OEDBImage.m in Sources */,
				83199722142741790068C865 /* OEROMImporter.m in Sources */,
				83507247142F6029005D9033 /* OEControllerImageView.m in Sources */,
				1B47F105142F01E700EBC55B /* OESetupAssistant.m in Sources */,
				83CD082D143DEF9A00B6A2E8 /* OEDBSaveState.m in Sources */,
				83DB70E01442F40B00850CD8 /* OEControlsKeyHeadlineCell.m in Sources */,
				3DFAB00D144644D4005EF0C3 /* OEGameShader.m in Sources */,
				839CA80414477DD8006AF845 /* OEMenuItem.m in Sources */,
				83C68ED114483579000F720A /* OEHUDAlert.m in Sources */,
				831C2AE4144F41E4009533C0 /* OEApplicationDelegate.m in Sources */,
				832D29401451A68700BDF950 /* OEMainWindowController.m in Sources */,
				832FA8801455526E00BBBD94 /* NSControl+OEAdditions.m in Sources */,
				8301557B1456BF7A0093D681 /* OEGameViewController.m in Sources */,
				83AAC32914581699005ADD16 /* OESetupAssistantBackgroundView.m in Sources */,
				83FFC06D1458194E0077EC27 /* OESetupAssistantBox.m in Sources */,
				83FFC078145823B00077EC27 /* OEGlossButton.m in Sources */,
				838FE6831458277B00185117 /* OEGlossCheckBox.m in Sources */,
				838FE6871458342600185117 /* OESetupAssistantKeyMapView.m in Sources */,
				83BABBEE1458978B0097F6B2 /* OESetupAssistantTableView.m in Sources */,
				83F2988A1458B6DC00ECB4F4 /* OESetupAssistantScrollView.m in Sources */,
				83025E60146BDD5E00A06EF9 /* OECoreTableButtonCell.m in Sources */,
				83025E66146BE68E00A06EF9 /* OECoreTableProgressCell.m in Sources */,
				83BF5298146C370A00B5F742 /* OEGridBlankSlateView.m in Sources */,
				831E95D814705D8C008487A6 /* OEControlsScrollView.m in Sources */,
				83D435EF147187AB003FE856 /* OECenteredTextFieldWithWeblinkCell.m in Sources */,
				8375E14F1477FC0D0018DA1F /* OECoreUpdater.m in Sources */,
				839310BC147802380020058E /* OECoreDownload.m in Sources */,
				837777B9147A8E730091A896 /* OEHUDProgressbar.m in Sources */,
				83CAD4D4147BB641004C0E9B /* NSClipView+OEAnimatedScrolling.m in Sources */,
				831C9926147BBDAE00F422A5 /* OEHUDTextFieldCell.m in Sources */,
				83D7F2F9147E3FEB004419A6 /* OEHUDTextFieldEditor.m in Sources */,
				83920CDB147E5BA300D219EA /* OESidebarScrollView.m in Sources */,
				83691817147FE3EF00F28231 /* NSWindow+OECustomWindow.m in Sources */,
				EF2FDBEB14CFFE06002A64F2 /* OEControlsKeyButton.m in Sources */,
				EF2FDBEC14CFFE11002A64F2 /* OEControlsKeyLabelCell.m in Sources */,
				EF2FDBED14CFFE1B002A64F2 /* OEControlsKeySeparatorView.m in Sources */,
				83C0B37114D6EF02007CAC00 /* OESidebarOutlineButtonCell.m in Sources */,
				1B6DA4A914DDE6A40067F7F6 /* OESetupAssistantQCOpenGLLayer.m in Sources */,
				83F4DE1314DFF9C200A82E36 /* OEInputLimitFormatter.m in Sources */,
				3D15428114E20E22009C3DEE /* OENonARCHacks.m in Sources */,
				C6D6FA7E14E2264C0083C75D /* NSViewController+OEAdditions.m in Sources */,
				83096F0314E98FC000F7EBC2 /* NSFileManager+OEHashingAdditions.m in Sources */,
				EFBD5D7814EFE19A00FBD1E0 /* NSColor+OEAdditions.m in Sources */,
				EFBD5D7E14EFE26300FBD1E0 /* OEGridLayer.m in Sources */,
				EFBD5D7F14EFE26300FBD1E0 /* OEGridView.m in Sources */,
				EFBD5D8314EFE27500FBD1E0 /* OEGridViewCell.m in Sources */,
				EFBD5D8614EFE27F00FBD1E0 /* OEGridViewLayoutManager.m in Sources */,
				EFBD5D8B14EFE29500FBD1E0 /* OECoverGridViewCell.m in Sources */,
				EFBD5D8C14EFE29500FBD1E0 /* OECoverGridViewCellRatingLayer.m in Sources */,
				EFBD5D8F14F1398400FBD1E0 /* OECoverGridViewCellIndicationLayer.m in Sources */,
				83753F1714F537C400D708A7 /* OEPrefDebugController.m in Sources */,
				83B72F5115024B1E0052BCA0 /* OEAppStoreWindow.m in Sources */,
				836291FE1515F30700192116 /* OEFSWatcher.m in Sources */,
				83BC345E1516456000F05A2B /* OEHUDAlert+DefaultAlertsAdditions.m in Sources */,
				C68A54E61516AD3C001053F2 /* OEDatabase.xcdatamodeld in Sources */,
				8343CD011553E2C30080A6BE /* OEDBImageThumbnail.m in Sources */,
				8314A98C155410EF00DF13B5 /* OEDBItem.m in Sources */,
				8304D0AE155C28FC000E3B1B /* ArchiveVG.m in Sources */,
				8304D0B4155C3D63000E3B1B /* ArchiveVGXMLParser.m in Sources */,
				83AF88C2155C616400428BD5 /* ArchiveVGJSONParser.m in Sources */,
				83AF88C5155C618400428BD5 /* ArchiveVGYAMLParser.m in Sources */,
				83CC7C2F155DCC7A00E9FFB1 /* ArchiveVGThrottling.m in Sources */,
				8353CE781561C0DE0045A3DD /* OEWiimoteHandler.m in Sources */,
				83E8E82A156A84060027B7A9 /* OEHIDWiimoteEvent.m in Sources */,
				8322D74D156A99CB00FC0E81 /* Wiimote.m in Sources */,
				8322D74E156A99CB00FC0E81 /* WiimoteBrowser.m in Sources */,
				83DDEE83156CDEEB009EB43D /* NSView+FadeImage.m in Sources */,
				83DDEE87156CE2F0009EB43D /* OEFadeView.m in Sources */,
				83DDEE8A156CFFE1009EB43D /* OEDistantViewController.m in Sources */,
				83DDEE8D156CFFF2009EB43D /* OEDistantView.m in Sources */,
<<<<<<< HEAD
				83F4700C15750497001931BD /* OEImportViewController.m in Sources */,
				83CC113015776FF90064B8EF /* OEROMImporter+OESiebarAdditions.m in Sources */,
=======
				83E41F2A158546E90069B8AF /* OESystemPicker.m in Sources */,
>>>>>>> f4d31a94
			);
			runOnlyForDeploymentPostprocessing = 0;
		};
		945E42F71517F2B500057D08 /* Sources */ = {
			isa = PBXSourcesBuildPhase;
			buildActionMask = 2147483647;
			files = (
				945E430D1517F59900057D08 /* OEArcadeSystemController.m in Sources */,
				945E430E1517F59900057D08 /* OEArcadeSystemResponder.m in Sources */,
			);
			runOnlyForDeploymentPostprocessing = 0;
		};
		94D7E8C515073BA000FBDD85 /* Sources */ = {
			isa = PBXSourcesBuildPhase;
			buildActionMask = 2147483647;
			files = (
				94D7E8E315073E3900FBDD85 /* OENDSSystemController.m in Sources */,
				94D7E8E415073E3900FBDD85 /* OENDSSystemResponder.m in Sources */,
			);
			runOnlyForDeploymentPostprocessing = 0;
		};
		C646574413771F12002A4F70 /* Sources */ = {
			isa = PBXSourcesBuildPhase;
			buildActionMask = 2147483647;
			files = (
				C6465764137721D5002A4F70 /* OEGBASystemController.m in Sources */,
				C646576713772251002A4F70 /* OEGBASystemResponder.m in Sources */,
			);
			runOnlyForDeploymentPostprocessing = 0;
		};
		C6480FBD13648F670094FA33 /* Sources */ = {
			isa = PBXSourcesBuildPhase;
			buildActionMask = 2147483647;
			files = (
				C6480FD4136490250094FA33 /* OESNESSystemController.m in Sources */,
				C6480FD5136490250094FA33 /* OESNESSystemResponder.m in Sources */,
			);
			runOnlyForDeploymentPostprocessing = 0;
		};
		C64BB089136478E600C1AB23 /* Sources */ = {
			isa = PBXSourcesBuildPhase;
			buildActionMask = 2147483647;
			files = (
				C64BB09E13647AEF00C1AB23 /* OENESSystemController.m in Sources */,
				C64BB0A113647B3500C1AB23 /* OENESSystemResponder.m in Sources */,
			);
			runOnlyForDeploymentPostprocessing = 0;
		};
		C67117EE136367240034379A /* Sources */ = {
			isa = PBXSourcesBuildPhase;
			buildActionMask = 2147483647;
			files = (
				C67117EF136367240034379A /* OEHIDDeviceHandler.m in Sources */,
				C67117F0136367240034379A /* OEHIDManager.m in Sources */,
				C67117F1136367240034379A /* OEHIDEvent.m in Sources */,
				C6E542C51363D9BD0075BA8C /* OEMap.m in Sources */,
				C67117F2136367240034379A /* OESystemController.m in Sources */,
				C67117F3136367240034379A /* OESystemResponder.m in Sources */,
				C6E542C41363D9760075BA8C /* OEBasicSystemResponder.m in Sources */,
				C6640E031363F04100ECCAA5 /* NSUserDefaultsController+OEEventAdditions.m in Sources */,
				EF2FDBF314D00AB9002A64F2 /* NSApplication+OEHIDAdditions.m in Sources */,
				EF2FDBF914D00C1C002A64F2 /* OELocalizationHelper.m in Sources */,
				C69259FD15045B03003E6FD3 /* OEEvent.m in Sources */,
			);
			runOnlyForDeploymentPostprocessing = 0;
		};
		C671180B136368330034379A /* Sources */ = {
			isa = PBXSourcesBuildPhase;
			buildActionMask = 2147483647;
			files = (
				C6711824136369020034379A /* OESMSSystemController.m in Sources */,
				C64CBD551363E40B00BEE4F3 /* OESMSSystemResponder.m in Sources */,
			);
			runOnlyForDeploymentPostprocessing = 0;
		};
		C6B947AB1364ECA600A425F0 /* Sources */ = {
			isa = PBXSourcesBuildPhase;
			buildActionMask = 2147483647;
			files = (
				C6B947C01364EE6C00A425F0 /* OEGBSystemResponder.m in Sources */,
				C6B947C11364EE6C00A425F0 /* OEGBSystemController.m in Sources */,
			);
			runOnlyForDeploymentPostprocessing = 0;
		};
		C6B947E21365080B00A425F0 /* Sources */ = {
			isa = PBXSourcesBuildPhase;
			buildActionMask = 2147483647;
			files = (
				C6B948101365096800A425F0 /* OEGenesisSystemResponder.m in Sources */,
				C6B948111365096800A425F0 /* OEGenesisSystemController.m in Sources */,
			);
			runOnlyForDeploymentPostprocessing = 0;
		};
/* End PBXSourcesBuildPhase section */

/* Begin PBXTargetDependency section */
		1415542B1442C4B700A01683 /* PBXTargetDependency */ = {
			isa = PBXTargetDependency;
			target = 1415540E1442B3B300A01683 /* N64 */;
			targetProxy = 1415542A1442C4B700A01683 /* PBXContainerItemProxy */;
		};
		1B6A25021430F8FB009F1CE1 /* PBXTargetDependency */ = {
			isa = PBXTargetDependency;
			target = 83F37141140BB166005A7353 /* Build SystemPlugins */;
			targetProxy = 1B6A25011430F8FB009F1CE1 /* PBXContainerItemProxy */;
		};
		1BEF2C7511684D9E0090F72B /* PBXTargetDependency */ = {
			isa = PBXTargetDependency;
			target = 82444BA00F51256C007C171B /* OpenEmuBase */;
			targetProxy = 3DFAAFD514464234005EF0C3 /* PBXContainerItemProxy */;
		};
		1BFC26CF116C1C9900B95689 /* PBXTargetDependency */ = {
			isa = PBXTargetDependency;
			target = 82444BA00F51256C007C171B /* OpenEmuBase */;
			targetProxy = 1BFC26CE116C1C9900B95689 /* PBXContainerItemProxy */;
		};
		37C80305101564A800356EF3 /* PBXTargetDependency */ = {
			isa = PBXTargetDependency;
			target = 82444BA00F51256C007C171B /* OpenEmuBase */;
			targetProxy = 37C80304101564A800356EF3 /* PBXContainerItemProxy */;
		};
		3DAA589A14464890001C09A8 /* PBXTargetDependency */ = {
			isa = PBXTargetDependency;
			target = 1BEF2A9311682A530090F72B /* OpenEmuHelperApp */;
			targetProxy = 3DAA589914464890001C09A8 /* PBXContainerItemProxy */;
		};
		820EB73A1483F9A2008EC398 /* PBXTargetDependency */ = {
			isa = PBXTargetDependency;
			target = C67117ED136367240034379A /* OpenEmuSystem */;
			targetProxy = 820EB73B1483F9A2008EC398 /* PBXContainerItemProxy */;
		};
		820EB7631483FBEF008EC398 /* PBXTargetDependency */ = {
			isa = PBXTargetDependency;
			target = 820EB7391483F9A2008EC398 /* NeoGeoPocket */;
			targetProxy = 820EB7621483FBEF008EC398 /* PBXContainerItemProxy */;
		};
		8227753F148946DF00B19E27 /* PBXTargetDependency */ = {
			isa = PBXTargetDependency;
			target = C67117ED136367240034379A /* OpenEmuSystem */;
			targetProxy = 82277540148946DF00B19E27 /* PBXContainerItemProxy */;
		};
		8227756F14894A2100B19E27 /* PBXTargetDependency */ = {
			isa = PBXTargetDependency;
			target = 8227753E148946DF00B19E27 /* GameGear */;
			targetProxy = 8227756E14894A2100B19E27 /* PBXContainerItemProxy */;
		};
		8291C4E0148958F500A72540 /* PBXTargetDependency */ = {
			isa = PBXTargetDependency;
			target = C671180E136368330034379A /* SegaMasterSystem */;
			targetProxy = 8291C4DF148958F500A72540 /* PBXContainerItemProxy */;
		};
		82C9C97E0F080C920071460B /* PBXTargetDependency */ = {
			isa = PBXTargetDependency;
			target = 8D15AC270486D014006FF6A4 /* OpenEmu */;
			targetProxy = 82C9C97D0F080C920071460B /* PBXContainerItemProxy */;
		};
		83F37149140BB177005A7353 /* PBXTargetDependency */ = {
			isa = PBXTargetDependency;
			target = C64BB08C136478E600C1AB23 /* NES */;
			targetProxy = 83F37148140BB177005A7353 /* PBXContainerItemProxy */;
		};
		83F3714B140BB179005A7353 /* PBXTargetDependency */ = {
			isa = PBXTargetDependency;
			target = C6480FC013648F670094FA33 /* SuperNES */;
			targetProxy = 83F3714A140BB179005A7353 /* PBXContainerItemProxy */;
		};
		83F3714D140BB17A005A7353 /* PBXTargetDependency */ = {
			isa = PBXTargetDependency;
			target = C6B947E51365080B00A425F0 /* Genesis */;
			targetProxy = 83F3714C140BB17A005A7353 /* PBXContainerItemProxy */;
		};
		83F3714F140BB17B005A7353 /* PBXTargetDependency */ = {
			isa = PBXTargetDependency;
			target = C6B947AE1364ECA600A425F0 /* GameBoy */;
			targetProxy = 83F3714E140BB17B005A7353 /* PBXContainerItemProxy */;
		};
		83F37151140BB17C005A7353 /* PBXTargetDependency */ = {
			isa = PBXTargetDependency;
			target = C646574713771F12002A4F70 /* GameBoy Advance */;
			targetProxy = 83F37150140BB17C005A7353 /* PBXContainerItemProxy */;
		};
		945E431A1517F63B00057D08 /* PBXTargetDependency */ = {
			isa = PBXTargetDependency;
			target = C67117ED136367240034379A /* OpenEmuSystem */;
			targetProxy = 945E43191517F63B00057D08 /* PBXContainerItemProxy */;
		};
		945E431F1517F75B00057D08 /* PBXTargetDependency */ = {
			isa = PBXTargetDependency;
			target = 945E42FA1517F2B500057D08 /* Arcade */;
			targetProxy = 945E431E1517F75B00057D08 /* PBXContainerItemProxy */;
		};
		94D7E8E61507413400FBDD85 /* PBXTargetDependency */ = {
			isa = PBXTargetDependency;
			target = C67117ED136367240034379A /* OpenEmuSystem */;
			targetProxy = 94D7E8E51507413400FBDD85 /* PBXContainerItemProxy */;
		};
		94D7E8E9150741B500FBDD85 /* PBXTargetDependency */ = {
			isa = PBXTargetDependency;
			target = 94D7E8C815073BA000FBDD85 /* NDS */;
			targetProxy = 94D7E8E8150741B500FBDD85 /* PBXContainerItemProxy */;
		};
		C60FC00113522D9A00B53F64 /* PBXTargetDependency */ = {
			isa = PBXTargetDependency;
			target = 82444BA00F51256C007C171B /* OpenEmuBase */;
			targetProxy = C60FC00013522D9A00B53F64 /* PBXContainerItemProxy */;
		};
		C646575513771F2C002A4F70 /* PBXTargetDependency */ = {
			isa = PBXTargetDependency;
			target = C67117ED136367240034379A /* OpenEmuSystem */;
			targetProxy = C646575413771F2C002A4F70 /* PBXContainerItemProxy */;
		};
		C6480FCF13648F8C0094FA33 /* PBXTargetDependency */ = {
			isa = PBXTargetDependency;
			target = C67117ED136367240034379A /* OpenEmuSystem */;
			targetProxy = C6480FCE13648F8C0094FA33 /* PBXContainerItemProxy */;
		};
		C64BB09A1364798900C1AB23 /* PBXTargetDependency */ = {
			isa = PBXTargetDependency;
			target = C67117ED136367240034379A /* OpenEmuSystem */;
			targetProxy = C64BB0991364798900C1AB23 /* PBXContainerItemProxy */;
		};
		C6711809136367920034379A /* PBXTargetDependency */ = {
			isa = PBXTargetDependency;
			target = C67117ED136367240034379A /* OpenEmuSystem */;
			targetProxy = C6711808136367920034379A /* PBXContainerItemProxy */;
		};
		C671182913636A020034379A /* PBXTargetDependency */ = {
			isa = PBXTargetDependency;
			target = C67117ED136367240034379A /* OpenEmuSystem */;
			targetProxy = C671182813636A020034379A /* PBXContainerItemProxy */;
		};
		C6B947E01364FEAE00A425F0 /* PBXTargetDependency */ = {
			isa = PBXTargetDependency;
			target = C67117ED136367240034379A /* OpenEmuSystem */;
			targetProxy = C6B947DF1364FEAE00A425F0 /* PBXContainerItemProxy */;
		};
		C6B94813136511DA00A425F0 /* PBXTargetDependency */ = {
			isa = PBXTargetDependency;
			target = C67117ED136367240034379A /* OpenEmuSystem */;
			targetProxy = C6B94812136511DA00A425F0 /* PBXContainerItemProxy */;
		};
/* End PBXTargetDependency section */

/* Begin PBXVariantGroup section */
		089C165FFE840EACC02AAC07 /* InfoPlist.strings */ = {
			isa = PBXVariantGroup;
			children = (
				089C1660FE840EACC02AAC07 /* English */,
			);
			name = InfoPlist.strings;
			sourceTree = "<group>";
		};
		141554141442B3B300A01683 /* InfoPlist.strings */ = {
			isa = PBXVariantGroup;
			children = (
				141554151442B3B300A01683 /* en */,
			);
			name = InfoPlist.strings;
			sourceTree = "<group>";
		};
		2A37F4B9FDCFA73011CA2CEA /* Credits.rtf */ = {
			isa = PBXVariantGroup;
			children = (
				2A37F4BAFDCFA73011CA2CEA /* English */,
			);
			name = Credits.rtf;
			sourceTree = "<group>";
		};
		820EB7501483F9D3008EC398 /* InfoPlist.strings */ = {
			isa = PBXVariantGroup;
			children = (
				820EB7511483F9D3008EC398 /* en */,
			);
			name = InfoPlist.strings;
			sourceTree = "<group>";
		};
		822775551489471A00B19E27 /* InfoPlist.strings */ = {
			isa = PBXVariantGroup;
			children = (
				822775561489471A00B19E27 /* en */,
			);
			name = InfoPlist.strings;
			sourceTree = "<group>";
		};
		828ED4D80E7D98A10059F397 /* GameFilePicker.xib */ = {
			isa = PBXVariantGroup;
			children = (
				828ED4D90E7D98A10059F397 /* English */,
			);
			name = GameFilePicker.xib;
			sourceTree = "<group>";
		};
		945E43001517F2B500057D08 /* InfoPlist.strings */ = {
			isa = PBXVariantGroup;
			children = (
				945E43011517F2B500057D08 /* en */,
			);
			name = InfoPlist.strings;
			sourceTree = "<group>";
		};
		94D7E8CE15073BA000FBDD85 /* InfoPlist.strings */ = {
			isa = PBXVariantGroup;
			children = (
				94D7E8CF15073BA000FBDD85 /* en */,
			);
			name = InfoPlist.strings;
			sourceTree = "<group>";
		};
		C646574D13771F12002A4F70 /* InfoPlist.strings */ = {
			isa = PBXVariantGroup;
			children = (
				C646574E13771F12002A4F70 /* en */,
			);
			name = InfoPlist.strings;
			sourceTree = "<group>";
		};
		C6480FC613648F670094FA33 /* InfoPlist.strings */ = {
			isa = PBXVariantGroup;
			children = (
				C6480FC713648F670094FA33 /* en */,
			);
			name = InfoPlist.strings;
			sourceTree = "<group>";
		};
		C64BB092136478E600C1AB23 /* InfoPlist.strings */ = {
			isa = PBXVariantGroup;
			children = (
				C64BB093136478E600C1AB23 /* en */,
			);
			name = InfoPlist.strings;
			sourceTree = "<group>";
		};
		C6711819136368330034379A /* InfoPlist.strings */ = {
			isa = PBXVariantGroup;
			children = (
				C671181A136368330034379A /* en */,
			);
			name = InfoPlist.strings;
			sourceTree = "<group>";
		};
		C67B0CB81363370B00F18A5D /* InfoPlist.strings */ = {
			isa = PBXVariantGroup;
			children = (
				C67B0CB91363370B00F18A5D /* en */,
			);
			name = InfoPlist.strings;
			sourceTree = "<group>";
		};
		C6B947B41364ECA700A425F0 /* InfoPlist.strings */ = {
			isa = PBXVariantGroup;
			children = (
				C6B947B51364ECA700A425F0 /* en */,
			);
			name = InfoPlist.strings;
			sourceTree = "<group>";
		};
		C6B947EB1365080B00A425F0 /* InfoPlist.strings */ = {
			isa = PBXVariantGroup;
			children = (
				C6B947EC1365080B00A425F0 /* en */,
			);
			name = InfoPlist.strings;
			sourceTree = "<group>";
		};
		C6BFB29E0F7CC8E700040FFA /* Localizable.strings */ = {
			isa = PBXVariantGroup;
			children = (
				C6BFB29C0F7CC8A600040FFA /* English */,
			);
			name = Localizable.strings;
			sourceTree = "<group>";
		};
/* End PBXVariantGroup section */

/* Begin XCBuildConfiguration section */
		141554181442B3B300A01683 /* Debug */ = {
			isa = XCBuildConfiguration;
			buildSettings = {
				ALWAYS_SEARCH_USER_PATHS = NO;
				CLANG_ENABLE_OBJC_ARC = YES;
				DEBUG_INFORMATION_FORMAT = "dwarf-with-dsym";
				GCC_C_LANGUAGE_STANDARD = gnu99;
				GCC_DYNAMIC_NO_PIC = NO;
				GCC_ENABLE_OBJC_EXCEPTIONS = YES;
				GCC_PREPROCESSOR_DEFINITIONS = (
					"DEBUG=1",
					"$(inherited)",
				);
				GCC_SYMBOLS_PRIVATE_EXTERN = NO;
				GCC_WARN_64_TO_32_BIT_CONVERSION = YES;
				INFOPLIST_FILE = "N64/N64-Info.plist";
				INSTALL_PATH = "$(LOCAL_LIBRARY_DIR)/Bundles";
				ONLY_ACTIVE_ARCH = YES;
				PRODUCT_NAME = "$(TARGET_NAME)";
				VALID_ARCHS = x86_64;
				WRAPPER_EXTENSION = oesystemplugin;
			};
			name = Debug;
		};
		141554191442B3B300A01683 /* Release */ = {
			isa = XCBuildConfiguration;
			buildSettings = {
				ALWAYS_SEARCH_USER_PATHS = NO;
				CLANG_ENABLE_OBJC_ARC = YES;
				COPY_PHASE_STRIP = YES;
				DEBUG_INFORMATION_FORMAT = "dwarf-with-dsym";
				GCC_C_LANGUAGE_STANDARD = gnu99;
				GCC_ENABLE_OBJC_EXCEPTIONS = YES;
				GCC_WARN_64_TO_32_BIT_CONVERSION = YES;
				INFOPLIST_FILE = "N64/N64-Info.plist";
				INSTALL_PATH = "$(LOCAL_LIBRARY_DIR)/Bundles";
				PRODUCT_NAME = "$(TARGET_NAME)";
				VALID_ARCHS = x86_64;
				WRAPPER_EXTENSION = oesystemplugin;
			};
			name = Release;
		};
		1BEF2A9611682A530090F72B /* Debug */ = {
			isa = XCBuildConfiguration;
			buildSettings = {
				CLANG_ENABLE_OBJC_ARC = YES;
				GCC_PREFIX_HEADER = OpenEmu_Prefix.pch;
				INSTALL_PATH = /usr/local/bin;
				LD_RUNPATH_SEARCH_PATHS = "@executable_path/../Frameworks";
				PRODUCT_NAME = OpenEmuHelperApp;
				VALID_ARCHS = x86_64;
			};
			name = Debug;
		};
		1BEF2A9711682A530090F72B /* Release */ = {
			isa = XCBuildConfiguration;
			buildSettings = {
				CLANG_ENABLE_OBJC_ARC = YES;
				DEBUG_INFORMATION_FORMAT = "dwarf-with-dsym";
				GCC_PREFIX_HEADER = OpenEmu_Prefix.pch;
				INSTALL_PATH = /usr/local/bin;
				LD_RUNPATH_SEARCH_PATHS = "@executable_path/../Frameworks";
				PRODUCT_NAME = OpenEmuHelperApp;
				VALID_ARCHS = x86_64;
			};
			name = Release;
		};
		37C80302101564A300356EF3 /* Debug */ = {
			isa = XCBuildConfiguration;
			buildSettings = {
				PRODUCT_NAME = "Build & Copy OpenEmuBase";
			};
			name = Debug;
		};
		37C80303101564A300356EF3 /* Release */ = {
			isa = XCBuildConfiguration;
			buildSettings = {
				PRODUCT_NAME = "Build & Copy OpenEmuBase";
			};
			name = Release;
		};
		3887A7F81024D1FA000FC4CF /* Debug */ = {
			isa = XCBuildConfiguration;
			buildSettings = {
				INFOPLIST_FILE = "OESaveStateQLPlugin-Info.plist";
				INSTALL_PATH = /Library/QuickLook;
				PRODUCT_NAME = OESaveStateQLPlugin;
				WRAPPER_EXTENSION = qlgenerator;
			};
			name = Debug;
		};
		3887A7F91024D1FA000FC4CF /* Release */ = {
			isa = XCBuildConfiguration;
			buildSettings = {
				INFOPLIST_FILE = "OESaveStateQLPlugin-Info.plist";
				INSTALL_PATH = /Library/QuickLook;
				PRODUCT_NAME = OESaveStateQLPlugin;
				WRAPPER_EXTENSION = qlgenerator;
			};
			name = Release;
		};
		820EB7481483F9A2008EC398 /* Debug */ = {
			isa = XCBuildConfiguration;
			buildSettings = {
				ALWAYS_SEARCH_USER_PATHS = NO;
				CLANG_ENABLE_OBJC_ARC = YES;
				COPY_PHASE_STRIP = NO;
				GCC_C_LANGUAGE_STANDARD = gnu99;
				GCC_DYNAMIC_NO_PIC = NO;
				GCC_ENABLE_OBJC_EXCEPTIONS = YES;
				GCC_PREPROCESSOR_DEFINITIONS = "DEBUG=1";
				GCC_SYMBOLS_PRIVATE_EXTERN = NO;
				GCC_WARN_64_TO_32_BIT_CONVERSION = YES;
				INFOPLIST_FILE = "NeoGeoPocket/NeoGeoPocket-Info.plist";
				INSTALL_PATH = "$(LOCAL_LIBRARY_DIR)/Bundles";
				ONLY_ACTIVE_ARCH = YES;
				PRODUCT_NAME = "NeoGeo Pocket";
				VALID_ARCHS = x86_64;
				WRAPPER_EXTENSION = oesystemplugin;
			};
			name = Debug;
		};
		820EB7491483F9A2008EC398 /* Release */ = {
			isa = XCBuildConfiguration;
			buildSettings = {
				ALWAYS_SEARCH_USER_PATHS = NO;
				CLANG_ENABLE_OBJC_ARC = YES;
				COPY_PHASE_STRIP = YES;
				DEBUG_INFORMATION_FORMAT = "dwarf-with-dsym";
				GCC_C_LANGUAGE_STANDARD = gnu99;
				GCC_ENABLE_OBJC_EXCEPTIONS = YES;
				GCC_WARN_64_TO_32_BIT_CONVERSION = YES;
				INFOPLIST_FILE = "NeoGeoPocket/NeoGeoPocket-Info.plist";
				INSTALL_PATH = "$(LOCAL_LIBRARY_DIR)/Bundles";
				PRODUCT_NAME = "NeoGeo Pocket";
				VALID_ARCHS = x86_64;
				WRAPPER_EXTENSION = oesystemplugin;
			};
			name = Release;
		};
		8227754D148946DF00B19E27 /* Debug */ = {
			isa = XCBuildConfiguration;
			buildSettings = {
				ALWAYS_SEARCH_USER_PATHS = NO;
				CLANG_ENABLE_OBJC_ARC = YES;
				COPY_PHASE_STRIP = NO;
				GCC_C_LANGUAGE_STANDARD = gnu99;
				GCC_DYNAMIC_NO_PIC = NO;
				GCC_ENABLE_OBJC_EXCEPTIONS = YES;
				GCC_PREPROCESSOR_DEFINITIONS = "DEBUG=1";
				GCC_SYMBOLS_PRIVATE_EXTERN = NO;
				GCC_WARN_64_TO_32_BIT_CONVERSION = YES;
				INFOPLIST_FILE = "GameGear/GameGear-Info.plist";
				INSTALL_PATH = "$(LOCAL_LIBRARY_DIR)/Bundles";
				ONLY_ACTIVE_ARCH = YES;
				PRODUCT_NAME = GameGear;
				VALID_ARCHS = x86_64;
				WRAPPER_EXTENSION = oesystemplugin;
			};
			name = Debug;
		};
		8227754E148946DF00B19E27 /* Release */ = {
			isa = XCBuildConfiguration;
			buildSettings = {
				ALWAYS_SEARCH_USER_PATHS = NO;
				CLANG_ENABLE_OBJC_ARC = YES;
				COPY_PHASE_STRIP = YES;
				DEBUG_INFORMATION_FORMAT = "dwarf-with-dsym";
				GCC_C_LANGUAGE_STANDARD = gnu99;
				GCC_ENABLE_OBJC_EXCEPTIONS = YES;
				GCC_WARN_64_TO_32_BIT_CONVERSION = YES;
				INFOPLIST_FILE = "GameGear/GameGear-Info.plist";
				INSTALL_PATH = "$(LOCAL_LIBRARY_DIR)/Bundles";
				PRODUCT_NAME = GameGear;
				VALID_ARCHS = x86_64;
				WRAPPER_EXTENSION = oesystemplugin;
			};
			name = Release;
		};
		82444BA30F51256D007C171B /* Debug */ = {
			isa = XCBuildConfiguration;
			buildSettings = {
				CLANG_ENABLE_OBJC_ARC = YES;
				"CLANG_ENABLE_OBJC_EXPERIMENTAL[arch=i386]" = NO;
				DYLIB_COMPATIBILITY_VERSION = 1;
				DYLIB_CURRENT_VERSION = 1;
				FRAMEWORK_VERSION = A;
				GCC_PREFIX_HEADER = OpenEmu_Prefix.pch;
				INFOPLIST_FILE = "OpenEmuBase-Info.plist";
				INSTALL_PATH = "@rpath";
				LD_RUNPATH_SEARCH_PATHS = "@loader_path/../Frameworks/";
				PRODUCT_NAME = OpenEmuBase;
				VALID_ARCHS = x86_64;
			};
			name = Debug;
		};
		82444BA40F51256D007C171B /* Release */ = {
			isa = XCBuildConfiguration;
			buildSettings = {
				CLANG_ENABLE_OBJC_ARC = YES;
				"CLANG_ENABLE_OBJC_EXPERIMENTAL[arch=i386]" = NO;
				DYLIB_COMPATIBILITY_VERSION = 1;
				DYLIB_CURRENT_VERSION = 1;
				FRAMEWORK_VERSION = A;
				GCC_PREFIX_HEADER = OpenEmu_Prefix.pch;
				INFOPLIST_FILE = "OpenEmuBase-Info.plist";
				INSTALL_PATH = "@rpath";
				LD_RUNPATH_SEARCH_PATHS = "@loader_path/../Frameworks/";
				PRODUCT_NAME = OpenEmuBase;
				VALID_ARCHS = x86_64;
			};
			name = Release;
		};
		82C9C9700F080C800071460B /* Debug */ = {
			isa = XCBuildConfiguration;
			buildSettings = {
				ARCHS = x86_64;
				PRODUCT_NAME = Disribution;
			};
			name = Debug;
		};
		82C9C9710F080C800071460B /* Release */ = {
			isa = XCBuildConfiguration;
			buildSettings = {
				ARCHS = x86_64;
				PRODUCT_NAME = Disribution;
			};
			name = Release;
		};
		83F37142140BB166005A7353 /* Debug */ = {
			isa = XCBuildConfiguration;
			buildSettings = {
				CLANG_ENABLE_OBJC_ARC = YES;
				PRODUCT_NAME = "$(TARGET_NAME)";
			};
			name = Debug;
		};
		83F37143140BB166005A7353 /* Release */ = {
			isa = XCBuildConfiguration;
			buildSettings = {
				CLANG_ENABLE_OBJC_ARC = YES;
				PRODUCT_NAME = "$(TARGET_NAME)";
			};
			name = Release;
		};
		945E43041517F2B500057D08 /* Debug */ = {
			isa = XCBuildConfiguration;
			buildSettings = {
				CLANG_ENABLE_OBJC_ARC = YES;
				GCC_DYNAMIC_NO_PIC = NO;
				GCC_ENABLE_OBJC_EXCEPTIONS = YES;
				GCC_PRECOMPILE_PREFIX_HEADER = NO;
				GCC_PREPROCESSOR_DEFINITIONS = (
					"DEBUG=1",
					"$(inherited)",
				);
				GCC_SYMBOLS_PRIVATE_EXTERN = NO;
				GCC_WARN_64_TO_32_BIT_CONVERSION = YES;
				GCC_WARN_UNINITIALIZED_AUTOS = YES;
				INFOPLIST_FILE = "Arcade/Arcade-Info.plist";
				INSTALL_PATH = "$(LOCAL_LIBRARY_DIR)/Bundles";
				ONLY_ACTIVE_ARCH = YES;
				PRODUCT_NAME = "$(TARGET_NAME)";
				WRAPPER_EXTENSION = oesystemplugin;
			};
			name = Debug;
		};
		945E43051517F2B500057D08 /* Release */ = {
			isa = XCBuildConfiguration;
			buildSettings = {
				CLANG_ENABLE_OBJC_ARC = YES;
				COPY_PHASE_STRIP = YES;
				GCC_ENABLE_OBJC_EXCEPTIONS = YES;
				GCC_PRECOMPILE_PREFIX_HEADER = NO;
				GCC_WARN_64_TO_32_BIT_CONVERSION = YES;
				GCC_WARN_UNINITIALIZED_AUTOS = YES;
				INFOPLIST_FILE = "Arcade/Arcade-Info.plist";
				INSTALL_PATH = "$(LOCAL_LIBRARY_DIR)/Bundles";
				PRODUCT_NAME = "$(TARGET_NAME)";
				WRAPPER_EXTENSION = oesystemplugin;
			};
			name = Release;
		};
		94D7E8D215073BA000FBDD85 /* Debug */ = {
			isa = XCBuildConfiguration;
			buildSettings = {
				CLANG_ENABLE_OBJC_ARC = YES;
				GCC_DYNAMIC_NO_PIC = NO;
				GCC_ENABLE_OBJC_EXCEPTIONS = YES;
				GCC_PRECOMPILE_PREFIX_HEADER = NO;
				GCC_PREFIX_HEADER = "";
				GCC_PREPROCESSOR_DEFINITIONS = (
					"DEBUG=1",
					"$(inherited)",
				);
				GCC_SYMBOLS_PRIVATE_EXTERN = NO;
				GCC_WARN_64_TO_32_BIT_CONVERSION = YES;
				GCC_WARN_UNINITIALIZED_AUTOS = YES;
				INFOPLIST_FILE = "NDS/NDS-Info.plist";
				INSTALL_PATH = "$(LOCAL_LIBRARY_DIR)/Bundles";
				ONLY_ACTIVE_ARCH = YES;
				PRODUCT_NAME = "$(TARGET_NAME)";
				WRAPPER_EXTENSION = oesystemplugin;
			};
			name = Debug;
		};
		94D7E8D315073BA000FBDD85 /* Release */ = {
			isa = XCBuildConfiguration;
			buildSettings = {
				CLANG_ENABLE_OBJC_ARC = YES;
				COPY_PHASE_STRIP = YES;
				GCC_ENABLE_OBJC_EXCEPTIONS = YES;
				GCC_PRECOMPILE_PREFIX_HEADER = NO;
				GCC_PREFIX_HEADER = "";
				GCC_WARN_64_TO_32_BIT_CONVERSION = YES;
				GCC_WARN_UNINITIALIZED_AUTOS = YES;
				INFOPLIST_FILE = "NDS/NDS-Info.plist";
				INSTALL_PATH = "$(LOCAL_LIBRARY_DIR)/Bundles";
				PRODUCT_NAME = "$(TARGET_NAME)";
				WRAPPER_EXTENSION = oesystemplugin;
			};
			name = Release;
		};
		C05733C808A9546B00998B17 /* Debug */ = {
			isa = XCBuildConfiguration;
			buildSettings = {
				CLANG_ENABLE_OBJC_ARC = YES;
				CLANG_ENABLE_OBJC_EXPERIMENTAL = YES;
				COPY_PHASE_STRIP = NO;
				FRAMEWORK_SEARCH_PATHS = (
					"$(inherited)",
					"\"$(SRCROOT)\"",
					"\"$(SYSTEM_LIBRARY_DIR)/Frameworks/Quartz.framework/Versions/A/Frameworks\"",
				);
				GCC_PREFIX_HEADER = OpenEmu_Prefix.pch;
				GCC_WARN_UNUSED_FUNCTION = YES;
				GCC_WARN_UNUSED_LABEL = YES;
				INFOPLIST_FILE = "OpenEmu-Info.plist";
				INSTALL_PATH = "$(HOME)/Applications";
				LD_RUNPATH_SEARCH_PATHS = "@loader_path/../Frameworks /Library/Frameworks ~/Library/Frameworks";
				OTHER_CFLAGS = "-DUSE_SCALE_RANDOMWRITE";
				PRODUCT_NAME = OpenEmu;
				VALID_ARCHS = x86_64;
			};
			name = Debug;
		};
		C05733C908A9546B00998B17 /* Release */ = {
			isa = XCBuildConfiguration;
			buildSettings = {
				CLANG_ENABLE_OBJC_ARC = YES;
				CLANG_ENABLE_OBJC_EXPERIMENTAL = YES;
				FRAMEWORK_SEARCH_PATHS = (
					"$(inherited)",
					"\"$(SRCROOT)\"",
					"\"$(SYSTEM_LIBRARY_DIR)/Frameworks/Quartz.framework/Versions/A/Frameworks\"",
				);
				GCC_PREFIX_HEADER = OpenEmu_Prefix.pch;
				GCC_WARN_UNUSED_FUNCTION = YES;
				GCC_WARN_UNUSED_LABEL = YES;
				INFOPLIST_FILE = "OpenEmu-Info.plist";
				INSTALL_PATH = "$(HOME)/Applications";
				LD_RUNPATH_SEARCH_PATHS = "@loader_path/../Frameworks /Library/Frameworks ~/Library/Frameworks";
				OTHER_CFLAGS = "-DUSE_SCALE_RANDOMWRITE";
				PRODUCT_NAME = OpenEmu;
				VALID_ARCHS = x86_64;
			};
			name = Release;
		};
		C05733CC08A9546B00998B17 /* Debug */ = {
			isa = XCBuildConfiguration;
			buildSettings = {
				ALWAYS_SEARCH_USER_PATHS = NO;
				ARCHS = "$(ARCHS_STANDARD_64_BIT)";
				CLANG_ENABLE_OBJC_EXPERIMENTAL = YES;
				COPY_PHASE_STRIP = NO;
				DEBUG_INFORMATION_FORMAT = "dwarf-with-dsym";
				GCC_C_LANGUAGE_STANDARD = gnu99;
				GCC_INCREASE_PRECOMPILED_HEADER_SHARING = YES;
				GCC_OPTIMIZATION_LEVEL = 0;
				GCC_PREPROCESSOR_DEFINITIONS = (
					DEBUG_PRINT,
					NS_BUILD_32_LIKE_64,
				);
				GCC_PREPROCESSOR_DEFINITIONS_NOT_USED_IN_PRECOMPS = "";
				GCC_VERSION = com.apple.compilers.llvm.clang.1_0;
				GCC_WARN_ABOUT_MISSING_PROTOTYPES = YES;
				GCC_WARN_ABOUT_RETURN_TYPE = YES;
				GCC_WARN_UNUSED_VARIABLE = YES;
				LLVM_LTO = NO;
				MACOSX_DEPLOYMENT_TARGET = 10.7;
				ONLY_ACTIVE_ARCH = NO;
				SDKROOT = macosx;
			};
			name = Debug;
		};
		C05733CD08A9546B00998B17 /* Release */ = {
			isa = XCBuildConfiguration;
			buildSettings = {
				ALWAYS_SEARCH_USER_PATHS = NO;
				ARCHS = "$(ARCHS_STANDARD_64_BIT)";
				CLANG_ENABLE_OBJC_EXPERIMENTAL = YES;
				COPY_PHASE_STRIP = NO;
				DEBUG_INFORMATION_FORMAT = "dwarf-with-dsym";
				GCC_C_LANGUAGE_STANDARD = gnu99;
				GCC_INCREASE_PRECOMPILED_HEADER_SHARING = YES;
				GCC_PREPROCESSOR_DEFINITIONS = NS_BUILD_32_LIKE_64;
				GCC_VERSION = com.apple.compilers.llvm.clang.1_0;
				GCC_WARN_ABOUT_MISSING_PROTOTYPES = YES;
				GCC_WARN_ABOUT_RETURN_TYPE = YES;
				GCC_WARN_UNUSED_VARIABLE = YES;
				LLVM_LTO = NO;
				MACOSX_DEPLOYMENT_TARGET = 10.7;
				SDKROOT = macosx;
			};
			name = Release;
		};
		C646575213771F12002A4F70 /* Debug */ = {
			isa = XCBuildConfiguration;
			buildSettings = {
				ALWAYS_SEARCH_USER_PATHS = NO;
				CLANG_ENABLE_OBJC_ARC = YES;
				COPY_PHASE_STRIP = NO;
				GCC_DYNAMIC_NO_PIC = NO;
				GCC_ENABLE_OBJC_EXCEPTIONS = YES;
				GCC_PREPROCESSOR_DEFINITIONS = "DEBUG=1";
				GCC_SYMBOLS_PRIVATE_EXTERN = NO;
				GCC_WARN_64_TO_32_BIT_CONVERSION = YES;
				GCC_WARN_ABOUT_MISSING_PROTOTYPES = YES;
				INFOPLIST_FILE = "GameBoy Advance/GameBoy Advance-Info.plist";
				INSTALL_PATH = "$(LOCAL_LIBRARY_DIR)/Bundles";
				ONLY_ACTIVE_ARCH = YES;
				PRODUCT_NAME = "$(TARGET_NAME)";
				VALID_ARCHS = x86_64;
				WRAPPER_EXTENSION = oesystemplugin;
			};
			name = Debug;
		};
		C646575313771F12002A4F70 /* Release */ = {
			isa = XCBuildConfiguration;
			buildSettings = {
				ALWAYS_SEARCH_USER_PATHS = NO;
				CLANG_ENABLE_OBJC_ARC = YES;
				COPY_PHASE_STRIP = YES;
				DEBUG_INFORMATION_FORMAT = "dwarf-with-dsym";
				GCC_ENABLE_OBJC_EXCEPTIONS = YES;
				GCC_WARN_64_TO_32_BIT_CONVERSION = YES;
				GCC_WARN_ABOUT_MISSING_PROTOTYPES = YES;
				INFOPLIST_FILE = "GameBoy Advance/GameBoy Advance-Info.plist";
				INSTALL_PATH = "$(LOCAL_LIBRARY_DIR)/Bundles";
				PRODUCT_NAME = "$(TARGET_NAME)";
				VALID_ARCHS = x86_64;
				WRAPPER_EXTENSION = oesystemplugin;
			};
			name = Release;
		};
		C6480FCB13648F670094FA33 /* Debug */ = {
			isa = XCBuildConfiguration;
			buildSettings = {
				ALWAYS_SEARCH_USER_PATHS = NO;
				CLANG_ENABLE_OBJC_ARC = YES;
				COPY_PHASE_STRIP = NO;
				GCC_C_LANGUAGE_STANDARD = gnu99;
				GCC_DYNAMIC_NO_PIC = NO;
				GCC_ENABLE_OBJC_EXCEPTIONS = YES;
				GCC_PREPROCESSOR_DEFINITIONS = "DEBUG=1";
				GCC_SYMBOLS_PRIVATE_EXTERN = NO;
				GCC_WARN_64_TO_32_BIT_CONVERSION = YES;
				INFOPLIST_FILE = "SuperNES/SuperNES-Info.plist";
				INSTALL_PATH = "$(LOCAL_LIBRARY_DIR)/Bundles";
				ONLY_ACTIVE_ARCH = YES;
				PRODUCT_NAME = "$(TARGET_NAME)";
				VALID_ARCHS = x86_64;
				WRAPPER_EXTENSION = oesystemplugin;
			};
			name = Debug;
		};
		C6480FCC13648F670094FA33 /* Release */ = {
			isa = XCBuildConfiguration;
			buildSettings = {
				ALWAYS_SEARCH_USER_PATHS = NO;
				CLANG_ENABLE_OBJC_ARC = YES;
				COPY_PHASE_STRIP = YES;
				DEBUG_INFORMATION_FORMAT = "dwarf-with-dsym";
				GCC_C_LANGUAGE_STANDARD = gnu99;
				GCC_ENABLE_OBJC_EXCEPTIONS = YES;
				GCC_WARN_64_TO_32_BIT_CONVERSION = YES;
				INFOPLIST_FILE = "SuperNES/SuperNES-Info.plist";
				INSTALL_PATH = "$(LOCAL_LIBRARY_DIR)/Bundles";
				PRODUCT_NAME = "$(TARGET_NAME)";
				VALID_ARCHS = x86_64;
				WRAPPER_EXTENSION = oesystemplugin;
			};
			name = Release;
		};
		C64BB097136478E600C1AB23 /* Debug */ = {
			isa = XCBuildConfiguration;
			buildSettings = {
				ALWAYS_SEARCH_USER_PATHS = NO;
				CLANG_ENABLE_OBJC_ARC = YES;
				COPY_PHASE_STRIP = NO;
				GCC_C_LANGUAGE_STANDARD = gnu99;
				GCC_DYNAMIC_NO_PIC = NO;
				GCC_ENABLE_OBJC_EXCEPTIONS = YES;
				GCC_PREPROCESSOR_DEFINITIONS = "DEBUG=1";
				GCC_SYMBOLS_PRIVATE_EXTERN = NO;
				GCC_WARN_64_TO_32_BIT_CONVERSION = YES;
				INFOPLIST_FILE = "NES/NES-Info.plist";
				INSTALL_PATH = "$(LOCAL_LIBRARY_DIR)/Bundles";
				ONLY_ACTIVE_ARCH = YES;
				PRODUCT_NAME = "$(TARGET_NAME)";
				VALID_ARCHS = x86_64;
				WRAPPER_EXTENSION = oesystemplugin;
			};
			name = Debug;
		};
		C64BB098136478E600C1AB23 /* Release */ = {
			isa = XCBuildConfiguration;
			buildSettings = {
				ALWAYS_SEARCH_USER_PATHS = NO;
				CLANG_ENABLE_OBJC_ARC = YES;
				COPY_PHASE_STRIP = YES;
				DEBUG_INFORMATION_FORMAT = "dwarf-with-dsym";
				GCC_C_LANGUAGE_STANDARD = gnu99;
				GCC_ENABLE_OBJC_EXCEPTIONS = YES;
				GCC_WARN_64_TO_32_BIT_CONVERSION = YES;
				INFOPLIST_FILE = "NES/NES-Info.plist";
				INSTALL_PATH = "$(LOCAL_LIBRARY_DIR)/Bundles";
				PRODUCT_NAME = "$(TARGET_NAME)";
				VALID_ARCHS = x86_64;
				WRAPPER_EXTENSION = oesystemplugin;
			};
			name = Release;
		};
		C6711805136367240034379A /* Debug */ = {
			isa = XCBuildConfiguration;
			buildSettings = {
				ALWAYS_SEARCH_USER_PATHS = NO;
				CLANG_ENABLE_OBJC_ARC = YES;
				COPY_PHASE_STRIP = NO;
				DYLIB_COMPATIBILITY_VERSION = 1;
				DYLIB_CURRENT_VERSION = 1;
				FRAMEWORK_VERSION = A;
				GCC_C_LANGUAGE_STANDARD = gnu99;
				GCC_DYNAMIC_NO_PIC = NO;
				GCC_ENABLE_OBJC_EXCEPTIONS = YES;
				GCC_PREPROCESSOR_DEFINITIONS = "DEBUG=1";
				GCC_SYMBOLS_PRIVATE_EXTERN = NO;
				GCC_WARN_64_TO_32_BIT_CONVERSION = YES;
				INFOPLIST_FILE = "OpenEmuGameSystem/OpenEmuGameSystem-Info.plist";
				INSTALL_PATH = "@rpath";
				ONLY_ACTIVE_ARCH = YES;
				PRODUCT_NAME = OpenEmuSystem;
				VALID_ARCHS = x86_64;
				WRAPPER_EXTENSION = framework;
			};
			name = Debug;
		};
		C6711806136367240034379A /* Release */ = {
			isa = XCBuildConfiguration;
			buildSettings = {
				ALWAYS_SEARCH_USER_PATHS = NO;
				CLANG_ENABLE_OBJC_ARC = YES;
				COPY_PHASE_STRIP = YES;
				DEBUG_INFORMATION_FORMAT = "dwarf-with-dsym";
				DYLIB_COMPATIBILITY_VERSION = 1;
				DYLIB_CURRENT_VERSION = 1;
				FRAMEWORK_VERSION = A;
				GCC_C_LANGUAGE_STANDARD = gnu99;
				GCC_ENABLE_OBJC_EXCEPTIONS = YES;
				GCC_WARN_64_TO_32_BIT_CONVERSION = YES;
				INFOPLIST_FILE = "OpenEmuGameSystem/OpenEmuGameSystem-Info.plist";
				INSTALL_PATH = "@rpath";
				PRODUCT_NAME = OpenEmuSystem;
				VALID_ARCHS = x86_64;
				WRAPPER_EXTENSION = framework;
			};
			name = Release;
		};
		C671181E136368330034379A /* Debug */ = {
			isa = XCBuildConfiguration;
			buildSettings = {
				ALWAYS_SEARCH_USER_PATHS = NO;
				CLANG_ENABLE_OBJC_ARC = YES;
				COPY_PHASE_STRIP = NO;
				GCC_C_LANGUAGE_STANDARD = gnu99;
				GCC_DYNAMIC_NO_PIC = NO;
				GCC_ENABLE_OBJC_EXCEPTIONS = YES;
				GCC_PREPROCESSOR_DEFINITIONS = "DEBUG=1";
				GCC_SYMBOLS_PRIVATE_EXTERN = NO;
				GCC_WARN_64_TO_32_BIT_CONVERSION = YES;
				INFOPLIST_FILE = "SegaMasterSystem/SegaMasterSystem-Info.plist";
				INSTALL_PATH = "$(LOCAL_LIBRARY_DIR)/Bundles";
				ONLY_ACTIVE_ARCH = YES;
				PRODUCT_NAME = "$(TARGET_NAME)";
				VALID_ARCHS = x86_64;
				WRAPPER_EXTENSION = oesystemplugin;
			};
			name = Debug;
		};
		C671181F136368330034379A /* Release */ = {
			isa = XCBuildConfiguration;
			buildSettings = {
				ALWAYS_SEARCH_USER_PATHS = NO;
				CLANG_ENABLE_OBJC_ARC = YES;
				COPY_PHASE_STRIP = YES;
				DEBUG_INFORMATION_FORMAT = "dwarf-with-dsym";
				GCC_C_LANGUAGE_STANDARD = gnu99;
				GCC_ENABLE_OBJC_EXCEPTIONS = YES;
				GCC_WARN_64_TO_32_BIT_CONVERSION = YES;
				INFOPLIST_FILE = "SegaMasterSystem/SegaMasterSystem-Info.plist";
				INSTALL_PATH = "$(LOCAL_LIBRARY_DIR)/Bundles";
				PRODUCT_NAME = "$(TARGET_NAME)";
				VALID_ARCHS = x86_64;
				WRAPPER_EXTENSION = oesystemplugin;
			};
			name = Release;
		};
		C6B947B81364ECA700A425F0 /* Debug */ = {
			isa = XCBuildConfiguration;
			buildSettings = {
				ALWAYS_SEARCH_USER_PATHS = NO;
				CLANG_ENABLE_OBJC_ARC = YES;
				COPY_PHASE_STRIP = NO;
				GCC_C_LANGUAGE_STANDARD = gnu99;
				GCC_DYNAMIC_NO_PIC = NO;
				GCC_ENABLE_OBJC_EXCEPTIONS = YES;
				GCC_PREPROCESSOR_DEFINITIONS = "DEBUG=1";
				GCC_SYMBOLS_PRIVATE_EXTERN = NO;
				GCC_WARN_64_TO_32_BIT_CONVERSION = YES;
				INFOPLIST_FILE = "GameBoy/GameBoy-Info.plist";
				INSTALL_PATH = "$(LOCAL_LIBRARY_DIR)/Bundles";
				ONLY_ACTIVE_ARCH = YES;
				PRODUCT_NAME = "$(TARGET_NAME)";
				VALID_ARCHS = x86_64;
				WRAPPER_EXTENSION = oesystemplugin;
			};
			name = Debug;
		};
		C6B947B91364ECA700A425F0 /* Release */ = {
			isa = XCBuildConfiguration;
			buildSettings = {
				ALWAYS_SEARCH_USER_PATHS = NO;
				CLANG_ENABLE_OBJC_ARC = YES;
				COPY_PHASE_STRIP = YES;
				DEBUG_INFORMATION_FORMAT = "dwarf-with-dsym";
				GCC_C_LANGUAGE_STANDARD = gnu99;
				GCC_ENABLE_OBJC_EXCEPTIONS = YES;
				GCC_WARN_64_TO_32_BIT_CONVERSION = YES;
				INFOPLIST_FILE = "GameBoy/GameBoy-Info.plist";
				INSTALL_PATH = "$(LOCAL_LIBRARY_DIR)/Bundles";
				PRODUCT_NAME = "$(TARGET_NAME)";
				VALID_ARCHS = x86_64;
				WRAPPER_EXTENSION = oesystemplugin;
			};
			name = Release;
		};
		C6B947F01365080B00A425F0 /* Debug */ = {
			isa = XCBuildConfiguration;
			buildSettings = {
				ALWAYS_SEARCH_USER_PATHS = NO;
				CLANG_ENABLE_OBJC_ARC = YES;
				COPY_PHASE_STRIP = NO;
				GCC_C_LANGUAGE_STANDARD = gnu99;
				GCC_DYNAMIC_NO_PIC = NO;
				GCC_ENABLE_OBJC_EXCEPTIONS = YES;
				GCC_PREPROCESSOR_DEFINITIONS = "DEBUG=1";
				GCC_SYMBOLS_PRIVATE_EXTERN = NO;
				GCC_WARN_64_TO_32_BIT_CONVERSION = YES;
				INFOPLIST_FILE = "Genesis/Genesis-Info.plist";
				INSTALL_PATH = "$(LOCAL_LIBRARY_DIR)/Bundles";
				ONLY_ACTIVE_ARCH = YES;
				PRODUCT_NAME = "$(TARGET_NAME)";
				VALID_ARCHS = x86_64;
				WRAPPER_EXTENSION = oesystemplugin;
			};
			name = Debug;
		};
		C6B947F11365080B00A425F0 /* Release */ = {
			isa = XCBuildConfiguration;
			buildSettings = {
				ALWAYS_SEARCH_USER_PATHS = NO;
				CLANG_ENABLE_OBJC_ARC = YES;
				COPY_PHASE_STRIP = YES;
				DEBUG_INFORMATION_FORMAT = "dwarf-with-dsym";
				GCC_C_LANGUAGE_STANDARD = gnu99;
				GCC_ENABLE_OBJC_EXCEPTIONS = YES;
				GCC_WARN_64_TO_32_BIT_CONVERSION = YES;
				INFOPLIST_FILE = "Genesis/Genesis-Info.plist";
				INSTALL_PATH = "$(LOCAL_LIBRARY_DIR)/Bundles";
				PRODUCT_NAME = "$(TARGET_NAME)";
				VALID_ARCHS = x86_64;
				WRAPPER_EXTENSION = oesystemplugin;
			};
			name = Release;
		};
/* End XCBuildConfiguration section */

/* Begin XCConfigurationList section */
		1415541A1442B3B300A01683 /* Build configuration list for PBXNativeTarget "N64" */ = {
			isa = XCConfigurationList;
			buildConfigurations = (
				141554181442B3B300A01683 /* Debug */,
				141554191442B3B300A01683 /* Release */,
			);
			defaultConfigurationIsVisible = 0;
			defaultConfigurationName = Release;
		};
		1BEF2AC211682A980090F72B /* Build configuration list for PBXNativeTarget "OpenEmuHelperApp" */ = {
			isa = XCConfigurationList;
			buildConfigurations = (
				1BEF2A9611682A530090F72B /* Debug */,
				1BEF2A9711682A530090F72B /* Release */,
			);
			defaultConfigurationIsVisible = 0;
			defaultConfigurationName = Release;
		};
		37C80315101564C000356EF3 /* Build configuration list for PBXAggregateTarget "Build & Copy OpenEmuBase" */ = {
			isa = XCConfigurationList;
			buildConfigurations = (
				37C80302101564A300356EF3 /* Debug */,
				37C80303101564A300356EF3 /* Release */,
			);
			defaultConfigurationIsVisible = 0;
			defaultConfigurationName = Release;
		};
		3887A7FB1024D1FA000FC4CF /* Build configuration list for PBXNativeTarget "OESaveStateQLPlugin" */ = {
			isa = XCConfigurationList;
			buildConfigurations = (
				3887A7F81024D1FA000FC4CF /* Debug */,
				3887A7F91024D1FA000FC4CF /* Release */,
			);
			defaultConfigurationIsVisible = 0;
			defaultConfigurationName = Release;
		};
		820EB7471483F9A2008EC398 /* Build configuration list for PBXNativeTarget "NeoGeoPocket" */ = {
			isa = XCConfigurationList;
			buildConfigurations = (
				820EB7481483F9A2008EC398 /* Debug */,
				820EB7491483F9A2008EC398 /* Release */,
			);
			defaultConfigurationIsVisible = 0;
			defaultConfigurationName = Release;
		};
		8227754C148946DF00B19E27 /* Build configuration list for PBXNativeTarget "GameGear" */ = {
			isa = XCConfigurationList;
			buildConfigurations = (
				8227754D148946DF00B19E27 /* Debug */,
				8227754E148946DF00B19E27 /* Release */,
			);
			defaultConfigurationIsVisible = 0;
			defaultConfigurationName = Release;
		};
		82444BA50F51256D007C171B /* Build configuration list for PBXNativeTarget "OpenEmuBase" */ = {
			isa = XCConfigurationList;
			buildConfigurations = (
				82444BA30F51256D007C171B /* Debug */,
				82444BA40F51256D007C171B /* Release */,
			);
			defaultConfigurationIsVisible = 0;
			defaultConfigurationName = Release;
		};
		82C9C97C0F080C810071460B /* Build configuration list for PBXAggregateTarget "Distribution" */ = {
			isa = XCConfigurationList;
			buildConfigurations = (
				82C9C9700F080C800071460B /* Debug */,
				82C9C9710F080C800071460B /* Release */,
			);
			defaultConfigurationIsVisible = 0;
			defaultConfigurationName = Release;
		};
		83F37144140BB166005A7353 /* Build configuration list for PBXAggregateTarget "Build SystemPlugins" */ = {
			isa = XCConfigurationList;
			buildConfigurations = (
				83F37142140BB166005A7353 /* Debug */,
				83F37143140BB166005A7353 /* Release */,
			);
			defaultConfigurationIsVisible = 0;
			defaultConfigurationName = Release;
		};
		945E43061517F2B500057D08 /* Build configuration list for PBXNativeTarget "Arcade" */ = {
			isa = XCConfigurationList;
			buildConfigurations = (
				945E43041517F2B500057D08 /* Debug */,
				945E43051517F2B500057D08 /* Release */,
			);
			defaultConfigurationIsVisible = 0;
			defaultConfigurationName = Release;
		};
		94D7E8D415073BA000FBDD85 /* Build configuration list for PBXNativeTarget "NDS" */ = {
			isa = XCConfigurationList;
			buildConfigurations = (
				94D7E8D215073BA000FBDD85 /* Debug */,
				94D7E8D315073BA000FBDD85 /* Release */,
			);
			defaultConfigurationIsVisible = 0;
			defaultConfigurationName = Release;
		};
		C05733C708A9546B00998B17 /* Build configuration list for PBXNativeTarget "OpenEmu" */ = {
			isa = XCConfigurationList;
			buildConfigurations = (
				C05733C808A9546B00998B17 /* Debug */,
				C05733C908A9546B00998B17 /* Release */,
			);
			defaultConfigurationIsVisible = 0;
			defaultConfigurationName = Release;
		};
		C05733CB08A9546B00998B17 /* Build configuration list for PBXProject "OpenEmu" */ = {
			isa = XCConfigurationList;
			buildConfigurations = (
				C05733CC08A9546B00998B17 /* Debug */,
				C05733CD08A9546B00998B17 /* Release */,
			);
			defaultConfigurationIsVisible = 0;
			defaultConfigurationName = Release;
		};
		C646575113771F12002A4F70 /* Build configuration list for PBXNativeTarget "GameBoy Advance" */ = {
			isa = XCConfigurationList;
			buildConfigurations = (
				C646575213771F12002A4F70 /* Debug */,
				C646575313771F12002A4F70 /* Release */,
			);
			defaultConfigurationIsVisible = 0;
			defaultConfigurationName = Release;
		};
		C6480FCA13648F670094FA33 /* Build configuration list for PBXNativeTarget "SuperNES" */ = {
			isa = XCConfigurationList;
			buildConfigurations = (
				C6480FCB13648F670094FA33 /* Debug */,
				C6480FCC13648F670094FA33 /* Release */,
			);
			defaultConfigurationIsVisible = 0;
			defaultConfigurationName = Release;
		};
		C64BB096136478E600C1AB23 /* Build configuration list for PBXNativeTarget "NES" */ = {
			isa = XCConfigurationList;
			buildConfigurations = (
				C64BB097136478E600C1AB23 /* Debug */,
				C64BB098136478E600C1AB23 /* Release */,
			);
			defaultConfigurationIsVisible = 0;
			defaultConfigurationName = Release;
		};
		C6711804136367240034379A /* Build configuration list for PBXNativeTarget "OpenEmuSystem" */ = {
			isa = XCConfigurationList;
			buildConfigurations = (
				C6711805136367240034379A /* Debug */,
				C6711806136367240034379A /* Release */,
			);
			defaultConfigurationIsVisible = 0;
			defaultConfigurationName = Release;
		};
		C671181D136368330034379A /* Build configuration list for PBXNativeTarget "SegaMasterSystem" */ = {
			isa = XCConfigurationList;
			buildConfigurations = (
				C671181E136368330034379A /* Debug */,
				C671181F136368330034379A /* Release */,
			);
			defaultConfigurationIsVisible = 0;
			defaultConfigurationName = Release;
		};
		C6B947BA1364ECA700A425F0 /* Build configuration list for PBXNativeTarget "GameBoy" */ = {
			isa = XCConfigurationList;
			buildConfigurations = (
				C6B947B81364ECA700A425F0 /* Debug */,
				C6B947B91364ECA700A425F0 /* Release */,
			);
			defaultConfigurationIsVisible = 0;
			defaultConfigurationName = Release;
		};
		C6B947EF1365080B00A425F0 /* Build configuration list for PBXNativeTarget "Genesis" */ = {
			isa = XCConfigurationList;
			buildConfigurations = (
				C6B947F01365080B00A425F0 /* Debug */,
				C6B947F11365080B00A425F0 /* Release */,
			);
			defaultConfigurationIsVisible = 0;
			defaultConfigurationName = Release;
		};
/* End XCConfigurationList section */

/* Begin XCVersionGroup section */
		C68A54E41516AD3C001053F2 /* OEDatabase.xcdatamodeld */ = {
			isa = XCVersionGroup;
			children = (
				C68A54E51516AD3C001053F2 /* OEDatabase.xcdatamodel */,
			);
			currentVersion = C68A54E51516AD3C001053F2 /* OEDatabase.xcdatamodel */;
			path = OEDatabase.xcdatamodeld;
			sourceTree = "<group>";
			versionGroupType = wrapper.xcdatamodel;
		};
/* End XCVersionGroup section */
	};
	rootObject = 2A37F4A9FDCFA73011CA2CEA /* Project object */;
}<|MERGE_RESOLUTION|>--- conflicted
+++ resolved
@@ -3997,11 +3997,7 @@
 				83B1E1C914FE734E00AA652F /* mixed_state.png in Resources */,
 				8375696915125A1F00795226 /* dark_menu_scroll_arrows.png in Resources */,
 				8375696A15125A1F00795226 /* light_menu_scroll_arrows.png in Resources */,
-<<<<<<< HEAD
 				83F4700E157504E3001931BD /* ImportView.xib in Resources */,
-=======
-				83E41F2B158546E90069B8AF /* OESystemPicker.xib in Resources */,
->>>>>>> f4d31a94
 			);
 			runOnlyForDeploymentPostprocessing = 0;
 		};
@@ -4391,12 +4387,8 @@
 				83DDEE87156CE2F0009EB43D /* OEFadeView.m in Sources */,
 				83DDEE8A156CFFE1009EB43D /* OEDistantViewController.m in Sources */,
 				83DDEE8D156CFFF2009EB43D /* OEDistantView.m in Sources */,
-<<<<<<< HEAD
 				83F4700C15750497001931BD /* OEImportViewController.m in Sources */,
 				83CC113015776FF90064B8EF /* OEROMImporter+OESiebarAdditions.m in Sources */,
-=======
-				83E41F2A158546E90069B8AF /* OESystemPicker.m in Sources */,
->>>>>>> f4d31a94
 			);
 			runOnlyForDeploymentPostprocessing = 0;
 		};
