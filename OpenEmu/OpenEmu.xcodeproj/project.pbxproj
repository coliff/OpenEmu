--- conflicted
+++ resolved
@@ -357,9 +357,6 @@
 		83703B46140E4F9100EC27A7 /* Scale2xPlus.png in Resources */ = {isa = PBXBuildFile; fileRef = 83703B40140E4F9100EC27A7 /* Scale2xPlus.png */; };
 		83703B47140E4F9100EC27A7 /* Scale4x.png in Resources */ = {isa = PBXBuildFile; fileRef = 83703B41140E4F9100EC27A7 /* Scale4x.png */; };
 		83703B48140E4F9100EC27A7 /* Scale4xHQ.png in Resources */ = {isa = PBXBuildFile; fileRef = 83703B42140E4F9100EC27A7 /* Scale4xHQ.png */; };
-		8370FF3E14E0A7910031916C /* OEMenuTest.xib in Resources */ = {isa = PBXBuildFile; fileRef = 8370FF3B14E0A7910031916C /* OEMenuTest.xib */; };
-		8370FF3F14E0A7910031916C /* OEMenuTestController.m in Sources */ = {isa = PBXBuildFile; fileRef = 8370FF3D14E0A7910031916C /* OEMenuTestController.m */; };
-		837237FE14E2CC3700CCF57A /* dark_arrows_menu_body.png in Resources */ = {isa = PBXBuildFile; fileRef = 837237FD14E2CC3700CCF57A /* dark_arrows_menu_body.png */; };
 		8375E14F1477FC0D0018DA1F /* OECoreUpdater.m in Sources */ = {isa = PBXBuildFile; fileRef = 8375E14E1477FC0D0018DA1F /* OECoreUpdater.m */; };
 		837777B9147A8E730091A896 /* OEHUDProgressbar.m in Sources */ = {isa = PBXBuildFile; fileRef = 837777B8147A8E730091A896 /* OEHUDProgressbar.m */; };
 		837777BC147A8F6A0091A896 /* hud_progress_bar_track.png in Resources */ = {isa = PBXBuildFile; fileRef = 837777BA147A8F6A0091A896 /* hud_progress_bar_track.png */; };
@@ -3989,11 +3986,8 @@
 				83C0B37114D6EF02007CAC00 /* OESidebarOutlineButtonCell.m in Sources */,
 				1B6DA4A914DDE6A40067F7F6 /* OESetupAssistantQCOpenGLLayer.m in Sources */,
 				83F4DE1314DFF9C200A82E36 /* OEInputLimitFormatter.m in Sources */,
-<<<<<<< HEAD
 				8370FF3F14E0A7910031916C /* OEMenuTestController.m in Sources */,
-=======
 				C6D6FA7E14E2264C0083C75D /* NSViewController+OEAdditions.m in Sources */,
->>>>>>> 2f754268
 			);
 			runOnlyForDeploymentPostprocessing = 0;
 		};
