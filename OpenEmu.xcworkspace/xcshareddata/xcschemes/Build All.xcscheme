--- conflicted
+++ resolved
@@ -97,10 +97,10 @@
             buildForAnalyzing = "YES">
             <BuildableReference
                BuildableIdentifier = "primary"
-               BlueprintIdentifier = "82D815AB0F1D882B00EF8CF5"
-               BuildableName = "Build &amp; Install VisualBoyAdvance"
-               BlueprintName = "Build &amp; Install VisualBoyAdvance"
-               ReferencedContainer = "container:VisualBoyAdvance/VisualBoyAdvance.xcodeproj">
+               BlueprintIdentifier = "B56F6FC20F38FC1600DCE88B"
+               BuildableName = "Build &amp; Install NeoPop"
+               BlueprintName = "Build &amp; Install NeoPop"
+               ReferencedContainer = "container:NeoPop/NeoPop.xcodeproj">
             </BuildableReference>
          </BuildActionEntry>
          <BuildActionEntry
@@ -111,87 +111,10 @@
             buildForAnalyzing = "YES">
             <BuildableReference
                BuildableIdentifier = "primary"
-<<<<<<< HEAD
-               BlueprintIdentifier = "8264159913EDC0A600591582"
-               BuildableName = "Build &amp; Copy SegaMasterSystem Plugin"
-               BlueprintName = "Build &amp; Copy SegaMasterSystem Plugin"
-               ReferencedContainer = "container:OpenEmu/OpenEmu.xcodeproj">
-            </BuildableReference>
-         </BuildActionEntry>
-         <BuildActionEntry
-            buildForTesting = "YES"
-            buildForRunning = "YES"
-            buildForProfiling = "YES"
-            buildForArchiving = "YES"
-            buildForAnalyzing = "YES">
-            <BuildableReference
-               BuildableIdentifier = "primary"
-               BlueprintIdentifier = "826415BD13EDC30700591582"
-               BuildableName = "Build &amp; Copy GameBoy Advance Plugin"
-               BlueprintName = "Build &amp; Copy GameBoy Advance Plugin"
-               ReferencedContainer = "container:OpenEmu/OpenEmu.xcodeproj">
-            </BuildableReference>
-         </BuildActionEntry>
-         <BuildActionEntry
-            buildForTesting = "YES"
-            buildForRunning = "YES"
-            buildForProfiling = "YES"
-            buildForArchiving = "YES"
-            buildForAnalyzing = "YES">
-            <BuildableReference
-               BuildableIdentifier = "primary"
-               BlueprintIdentifier = "826415AF13EDC2B100591582"
-               BuildableName = "Build &amp; Copy Gameboy Plugin"
-               BlueprintName = "Build &amp; Copy Gameboy Plugin"
-               ReferencedContainer = "container:OpenEmu/OpenEmu.xcodeproj">
-            </BuildableReference>
-         </BuildActionEntry>
-         <BuildActionEntry
-            buildForTesting = "YES"
-            buildForRunning = "YES"
-            buildForProfiling = "YES"
-            buildForArchiving = "YES"
-            buildForAnalyzing = "YES">
-            <BuildableReference
-               BuildableIdentifier = "primary"
-               BlueprintIdentifier = "826415B613EDC2DC00591582"
-               BuildableName = "Build &amp; Copy Genesis Plugin"
-               BlueprintName = "Build &amp; Copy Genesis Plugin"
-               ReferencedContainer = "container:OpenEmu/OpenEmu.xcodeproj">
-            </BuildableReference>
-         </BuildActionEntry>
-         <BuildActionEntry
-            buildForTesting = "YES"
-            buildForRunning = "YES"
-            buildForProfiling = "YES"
-            buildForArchiving = "YES"
-            buildForAnalyzing = "YES">
-            <BuildableReference
-               BuildableIdentifier = "primary"
-               BlueprintIdentifier = "826415A113EDC24600591582"
-               BuildableName = "Build &amp; Copy NES Plugin"
-               BlueprintName = "Build &amp; Copy NES Plugin"
-               ReferencedContainer = "container:OpenEmu/OpenEmu.xcodeproj">
-            </BuildableReference>
-         </BuildActionEntry>
-         <BuildActionEntry
-            buildForTesting = "YES"
-            buildForRunning = "YES"
-            buildForProfiling = "YES"
-            buildForArchiving = "YES"
-            buildForAnalyzing = "YES">
-            <BuildableReference
-               BuildableIdentifier = "primary"
-               BlueprintIdentifier = "826415A813EDC28900591582"
-               BuildableName = "Build &amp; Copy SuperNES Plugin"
-               BlueprintName = "Build &amp; Copy SuperNES Plugin"
-               ReferencedContainer = "container:OpenEmu/OpenEmu.xcodeproj">
-=======
-               BlueprintIdentifier = "B56F6FC20F38FC1600DCE88B"
-               BuildableName = "Build &amp; Install NeoPop"
-               BlueprintName = "Build &amp; Install NeoPop"
-               ReferencedContainer = "container:NeoPop/NeoPop.xcodeproj">
->>>>>>> ec61dd3f
+               BlueprintIdentifier = "82D815AB0F1D882B00EF8CF5"
+               BuildableName = "Build &amp; Install VisualBoyAdvance"
+               BlueprintName = "Build &amp; Install VisualBoyAdvance"
+               ReferencedContainer = "container:VisualBoyAdvance/VisualBoyAdvance.xcodeproj">
             </BuildableReference>
          </BuildActionEntry>
          <BuildActionEntry
