--- conflicted
+++ resolved
@@ -124,29 +124,8 @@
             NSLog(@"Environ UNSUPPORTED (#%u)!\n", cmd);
             return false;
     }
-<<<<<<< HEAD
-    return self;
-}
-
-- (void)dealloc
-{
-    delete[] sndBuf;
-    free(tempBuffer);
-    [soundLock lock];
-    [bufLock lock];
-}
-
-
-- (void)executeFrame
-{
-    //    [bufLock lock];
-    // 54 cycles per frame
-    emulator.emuMain(emulator.emuCount);
-    //    [bufLock unlock];
-=======
     
     return true;
->>>>>>> 2003e387
 }
 
 static void loadSaveFile(const char* path, int type)
@@ -348,7 +327,6 @@
 {
     free(videoBuffer);
     free(soundBuffer);
-    [super dealloc];
 }
 
 - (GLenum)pixelFormat
