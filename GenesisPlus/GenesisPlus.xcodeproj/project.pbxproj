--- conflicted
+++ resolved
@@ -148,13 +148,6 @@
 			proxyType = 1;
 			remoteGlobalIDString = 8D5B49AC048680CD000E48DA;
 			remoteInfo = GenesisPlus;
-		};
-		836956A915080AD300FD1CEC /* PBXContainerItemProxy */ = {
-			isa = PBXContainerItemProxy;
-			containerPortal = 82287C47101E9F060072172D /* OpenEmu.xcodeproj */;
-			proxyType = 2;
-			remoteGlobalIDString = 94D7E8C915073BA000FBDD85;
-			remoteInfo = NDS;
 		};
 		83D435BD14717196003FE856 /* PBXContainerItemProxy */ = {
 			isa = PBXContainerItemProxy;
@@ -474,11 +467,7 @@
 				83D435BE14717196003FE856 /* N64.oesystemplugin */,
 				822775021486C9DD00B19E27 /* NeoGeo Pocket.oesystemplugin */,
 				3D96F18014CE57040039004B /* GameGear.oesystemplugin */,
-<<<<<<< HEAD
-				836956AA15080AD300FD1CEC /* NDS.oesystemplugin */,
-=======
 				94EE6337150866D500F80F37 /* NDS.oesystemplugin */,
->>>>>>> 86bade26
 			);
 			name = Products;
 			sourceTree = "<group>";
@@ -744,13 +733,6 @@
 			fileType = wrapper.framework;
 			path = OpenEmuBase.framework;
 			remoteRef = 82287C55101E9F060072172D /* PBXContainerItemProxy */;
-			sourceTree = BUILT_PRODUCTS_DIR;
-		};
-		836956AA15080AD300FD1CEC /* NDS.oesystemplugin */ = {
-			isa = PBXReferenceProxy;
-			fileType = wrapper.cfbundle;
-			path = NDS.oesystemplugin;
-			remoteRef = 836956A915080AD300FD1CEC /* PBXContainerItemProxy */;
 			sourceTree = BUILT_PRODUCTS_DIR;
 		};
 		83D435BE14717196003FE856 /* N64.oesystemplugin */ = {
